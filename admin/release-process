This document describes the release process used by GNU Emacs.

* RELEASE CYCLE

Each release cycle will be split into two periods.

** Phase one: development

The first phase of the release schedule is the "heads-down" working
period for new features, on the 'master' branch and any needed feature
branches.

** Phase two: fixing and stabilizing the release branch

Shortly before this phase, Emacs developers will be devoted to
figuring out what features to include in the next release and what
features to defer to a later release.

This phase is mostly spent fixing bugs and documenting new features
and changes on the "emacs-NN" branch.  Actually, the default branch
for pushing any work in this phase should be "emacs-NN", except for
new features.

At the beginning of this phase, a release branch called "emacs-NN"
("NN" represents the major version number of the new Emacs release)
will be cut from 'master'.  When that happens, the version number on
'master' should be incremented; use admin/admin.el's 'set-version'
command to do that, then commit the changes it made and push to
'master'.  For major releases, also update the value of
'customize-changed-options-previous-release'.

Each chapter of the two main manuals, the User Manual and the Emacs
Lisp Manual, should be proofread, preferably by at least two people.
This job is so big that it should be considered a collective
responsibility, not fobbed off on just a few people.  After each
chapter is checked, mark off the name(s) of those who checked it in
the checklist near the end of this file.

In parallel to this phase, 'master' can receive new features, to be
released in the next release cycle.  From time to time, the master
branches merges bugfix commits from the "emacs-NN" branch.
See admin/gitmerge.el.

* RELEASE-CRITICAL BUGS

Emacs uses the "blocking" feature of Debbugs for bugs that need to be
addressed in the next release.

<<<<<<< HEAD
Currently, bug#19759 is the tracking bug for release of 25.1 and
bug#21966 is the tracking bug for release of 25.2.  Say bug#123 needs
bug#21966 is the tracking bug for the next release.  Say bug#123 needs
to be fixed for Emacs 25.1.  Send a message to control@debbugs.gnu.org
=======
Currently, bug#21966 is the tracking bug for release of 25.2 and
bug#24655 is the tracking bug for release 26.1.  Say bug#123 needs
to be fixed for Emacs 26.1.  Send a message to control@debbugs.gnu.org
>>>>>>> 07f45d77
that says:

   block 24655 by 123

Change "block" to "unblock" to remove a bug from the list.  Closed
bugs are not listed as blockers, so you do not need to explicitly
unblock one that has been closed.  You may need to force an update of
the tracking bug with ctrl-f5/shift-reload to see the latest version.


* TO BE DONE SHORTLY BEFORE RELEASE

See 'admin/make-tarball.txt' for the details of making a release or pretest.

** Make sure the Copyright date reflects the current year in all source files.
(This should be done each January anyway, regardless of releases.)
See admin/update-copyright and admin.el's set-copyright.
For more details, see 'admin/notes/years'.

** Make sure the necessary sources and scripts for any generated files
are included in the source tarball.  (They don't need to be installed,
so e.g. admin/ is fine.)  This is important for legal compliance.

** Remove temporary +++/--- lines in NEWS.
But first make sure there are no unmarked entries, and update the
documentation (or decide no updates are necessary) for those that aren't.

** Try to reorder NEWS: most important things first, related items together.

** For a major release, add a "New in Emacs XX" section to faq.texi.

** cusver-check from admin.el can help find new defcustoms missing
:version tags.

** Manuals
Check for node names using problematic characters:
  find doc -name '*.texi' -exec grep '^@node[^,]*[:.()]' {} +
Sadly makeinfo does not warn about such characters.

Check for major new features added since the last release (e.g. new
lisp files), and add the relevant authors to the Acknowledgments in
doc/emacs/ack.texi and emacs.texi.

For major releases, rewrite the "Antinews" appendix of the User Manual
(doc/emacs/anti.texi) to describe features lost by downgrading to the
previous version.  The way to do that is read NEWS, pick up the more
significant changes and new features in the upcoming release, then
describe the "benefits" from losing those features.  Be funny, use
humor.  The text written for the previous releases can serve as an example.

Check cross-references between the manuals (e.g. from emacs to elisp)
are correct.  You can use something like the following in the info
directory in the Emacs build tree:

emacs -Q --eval "(progn (require 'info) (setq Info-directory-list '(\".\")))" \
  -f info-xref-check-all

Setting Info-directory-list avoids having system info pages confuse
things.  References to external manuals will be flagged as
uncheckable.  You should still check these, and also that each
external manual has an appropriate redirect in the file manual/.htaccess
in the web pages repository.  E.g.:
Redirect /software/emacs/manual/html_mono/automake.html /software/automake/manual/automake.html
Redirect /software/emacs/manual/html_node/automake/ /software/automake/manual/html_node/

Another tool you can use to check links is gnu.org's linc.py:
http://www.gnu.org/server/source/

You run this with something like:

cd /path/to/cvs/emacs-www
linc.py -o /path/to/output-dir --url http://www.gnu.org/software/emacs/ .

Be warned that it is really, really slow (as in, can take ~ a full day
to check the manual/ directory).  It is probably best to run it on a
single directory at a time from e.g. manual/html_node.  It is very
inefficient, but may reveal a few things that info-xref does not.

make emacs.dvi, elisp.dvi, and deal with any errors (undefined
references etc) in the output.  Break any overfull lines.
Underfull hboxes are not serious, but it can be nice to get rid of
them if a simple rephrasing or rearrangement will work.

Update the master menu and detailed menu (e.g. the antinews version).
The command texinfo-multiple-files-update can do this, but you
probably want to apply the results selectively (e.g. the current master
menu has better line-breaks than the automatic version).  It includes
the menu-entry name (if there is one) as well as the node name - using
only the latter looks better.  Also, it doesn't seem to handle nested
includes, so will miss edebug.texi etc.

Check for widow and orphan lines in the printed manual; make sure all
the pages really look OK in the manual as formatted.  Orphans/widows
are cases where the first/last line of a paragraph is on its own at
the end/start of a page, or where the last word in a paragraph is on
its own at the start of a line.  It looks better if you reword/respace
things to avoid these.  (AFAIK, there is no way to find these except
paging through the whole manual.)  This should be the very last thing
you do, since any change can alter the layout.
(Actually, there is probably little point in trying to do this.
It's only really relevant if printed versions of the manuals are going
to be published.  End-users are not likely to print out all 1000+
pages of the manuals, and even if they do, the resulting page breaks
depend on what paper and font size they use.  This also means that if
you _are_ going to do this, it should be done with the paper and font
size that the GNU Press are going to use when they print the manuals.
I think this is different to what you get if you just use e.g. 'make
emacs.pdf' (e.g., enable "smallbook").

** Check the keybindings in the refcards are correct, and add any new ones.
What paper size are the English versions supposed to be on?
On Debian testing, the packages texlive-lang-czechslovak and
texlive-lang-polish will let you generate the cs-* and sk-* pdfs.
(You may need texlive-lang-cyrillic, texlive-lang-german for others.)
The Makefile rules did not work for me, I had to use something like:
csplain -output-format=pdf cs-refcard

** Ask maintainers of refcard translations to update them.

Emacs 22 translators:

LANG	Translator            Status
cs	Pavel Janík
de	Sven Joachim
fr	Eric Jacoboni
pl	Włodek Bzyl
pt-br	Rodrigo Real
ru	Alex Ott
sk	Miroslav Vaško

* BUGS

** Check for modes which bind M-s that conflicts with a new global binding M-s
and change key bindings where necessary.  The current list of modes:

1. Gnus binds 'M-s' to 'gnus-summary-search-article-forward'.

2. Minibuffer binds 'M-s' to 'next-matching-history-element'
   (not useful any more since C-s can now search in the history).

3. 'center-line' in Text mode was already moved to the text formatting
   keymap as 'M-o M-s' (thus this binding is not necessary any more
   in 'nroff-mode-map' too and can be removed now from the nroff mode
   because it can now use the global key binding 'M-o M-s' 'center-line').

4. PCL-CVS binds 'M-s' to 'cvs-status', and log-edit-mode binds it to
   'log-edit-comment-search-forward'.  Perhaps search commands
   on the global key binding 'M-s' are useless in these modes.

5. Rmail binds '\es' to 'rmail-search'/'rmail-summary-search'.


* DOCUMENTATION

** Check the Emacs Tutorial.

The first line of every tutorial must begin with text ending in a
period (".", ASCII 0x2E) saying "Emacs Tutorial" in the respective
language. This should be followed by "See end for copying conditions",
likewise in the respective language.

After each file name, on the same line or the following line, come the
names of the people who have checked it.

SECTION                  READERS
----------------------------------
TUTORIAL
TUTORIAL.bg
TUTORIAL.cn
TUTORIAL.cs
TUTORIAL.de
TUTORIAL.eo
TUTORIAL.es
TUTORIAL.fr
TUTORIAL.he
TUTORIAL.it
TUTORIAL.ja
TUTORIAL.ko
TUTORIAL.nl
TUTORIAL.pl
TUTORIAL.pt_BR
TUTORIAL.ro
TUTORIAL.ru
TUTORIAL.sk
TUTORIAL.sl
TUTORIAL.sv
TUTORIAL.th
TUTORIAL.zh

** Check the manual.

abbrevs.texi 		Steve Byrne
ack.texi
anti.texi
arevert-xtra.texi
basic.texi
buffers.texi
building.texi
calendar.texi
cal-xtra.texi
cmdargs.texi
commands.texi
custom.texi
dired.texi
dired-xtra.texi
display.texi
emacs.texi
emacs-xtra.texi
emerge-xtra.texi
entering.texi
files.texi
fixit.texi
fortran-xtra.texi
frames.texi
glossary.texi
help.texi
indent.texi
killing.texi
kmacro.texi
macos.texi
maintaining.texi
mark.texi
mini.texi
misc.texi
modes.texi
msdos.texi
msdos-xtra.texi
mule.texi
m-x.texi
package.texi
picture-xtra.texi
programs.texi
regs.texi
rmail.texi
screen.texi
search.texi
sending.texi
text.texi
trouble.texi
vc-xtra.texi
vc1-xtra.texi
windows.texi
xresources.texi

** Check the Lisp manual.

abbrevs.texi 		Steve Byrne
anti.texi
back.texi
backups.texi
buffers.texi
commands.texi
compile.texi
control.texi
customize.texi
debugging.texi
display.texi
edebug.texi
elisp.texi
errors.texi
eval.texi
files.texi
frames.texi
functions.texi
hash.texi
help.texi
hooks.texi
index.texi
internals.texi
intro.texi
keymaps.texi
lists.texi
loading.texi
macros.texi
maps.texi
markers.texi
minibuf.texi
modes.texi
nonascii.texi
numbers.texi
objects.texi
os.texi
package.texi
positions.texi
processes.texi
searching.texi
sequences.texi
streams.texi
strings.texi
symbols.texi
syntax.texi
text.texi
tips.texi
variables.texi
windows.texi

* OTHER INFORMATION

For Emacs's versioning scheme, see 'admin/notes/versioning'.

For instructions to create pretest or release tarballs, announcements,
etc., see 'admin/make-tarball.txt'.


Local variables:
mode: outline
coding: utf-8
end:<|MERGE_RESOLUTION|>--- conflicted
+++ resolved
@@ -46,16 +46,9 @@
 Emacs uses the "blocking" feature of Debbugs for bugs that need to be
 addressed in the next release.
 
-<<<<<<< HEAD
-Currently, bug#19759 is the tracking bug for release of 25.1 and
-bug#21966 is the tracking bug for release of 25.2.  Say bug#123 needs
-bug#21966 is the tracking bug for the next release.  Say bug#123 needs
-to be fixed for Emacs 25.1.  Send a message to control@debbugs.gnu.org
-=======
 Currently, bug#21966 is the tracking bug for release of 25.2 and
 bug#24655 is the tracking bug for release 26.1.  Say bug#123 needs
 to be fixed for Emacs 26.1.  Send a message to control@debbugs.gnu.org
->>>>>>> 07f45d77
 that says:
 
    block 24655 by 123
