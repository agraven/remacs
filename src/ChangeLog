<<<<<<< HEAD
2011-06-23  Paul Eggert  <eggert@cs.ucla.edu>

	* print.c (printchar, strout): Check for string overflow.
	(PRINTPREPARE, printchar, strout):
	Don't set size unless allocation succeeds.

	* minibuf.c (read_minibuf_noninteractive): Use ptrdiff_t, not int,
	for sizes.  Check for string overflow more accurately.
	Simplify newline removal at end; this suppresses a GCC 4.6.0 warning.

	* macros.c: Integer and buffer overflow fixes.
	* keyboard.h (struct keyboard.kbd_macro_bufsize):
	* macros.c (Fstart_kbd_macro, store_kbd_macro_char):
	Use ptrdiff_t, not int, for sizes.
	Don't increment bufsize until after realloc succeeds.
	Check for size-calculation overflow.
	(Fstart_kbd_macro): Use EMACS_INT, not int, for XINT result.

	* lisp.h (DEFVAR_KBOARD): Use offsetof instead of char * finagling.

	* lread.c: Integer overflow fixes.
	(read_integer): Radix is now EMACS_INT, not int,
	to improve quality of diagnostics for out-of-range radices.
	Calculate buffer size correctly for out-of-range radices.
	(read1): Check for integer overflow in radices, and in
	read-circle numbers.
	(read_escape): Avoid int overflow.
	(Fload, openp, read_buffer_size, read1)
	(substitute_object_recurse, read_vector, read_list, map_obarray):
	Use ptrdiff_t, not int, for sizes.
	(read1): Use EMACS_INT, not int, for sizes.
	Check for size overflow.

	* image.c (cache_image): Check for size arithmetic overflow.
=======
2011-06-22  Leo Liu  <sdl.web@gmail.com>

	* minibuf.c (Fcompleting_read_default, Vcompleting_read_function):
	Move to minibuffer.el.
>>>>>>> 4e323265

2011-06-22  Paul Eggert  <eggert@cs.ucla.edu>

	* lread.c: Integer overflow issues.
	(saved_doc_string_size, saved_doc_string_length)
	(prev_saved_doc_string_size, prev_saved_doc_string_length):
	Now ptrdiff_t, not int.
	(read1): Don't assume doc string length fits in int.  Check for
	out-of-range doc string lengths.
	(read_list): Don't assume file position fits in int.
	(read_escape): Check for hex character overflow.

	Fixes for GLYPH_DEBUG found by GCC 4.6.0 static checking.
	The following patches are for when GLYPH_DEBUG && !XASSERT.
	* dispextern.h (trace_redisplay_p, dump_glyph_string):
	* dispnew.c (flush_stdout):
	* xdisp.c (dump_glyph_row, dump_glyph_matrix, dump_glyph):
	Mark as externally visible.
	* dispnew.c (check_window_matrix_pointers): Now static.
	* dispnew.c (window_to_frame_vpos):
	* xfns.c (unwind_create_frame):
	* xterm.c (x_check_font): Remove unused local.
	* scroll.c (CHECK_BOUNDS):
	* xfaces.c (cache_fache): Rename local to avoid shadowing.
	* xfns.c, w32fns.c (image_cache_refcount, dpyinfo_refcount): Now static.
	* xdisp.c (check_window_end): Now a no-op if !XASSERTS.
	(debug_first_unchanged_at_end_vpos, debug_last_unchanged_at_beg_vpos)
	(debug_dvpos, debug_dy, debug_delta, debug_delta_bytes, debug_end_vpos):
	Now static.
	(debug_method_add): Use va_list and vsprintf rather than relying
	on undefined behavior with wrong number of arguments.
	(dump_glyph, dump_glyph_row, Fdump_glyph_matrix):
	Don't assume ptrdiff_t and EMACS_INT are the same width as int.
	In this code, it's OK to assume C99 behavior for ptrdiff_t formats
	since we're not interested in debugging glyphs with old libraries.
	* xfaces.c (cache_face): Move debugging code earlier; this pacifies
	GCC 4.6.0's static checking.

2011-06-22  Paul Eggert  <eggert@cs.ucla.edu>

	Integer overflow and signedness fixes (Bug#8873).
	A few related buffer overrun fixes, too.

	* font.c (font_score): Use EMACS_INT, not int, to store XINT value.

	* dispextern.h (struct face.stipple):
	* image.c (x_bitmap_height, x_bitmap_width, x_bitmap_pixmap)
	(x_bitmap_mask, x_allocate_bitmap_record)
	(x_create_bitmap_from_data, x_create_bitmap_from_file)
	(x_destroy_bitmap, x_destroy_all_bitmaps, x_create_bitmap_mask)
	(x_create_bitmap_from_xpm_data):
	* nsterm.h (struct ns_display_info.bitmaps_size, .bitmaps_last):
	* w32term.h (struct w32_display_info.icon_bitmap_id, .bitmaps_size)
	(.bitmaps_last):
	* xfaces.c (load_pixmap):
	* xterm.c (x_bitmap_icon, x_wm_set_icon_pixmap):
	* xterm.h (struct x_display_info.icon_bitmap_id, .bitmaps_size)
	(.bitmaps_last, struct x_output.icon_bitmap):
	Use ptrdiff_t, not int, for bitmap indexes.
	(x_allocate_bitmap_record): Check for size overflow.
	* dispextern.h, lisp.h: Adjust to API changes elsewhere.

	Use ptrdiff_t, not int, for overlay counts.
	* buffer.h (overlays_at, sort_overlays, GET_OVERLAYS_AT):
	* editfns.c (overlays_around, get_pos_property):
	* textprop.c (get_char_property_and_overlay):
	* xdisp.c (next_overlay_change, note_mouse_highlight):
	* xfaces.c (face_at_buffer_position):
	* buffer.c (OVERLAY_COUNT_MAX): New macro.
	(overlays_at, overlays_in, sort_overlays, Foverlays_at)
	(Fnext_overlay_change, Fprevious_overlay_change)
	(mouse_face_overlay_overlaps, Foverlays_in):
	Use ptrdiff_t, not int, for sizes.
	(overlays_at, overlays_in): Check for size-calculation overflow.

	* xterm.c (xim_initialize, same_x_server): Strlen may not fit in int.

	* xsmfns.c (smc_save_yourself_CB, x_session_initialize): Avoid strlen.
	(x_session_initialize): Do not assume string length fits in int.

	* xsettings.c (apply_xft_settings): Fix potential buffer overrun.
	This is unlikely, but can occur if DPI is outlandish.

	* xsettings.c (Ffont_get_system_normal_font, Ffont_get_system_font):
	* xselect.c (Fx_get_atom_name): Avoid need for strlen.

	* xrdb.c: Don't assume strlen fits in int; avoid some strlens.
	* xrdb.c (magic_file_p, search_magic_path):
	Omit last arg SUFFIX; it was always 0.  All callers changed.
	(magic_file_p): Use ptrdiff_t, not int.  Check for size overflow.

	* xfont.c (xfont_match): Avoid need for strlen.

	* xfns.c: Don't assume strlen fits in int.
	(xic_create_fontsetname, x_window): Use ptrdiff_t, not int.

	* xdisp.c (message_log_check_duplicate): Return intmax_t,
	not unsigned long, as we prefer signed integers.  All callers changed.
	Detect integer overflow in repeat count.
	(message_dolog): Don't assume print length fits in 39 bytes.
	(display_mode_element): Don't assume strlen fits in int.

	* termcap.c: Don't assume sizes fit in int and never overflow.
	(struct termcap_buffer, tgetent): Use ptrdiff_t, not int, for sizes.
	(gobble_line): Check for size-calculation overflow.

	* minibuf.c (Fread_buffer):
	* lread.c (intern, intern_c_string):
	* image.c (xpm_scan) [HAVE_NS && !HAVE_XPM]:
	Don't assume string length fits in int.

	* keyboard.c (parse_tool_bar_item):
	* gtkutil.c (style_changed_cb): Avoid need for strlen.

	* font.c: Don't assume string length fits in int.
	(font_parse_xlfd, font_parse_fcname, font_unparse_fcname):
	Use ptrdiff_t, not int.
	(font_intern_prop): Don't assume string length fits in int.
	Don't assume integer property fits in fixnum.
	* font.h (font_intern_prop): 2nd arg is now ptrdiff_t, not int.

	* filelock.c: Fix some buffer overrun and integer overflow issues.
	(get_boot_time): Don't assume gzip command string fits in 100 bytes.
	Reformulate so as not to need the command string.
	Invoke gzip -cd rather than gunzip, as it's more portable.
	(lock_info_type, lock_file_1, lock_file):
	Don't assume pid_t and time_t fit in unsigned long.
	(LOCK_PID_MAX): Remove; we now use more-reliable bounds.
	(current_lock_owner): Prefer signed type for sizes.
	Use memcpy, not strncpy, where memcpy is what is really wanted.
	Don't assume (via atoi) that time_t and pid_t fit in int.
	Check for time_t and/or pid_t out of range, e.g., via a network share.
	Don't alloca where an auto var works fine.

	* fileio.c: Fix some integer overflow issues.
	(file_name_as_directory, Fexpand_file_name, Fsubstitute_in_file_name):
	Don't assume string length fits in int.
	(directory_file_name): Don't assume string length fits in long.
	(make_temp_name): Don't assume pid fits in int, or that its print
	length is less than 20.

	* data.c (Fsubr_name): Rewrite to avoid a strlen call.

	* coding.c (make_subsidiaries): Don't assume string length fits in int.

	* callproc.c (child_setup): Rewrite to avoid two strlen calls.

	* process.c (Fformat_network_address): Use EMACS_INT, not EMACS_UINT.
	We prefer signed integers, even for size calculations.

	* emacs.c: Don't assume string length fits in 'int'.
	(DEFINE_DUMMY_FUNCTION, sort_args): Use ptrdiff_t, not int.
	(main): Don't invoke strlen when not needed.

	* dbusbind.c (XD_ERROR): Don't arbitrarily truncate string.
	(XD_DEBUG_MESSAGE): Don't waste a byte.

	* callproc.c (getenv_internal_1, getenv_internal)
	(Fgetenv_internal):
	* buffer.c (init_buffer): Don't assume string length fits in 'int'.

	* lread.c (invalid_syntax): Omit length argument.
	All uses changed.  This doesn't fix a bug, but it simplifies the
	code away from its former Hollerith-constant appearance, and it's
	one less 'int' to worry about when looking at integer-overflow issues.
	(string_to_number): Simplify 2011-04-26 change by invoking xsignal1.

	* lisp.h (DEFUN): Remove bogus use of sizeof (struct Lisp_Subr).
	This didn't break anything, but it didn't help either.
	It's confusing to put a bogus integer in a place where the actual
	value does not matter.
	(LIST_END_P): Remove unused macro and its bogus comment.
	(make_fixnum_or_float): Remove unnecessary cast to EMACS_INT.

	* lisp.h (union Lisp_Object.i): EMACS_INT, not EMACS_UINT.
	This is for consistency with the ordinary, non-USE_LISP_UNION_TYPE,
	implementation.
	(struct Lisp_Bool_Vector.size): EMACS_INT, not EMACS_UINT.
	We prefer signed types, and the value cannot exceed the EMACS_INT
	range anyway (because otherwise the length would not be representable).
	(XSET) [USE_LISP_UNION_TYPE]: Use uintptr_t and intptr_t,
	not EMACS_UINT and EMACS_INT, when converting pointer to integer.
	This avoids a GCC warning when WIDE_EMACS_INT.

	* indent.c (sane_tab_width): New function.
	(current_column, scan_for_column, Findent_to, position_indentation)
	(compute_motion): Use it.  This is just for clarity.
	(Fcompute_motion): Don't assume hscroll and tab offset fit in int.

	* image.c (xbm_image_p): Don't assume stated width, height fit in int.

	* lisp.h (lint_assume): New macro.
	* composite.c (composition_gstring_put_cache):
	* ftfont.c (ftfont_shape_by_flt): Use it to pacify GCC 4.6.0.

	* editfns.c, insdel.c:
	Omit unnecessary forward decls, to simplify future changes.

	* ftfont.c (ftfont_shape_by_flt): Use signed integers for lengths.

	* font.c (Ffont_shape_gstring): Don't assume glyph len fits in 'int'.

	* fns.c (Ffillarray): Don't assume bool vector size fits in 'int'.
	Use much-faster test for byte-length change.
	Don't assume string byte-length fits in 'int'.
	Check that character arg fits in 'int'.
	(mapcar1): Declare byte as byte, for clarity.

	* alloc.c (Fmake_bool_vector): Avoid unnecessary multiplication.

	* fns.c (concat): Catch string overflow earlier.
	Do not rely on integer wraparound.

	* dispextern.h (struct it.overlay_strings_charpos)
	(struct it.selective): Now EMACS_INT, not int.
	* xdisp.c (forward_to_next_line_start)
	(back_to_previous_visible_line_start)
	(reseat_at_next_visible_line_start, next_element_from_buffer):
	Don't arbitrarily truncate the value of 'selective' to int.

	* xdisp.c (init_iterator): Use XINT, not XFASTINT; it might be < 0.

	* composite.c: Don't truncate sizes to 'int'.
	(composition_gstring_p, composition_reseat_it)
	(composition_adjust_point): Use EMACS_INT, not int.
	(get_composition_id, composition_gstring_put_cache): Use EMACS_INT,
	not EMACS_UINT, for indexes.

	* category.h (CATEGORY_SET_P): Remove unnecessary cast to EMACS_INT.

	* buffer.c: Include <verify.h>.
	(struct sortvec.priority, struct sortstr.priority):
	Now EMACS_INT, not int.
	(compare_overlays, cmp_for_strings): Avoid subtraction overflow.
	(struct sortstr.size, record_overlay_string)
	(struct sortstrlist.size, struct sortlist.used):
	Don't truncate size to int.
	(record_overlay_string): Check for size-calculation overflow.
	(init_buffer_once): Check at compile-time, not run-time.

2011-06-22  Jim Meyering  <meyering@redhat.com>

	don't leak an XBM-image-sized buffer
	* image.c (xbm_load): Free the image buffer after using it.

2011-06-21  Paul Eggert  <eggert@cs.ucla.edu>

	Port to Sun C.
	* composite.c (find_automatic_composition): Omit needless 'return 0;'
	that Sun C diagnosed.
	* fns.c (secure_hash): Fix pointer signedness issue.
	* intervals.c (static_offset_intervals): New function.
	(offset_intervals): Use it.

2011-06-21  Leo Liu  <sdl.web@gmail.com>

	* deps.mk (fns.o):
	* makefile.w32-in ($(BLD)/fns.$(O)): Include sha256.h and
	sha512.h.

	* fns.c (secure_hash): Rename from crypto_hash_function and change
	the first arg to accept symbols.
	(Fsecure_hash): New primtive.
	(syms_of_fns): New symbols.

2011-06-20  Deniz Dogan  <deniz@dogan.se>

	* process.c (Fset_process_buffer): Clarify return value in
	docstring.

2011-06-18  Chong Yidong  <cyd@stupidchicken.com>

	* dispnew.c (add_window_display_history): Use BVAR.

	* xdisp.c (debug_method_add): Use BVAR.
	(check_window_end, dump_glyph_matrix, dump_glyph)
	(dump_glyph_row, dump_glyph_string): Convert arglist to ANSI C.

	* xfaces.c (check_lface_attrs, check_lface, dump_realized_face):
	Likewise.

	* xfns.c (Fx_create_frame, x_create_tip_frame): Delay image cache
	check till after the cache is created in init_frame_faces.

2011-06-17  Stefan Monnier  <monnier@iro.umontreal.ca>

	* fns.c (Fsafe_length): Yet another int/Lisp_Object mixup.

2011-06-16  Paul Eggert  <eggert@cs.ucla.edu>

	* lisp.h: Include <limits.h>, for INT_MAX, LONG_MAX, LLONG_MAX.
	Without this, prin1 mishandles Lisp_Misc_Save_Value printing on
	hosts with pre-C99 libraries, because pD is wrongly defined to "t".

	Improve buffer-overflow checking (Bug#8873).
	* fileio.c (Finsert_file_contents):
	* insdel.c (insert_from_buffer_1, replace_range, replace_range_2):
	Remove the old (too-loose) buffer overflow checks.
	They weren't needed, since make_gap checks for buffer overflow.
	* insdel.c (make_gap_larger): Catch buffer overflows that were missed.
	The old code merely checked for Emacs fixnum overflow, and relied
	on undefined (wraparound) behavior.  The new code avoids undefined
	behavior, and also checks for ptrdiff_t and/or size_t overflow.

	* editfns.c (Finsert_char): Don't dump core with very negative counts.
	Tune.  Don't use wider integers than needed.  Don't use alloca.
	Use a bigger 'string' buffer.  Rewrite to avoid 'n > 0' test.

	* insdel.c (replace_range): Fix buf overflow when insbytes < outgoing.

	* insdel.c, lisp.h (buffer_overflow): New function.
	(insert_from_buffer_1, replace_range, replace_range_2):
	* insdel.c (make_gap_larger):
	* editfns.c (Finsert_char):
	* fileio.c (Finsert_file_contents): Use it, to normalize wording.

	* buffer.h (BUF_BYTES_MAX): Cast to ptrdiff_t so that it's signed.

2011-06-15  Paul Eggert  <eggert@cs.ucla.edu>

	Integer overflow and signedness fixes (Bug#8873).

	* ccl.c (ASCENDING_ORDER): New macro, to work around GCC bug 43772.
	(GET_CCL_RANGE, IN_INT_RANGE): Use it.

	* fileio.c: Don't assume EMACS_INT fits in off_t.
	(emacs_lseek): New static function.
	(Finsert_file_contents, Fwrite_region): Use it.
	Use SEEK_SET, SEEK_CUR, SEEK_END as appropriate.

	* fns.c (Fload_average): Don't assume 100 * load average fits in int.

	* fns.c: Don't overflow int when computing a list length.
	* fns.c (QUIT_COUNT_HEURISTIC): New constant.
	(Flength, Fsafe_length): Use EMACS_INT, not int, to avoid unwanted
	truncation on 64-bit hosts.  Check for QUIT every
	QUIT_COUNT_HEURISTIC entries rather than every other entry; that's
	faster and is responsive enough.
	(Flength): Report an error instead of overflowing an integer.
	(Fsafe_length): Return a float if the value is not representable
	as a fixnum.  This shouldn't happen except in contrived situations.
	(Fnthcdr, Fsort): Don't assume list length fits in int.
	(Fcopy_sequence): Don't assume vector length fits in int.

	* alloc.c: Check that resized vectors' lengths fit in fixnums.
	(header_size, word_size): New constants.
	(allocate_vectorlike): Don't check size overflow here.
	(allocate_vector): Check it here instead, since this is the only
	caller of allocate_vectorlike that could cause overflow.
	Check that the new vector's length is representable as a fixnum.

	* fns.c (next_almost_prime): Don't return a multiple of 3 or 5.
	The previous code was bogus.  For example, next_almost_prime (32)
	returned 39, which is undesirable as it is a multiple of 3; and
	next_almost_prime (24) returned 25, which is a multiple of 5 so
	why was the code bothering to check for multiples of 7?

	* bytecode.c (exec_byte_code): Use ptrdiff_t, not int, for vector length.

	* eval.c, doprnt.c (SIZE_MAX): Remove; inttypes.h defines this now.

	Variadic C functions now count arguments with ptrdiff_t.
	This partly undoes my 2011-03-30 change, which replaced int with size_t.
	Back then I didn't know that the Emacs coding style prefers signed int.
	Also, in the meantime I found a few more instances where arguments
	were being counted with int, which may truncate counts on 64-bit
	machines, or EMACS_INT, which may be unnecessarily wide.
	* lisp.h (struct Lisp_Subr.function.aMANY)
	(DEFUN_ARGS_MANY, internal_condition_case_n, safe_call):
	Arg counts are now ptrdiff_t, not size_t.
	All variadic functions and their callers changed accordingly.
	(struct gcpro.nvars): Now size_t, not size_t.  All uses changed.
	* bytecode.c (exec_byte_code): Check maxdepth for overflow,
	to avoid potential buffer overrun.  Don't assume arg counts fit in 'int'.
	* callint.c (Fcall_interactively): Check arg count for overflow,
	to avoid potential buffer overrun.  Use signed char, not 'int',
	for 'varies' array, so that we needn't bother to check its size
	calculation for overflow.
	* editfns.c (Fformat): Use ptrdiff_t, not EMACS_INT, to count args.
	* eval.c (apply_lambda):
	* fns.c (Fmapconcat): Use XFASTINT, not XINT, to get args length.
	(struct textprop_rec.argnum): Now ptrdiff_t, not int.  All uses changed.
	(mapconcat): Use ptrdiff_t, not int and EMACS_INT, to count args.

	* callint.c (Fcall_interactively): Don't use index var as event count.

	* vm-limit.c (check_memory_limits): Fix incorrect extern function decls.
	* mem-limits.h (SIZE): Remove; no longer used.

	* xterm.c (x_alloc_nearest_color_1): Prefer int to long when int works.

	Remove unnecessary casts.
	* xterm.c (x_term_init):
	* xfns.c (x_set_border_pixel):
	* widget.c (create_frame_gcs): Remove casts to unsigned long etc.
	These aren't needed now that we assume ANSI C.

	* sound.c (Fplay_sound_internal): Remove cast to unsigned long.
	It's more likely to cause problems (due to unsigned overflow)
	than to cure them.

	* dired.c (Ffile_attributes): Don't use 32-bit hack on 64-bit hosts.

	* unexelf.c (unexec): Don't assume BSS addr fits in unsigned.

	* xterm.c (handle_one_xevent): Omit unnecessary casts to unsigned.

	* keyboard.c (modify_event_symbol): Don't limit alist len to UINT_MAX.

	* lisp.h (CHAR_TABLE_SET): Omit now-redundant test.

	* lread.c (Fload): Don't compare a possibly-garbage time_t value.

	GLYPH_CODE_FACE returns EMACS_INT, not int.
	* dispextern.h (merge_faces):
	* xfaces.c (merge_faces):
	* xdisp.c (get_next_display_element, next_element_from_display_vector):
	Don't assume EMACS_INT fits in int.

	* character.h (CHAR_VALID_P): Remove unused parameter.
	* fontset.c, lisp.h, xdisp.c: All uses changed.

	* editfns.c (Ftranslate_region_internal): Omit redundant test.

	* fns.c (concat): Minor tuning based on overflow analysis.
	This doesn't fix any bugs.  Use int to hold character, instead
	of constantly refetching from Emacs object.  Use XFASTINT, not
	XINT, for value known to be a character.  Don't bother comparing
	a single byte to 0400, as it's always less.

	* floatfns.c (Fexpt):
	* fileio.c (make_temp_name): Omit unnecessary cast to unsigned.

	* editfns.c (Ftranslate_region_internal): Use int, not EMACS_INT
	for characters.

	* doc.c (get_doc_string): Omit (unsigned)c that mishandled negatives.

	* data.c (Faset): If ARRAY is a string, check that NEWELT is a char.
	Without this fix, on a 64-bit host (aset S 0 4294967386) would
	incorrectly succeed when S was a string, because 4294967386 was
	truncated before it was used.

	* chartab.c (Fchar_table_range): Use CHARACTERP to check range.
	Otherwise, an out-of-range integer could cause undefined behavior
	on a 64-bit host.

	* composite.c: Use int, not EMACS_INT, for characters.
	(fill_gstring_body, composition_compute_stop_pos): Use int, not
	EMACS_INT, for values that are known to be in character range.
	This doesn't fix any bugs but is the usual style inside Emacs and
	may generate better code on 32-bit machines.

	Make sure a 64-bit char is never passed to ENCODE_CHAR.
	This is for reasons similar to the recent CHAR_STRING fix.
	* charset.c (Fencode_char): Check that character arg is actually
	a character.  Pass an int to ENCODE_CHAR.
	* charset.h (ENCODE_CHAR): Verify that the character argument is no
	wider than 'int', as a compile-time check to prevent future regressions
	in this area.

	* character.c (char_string): Remove unnecessary casts.

	Make sure a 64-bit char is never passed to CHAR_STRING.
	Otherwise, CHAR_STRING would do the wrong thing on a 64-bit platform,
	by silently ignoring the top 32 bits, allowing some values
	that were far too large to be valid characters.
	* character.h: Include <verify.h>.
	(CHAR_STRING, CHAR_STRING_ADVANCE): Verify that the character
	arguments are no wider than unsigned, as a compile-time check
	to prevent future regressions in this area.
	* data.c (Faset):
	* editfns.c (Fchar_to_string, general_insert_function, Finsert_char)
	(Fsubst_char_in_region):
	* fns.c (concat):
	* xdisp.c (decode_mode_spec_coding):
	Adjust to CHAR_STRING's new requirement.
	* editfns.c (Finsert_char, Fsubst_char_in_region):
	* fns.c (concat): Check that character args are actually
	characters.  Without this test, these functions did the wrong
	thing with wildly out-of-range values on 64-bit hosts.

	Remove incorrect casts to 'unsigned' that lose info on 64-bit hosts.
	These casts should not be needed on 32-bit hosts, either.
	* keyboard.c (read_char):
	* lread.c (Fload): Remove casts to unsigned.

	* lisp.h (UNSIGNED_CMP): New macro.
	This fixes comparison bugs on 64-bit hosts.
	(ASCII_CHAR_P): Use it.
	* casefiddle.c (casify_object):
	* character.h (ASCII_BYTE_P, CHAR_VALID_P)
	(SINGLE_BYTE_CHAR_P, CHAR_STRING):
	* composite.h (COMPOSITION_ENCODE_RULE_VALID):
	* dispextern.h (FACE_FROM_ID):
	* keyboard.c (read_char): Use UNSIGNED_CMP.

	* xmenu.c (dialog_selection_callback) [!USE_GTK]: Cast to intptr_t,
	not to EMACS_INT, to avoid GCC warning.

	* xfns.c (x_set_scroll_bar_default_width): Remove unused 'int' locals.

	* buffer.h (PTR_BYTE_POS, BUF_PTR_BYTE_POS): Remove harmful cast.
	The cast incorrectly truncated 64-bit byte offsets to 32 bits, and
	isn't needed on 32-bit machines.

	* buffer.c (Fgenerate_new_buffer_name):
	Use EMACS_INT for count, not int.
	(advance_to_char_boundary): Return EMACS_INT, not int.

	* data.c (Qcompiled_function): Now static.

	* window.c (window_body_lines): Now static.

	* image.c (gif_load): Rename local to avoid shadowing.

	* lisp.h (SAFE_ALLOCA_LISP): Check for integer overflow.
	(struct Lisp_Save_Value): Use ptrdiff_t, not int, for 'integer' member.
	* alloc.c (make_save_value): Integer argument is now of type
	ptrdiff_t, not int.
	(mark_object): Use ptrdiff_t, not int.
	* lisp.h (pD): New macro.
	* print.c (print_object): Use it.

	* alloc.c: Use EMACS_INT, not int, to count objects.
	(total_conses, total_markers, total_symbols, total_vector_size)
	(total_free_conses, total_free_markers, total_free_symbols)
	(total_free_floats, total_floats, total_free_intervals)
	(total_intervals, total_strings, total_free_strings):
	Now EMACS_INT, not int.  All uses changed.
	(Fgarbage_collect): Compute overall total using a double, so that
	integer overflow is less likely to be a problem.  Check for overflow
	when converting back to an integer.
	(n_interval_blocks, n_string_blocks, n_float_blocks, n_cons_blocks)
	(n_vectors, n_symbol_blocks, n_marker_blocks): Remove.
	These were 'int' variables that could overflow on 64-bit hosts;
	they were never used, so remove them instead of repairing them.
	(nzombies, ngcs, max_live, max_zombies): Now EMACS_INT, not 'int'.
	(inhibit_garbage_collection): Set gc_cons_threshold to max value.
	Previously, this ceilinged at INT_MAX, but that doesn't work on
	64-bit machines.
	(allocate_pseudovector): Don't use EMACS_INT when int would do.

	* alloc.c (Fmake_bool_vector): Don't assume vector size fits in int.
	(allocate_vectorlike): Check for ptrdiff_t overflow.
	(mark_vectorlike, mark_char_table, mark_object): Avoid EMACS_UINT
	when a (possibly-narrower) signed value would do just as well.
	We prefer using signed arithmetic, to avoid comparison confusion.

	* alloc.c: Catch some string size overflows that we were missing.
	(XMALLOC_OVERRUN_CHECK_SIZE) [!XMALLOC_OVERRUN_CHECK]: Define to 0,
	for convenience in STRING_BYTES_MAX.
	(STRING_BYTES_MAX): New macro, superseding the old one in lisp.h.
	The definition here is exact; the one in lisp.h was approximate.
	(allocate_string_data): Check for string overflow.  This catches
	some instances we weren't catching before.  Also, it catches
	size_t overflow on (unusual) hosts where SIZE_MAX <= min
	(PTRDIFF_MAX, MOST_POSITIVE_FIXNUM), e.g., when size_t is 32 bits
	and ptrdiff_t and EMACS_INT are both 64 bits.

	* character.c, coding.c, doprnt.c, editfns.c, eval.c:
	All uses of STRING_BYTES_MAX replaced by STRING_BYTES_BOUND.
	* lisp.h (STRING_BYTES_BOUND): Renamed from STRING_BYTES_MAX.

	* character.c (string_escape_byte8): Fix nbytes/nchars typo.

	* alloc.c (Fmake_string): Check for out-of-range init.

2011-06-15  Stefan Monnier  <monnier@iro.umontreal.ca>

	* eval.c (Fdefvaralias): Also mark the target as variable-special-p.

2011-06-14  Jan Djärv  <jan.h.d@swipnet.se>

	* xfns.c (x_set_scroll_bar_default_width): Remove argument to
	xg_get_default_scrollbar_width.

	* gtkutil.c: Include emacsgtkfixed.h if HAVE_GTK3.
	(int_gtk_range_get_value): Move to the scroll bar part of the file.
	(style_changed_cb): Call update_theme_scrollbar_width and call
	x_set_scroll_bar_default_width and xg_frame_set_char_size for
	all frames (Bug#8505).
	(xg_create_frame_widgets): Call emacs_fixed_new if HAVE_GTK3 (Bug#8505).
	Call gtk_window_set_resizable if HAVE_GTK3.
	(x_wm_set_size_hint): Call emacs_fixed_set_min_size with min width
	and height if HAVE_GTK3 (Bug#8505).
	(scroll_bar_width_for_theme): New variable.
	(update_theme_scrollbar_width): New function.
	(xg_get_default_scrollbar_width): Move code to
	update_theme_scrollbar_width, just return scroll_bar_width_for_theme.
	(xg_initialize): Call update_theme_scrollbar_width.

	* gtkutil.h (xg_get_default_scrollbar_width): Remove argument.

	* emacsgtkfixed.c, emacsgtkfixed.h: New files.

2011-06-12  Martin Rudalics  <rudalics@gmx.at>

	* frame.c (make_frame): Call other_buffer_safely instead of
	other_buffer.

	* window.c (temp_output_buffer_show): Call display_buffer with
	second argument Vtemp_buffer_show_specifiers and reset latter
	immediately after the call.
	(Vtemp_buffer_show_specifiers): New variable.
	(auto_window_vscroll_p, next_screen_context_lines)
	(Vscroll_preserve_screen_position): Remove leading asterisks from
	doc-strings.

2011-06-12  Paul Eggert  <eggert@cs.ucla.edu>

	Fix minor problems found by GCC 4.6.0 static checking.
	* buffer.c (Qclone_number): Remove for now, as it's unused.
	(record_buffer, Funrecord_buffer): Rename local to avoid shadowing.
	(record_buffer): Remove unused local.
	* frame.c (other_visible_frames, frame_buffer_list): Now static.
	(set_frame_buffer_list): Remove; unused.
	* frame.h (other_visible_frames): Remove decl.
	* keyboard.h (menu_items_inuse): Declare only if USE_GTK || USE_MOTIF.
	* lisp.h (frame_buffer_list, set_frame_buffer_list): Remove decls.
	(add_gpm_wait_descriptor, delete_gpm_wait_descriptor): Declare only
	if HAVE_GPM.
	* menu.c (menu_items_inuse): Now static unless USE_GTK || USE_MOTIF.
	* process.c (add_gpm_wait_descriptor, delete_gpm_wait_descriptor):
	Define only if HAVE_GPM.
	* widget.c (EmacsFrameResize, emacsFrameClassRec): Now static.
	(update_hints_inhibit): Remove; never set.  All uses removed.
	* widgetprv.h (emacsFrameClassRec): Remove decl.
	* window.c (delete_deletable_window): Now returns void, since it
	wasn't returning anything.
	(compare_window_configurations): Remove unused locals.
	* xfns.c (x_set_scroll_bar_default_width): Remove unused locals.
	* xmenu.c (x_menu_set_in_use): Define only if USE_GTK || USE_MOTIF.
	(dialog_selection_callback) [!USE_GTK]: Prefer intptr_t for integers
	the same widths as pointers.  This follows up on the 2011-05-06 patch.
	* xterm.c (x_alloc_lighter_color_for_widget): Define only if USE_LUCID.
	* xterm.h: Likewise.
	(x_menu_set_in_use): Declare only if USE_GTK || USE_MOTIF.

2011-06-12  Juanma Barranquero  <lekktu@gmail.com>

	* makefile.w32-in: Update dependencies.
	(LISP_H): Add lib/intprops.h.

2011-06-11  Chong Yidong  <cyd@stupidchicken.com>

	* image.c (gif_load): Add animation frame delay to the metadata.
	(syms_of_image): Use DEFSYM.  New symbol `delay'.

2011-06-11  Martin Rudalics  <rudalics@gmx.at>

	* window.c (delete_deletable_window): Re-add.
	(Fset_window_configuration): Rewrite to handle dead buffers and
	consequently deletable windows.
	(window_tree, Fwindow_tree): Remove.  Supply functionality in
	window.el.
	(compare_window_configurations): Simplify code.

2011-06-11  Andreas Schwab  <schwab@linux-m68k.org>

	* image.c (imagemagick_load_image): Fix type mismatch.
	(Fimagemagick_types): Likewise.

	* window.h (replace_buffer_in_windows): Declare.

2011-06-11  Martin Rudalics  <rudalics@gmx.at>

	* buffer.c: New Lisp objects Qbuffer_list_update_hook and
	Qclone_number.  Remove external declaration of Qdelete_window.
	(Fbuffer_list): Rewrite doc-string.  Minor restructuring of
	code.
	(Fget_buffer_create, Fmake_indirect_buffer, Frename_buffer): Run
	Qbuffer_list_update_hook if allowed.
	(Fother_buffer): Rewrite doc-string.  Major rewrite for new
	buffer list implementation.
	(other_buffer_safely): New function.
	(Fkill_buffer): Replace call to replace_buffer_in_all_windows by
	calls to replace_buffer_in_windows and
	replace_buffer_in_windows_safely.  Run Qbuffer_list_update_hook
	if allowed.
	(record_buffer): Inhibit quitting and rewrite using quittable
	functions.  Run Qbuffer_list_update_hook if allowed.
	(Frecord_buffer, Funrecord_buffer): New functions.
	(switch_to_buffer_1, Fswitch_to_buffer): Remove.  Move
	switch-to-buffer to window.el.
	(bury-buffer): Move to window.el.
	(Vbuffer_list_update_hook): New variable.

	* lisp.h (other_buffer_safely): Add prototype in buffer.c
	section.

	* window.h (resize_frame_windows): Move up in code.
	(Fwindow_frame): Remove EXFUN.
	(replace_buffer_in_all_windows): Remove prototype.
	(replace_buffer_in_windows_safely): Add prototype.

	* window.c: Declare Qdelete_window static again.  Move down
	declaration of select_count.
	(Fnext_window, Fprevious_window): Rewrite doc-strings.
	(Fother_window): Move to window.el.
	(window_loop): Remove DELETE_BUFFER_WINDOWS and UNSHOW_BUFFER
	cases.  Add REPLACE_BUFFER_IN_WINDOWS_SAFELY case.
	(Fdelete_windows_on, Freplace_buffer_in_windows): Move to
	window.el.
	(replace_buffer_in_windows): Implement by calling
	Qreplace_buffer_in_windows.
	(replace_buffer_in_all_windows): Remove with some functionality
	moved into replace_buffer_in_windows_safely.
	(replace_buffer_in_windows_safely): New function.
	(select_window_norecord, select_frame_norecord): Move in front
	of run_window_configuration_change_hook.  Remove now obsolete
	declarations.
	(Fset_window_buffer): Rewrite doc-string.  Call
	Qrecord_window_buffer.
	(keys_of_window): Move binding for other-window to window.el.

2011-06-11  Chong Yidong  <cyd@stupidchicken.com>

	* dispextern.h (struct image): Replace data member, whose int_val
	and ptr_val fields were not used by anything, with a single
	lisp_val object.

	* image.c (Fimage_metadata, make_image, mark_image, tiff_load)
	(gif_clear_image, gif_load, imagemagick_load_image)
	(gs_clear_image, gs_load): Callers changed.

2011-06-10  Paul Eggert  <eggert@cs.ucla.edu>

	* buffer.h: Include <time.h>, for time_t.
	Needed to build on FreeBSD 8.2.  Problem reported by Herbert J. Skuhra.

	Fix minor problems found by static checking.

	* image.c (PixelGetMagickColor): Declare if ImageMagick headers don't.

	Make identifiers static if they are not used in other modules.
	* data.c (Qcompiled_function, Qframe, Qvector):
	* image.c (QimageMagick, Qsvg):
	* minibuf.c (Qmetadata):
	* window.c (resize_window_check, resize_root_window): Now static.
	* window.h (resize_window_check, resize_root_window): Remove decls.

	* window.c (window_deletion_count, delete_deletable_window):
	Remove; unused.
	(window_body_lines): Now static.
	(Fdelete_other_windows_internal): Mark vars as initialized.
	Make sure 'resize_failed' is initialized.
	(run_window_configuration_change_hook): Rename local to avoid shadowing.
	(resize_window_apply): Remove unused local.
	* window.h (delete_deletable_window): Remove decl.

	* image.c (gif_load, svg_load_image): Rename locals to avoid shadowing.
	(imagemagick_load_image): Fix pointer signedness problem by changing
	last arg from unsigned char * to char *.  All uses changed.
	Also, fix a local for similar reasons.
	Remove unused locals.  Remove locals to avoid shadowing.
	(fn_rsvg_handle_free): Remove; unused.
	(svg_load, svg_load_image): Fix pointer signedness problem.
	(imagemagick_load_image): Don't use garbage pointer image_wand.

	* ftfont.c (ftfont_get_metrics, ftfont_drive_otf): Remove unused locals.

2011-06-10  Chong Yidong  <cyd@stupidchicken.com>

	* image.c (gif_load): Fix omitted cast error introduced by
	2011-06-06 change.

2011-06-10  Martin Rudalics  <rudalics@gmx.at>

	* window.h (resize_proportionally, orig_total_lines)
	(orig_top_line): Remove from window structure.
	(set_window_height, set_window_width, change_window_heights)
	(Fdelete_window): Remove prototypes.
	(resize_frame_windows): Remove duplicate declaration.

2011-06-10  Eli Zaretskii  <eliz@gnu.org>

	* window.h (resize_frame_windows, resize_window_check)
	(delete_deletable_window, resize_root_window)
	(resize_frame_windows): Declare prototypes.

	* window.c (resize_window_apply): Make definition be "static" to
	match the prototype.

2011-06-10  Martin Rudalics  <rudalics@gmx.at>

	* window.c: Remove declarations of Qwindow_size_fixed,
	window_min_size_1, window_min_size_2, window_min_size,
	size_window, window_fixed_size_p, enlarge_window, delete_window.
	Remove static from declaration of Qdelete_window, it's
	temporarily needed by Fbury_buffer.
	(replace_window): Don't assign orig_top_line and
	orig_total_lines.
	(Fdelete_window, delete_window): Remove.  Window deletion is
	handled by window.el.
	(window_loop): Remove DELETE_OTHER_WINDOWS case.  Replace
	Fdelete_window calls with calls to Qdelete_window.
	(Fdelete_other_windows): Remove.  Deleting other windows is
	handled by window.el.
	(window_fixed_size_p): Remove.  Fixed-sizeness of windows is
	handled in window.el.
	(window_min_size_2, window_min_size_1, window_min_size): Remove.
	Window minimum sizes are handled in window.el.
	(shrink_windows, size_window, set_window_height)
	(set_window_width, change_window_heights, window_height)
	(window_width, CURBEG, CURSIZE, enlarge_window)
	(adjust_window_trailing_edge, Fadjust_window_trailing_edge)
	(Fenlarge_window, Fshrink_window): Remove.  Window resizing is
	handled in window.el.
	(make_dummy_parent): Rename to make_parent_window and give it a
	second argument horflag.
	(make_window): Don't set resize_proportionally any more.
	(Fsplit_window): Remove.  Windows are split in window.el.
	(save_restore_action, save_restore_orig_size)
	(shrink_window_lowest_first, save_restore_orig_size): Remove.
	Resize mini windows in window.el.
	(grow_mini_window, shrink_mini_window): Implement by calling
	Qresize_root_window_vertically, resize_window_check and
	resize_window_apply.
	(saved_window, Fset_window_configuration, save_window_save): Do
	not handle orig_top_line, orig_total_lines, and
	resize_proportionally.
	(window_min_height, window_min_width): Move to window.el.
	(keys_of_window): Move bindings for delete-other-windows,
	split-window, delete-window and enlarge-window to window.el.

	* buffer.c: Temporarily extern Qdelete_window.
	(Fbury_buffer): Temporarily call Qdelete_window instead of
	Fdelete_window (Fbury_buffer will move to window.el soon).

	* frame.c (set_menu_bar_lines_1): Remove code handling
	orig_top_line and orig_total_lines.

	* dispnew.c (adjust_frame_glyphs_initially): Don't use
	set_window_height but set heights directly.
	(change_frame_size_1): Use resize_frame_windows.

	* xdisp.c (init_xdisp): Don't use set_window_height but set
	heights directly.

	* xfns.c (x_set_menu_bar_lines, x_set_tool_bar_lines): Use
	resize_frame_windows instead of change_window_heights and run
	run_window_configuration_change_hook.

	* w32fns.c (x_set_tool_bar_lines): Use resize_frame_windows
	instead of change_window_heights and run
	run_window_configuration_change_hook.

2011-06-09  Martin Rudalics  <rudalics@gmx.at>

	* window.c (replace_window): Rename second argument REPLACEMENT to
	NEW.  New third argument SETFLAG.  Rewrite.
	(delete_window, make_dummy_parent): Call replace_window with
	third argument 1.
	(window_list_1): Move down in code.
	(run_window_configuration_change_hook): Move set_buffer part
	before select_frame_norecord part in order to unwind correctly.
	Rename count1 to count.
	(recombine_windows, delete_deletable_window, resize_root_window)
	(Fdelete_other_windows_internal)
	(Frun_window_configuration_change_hook, make_parent_window)
	(resize_window_check, resize_window_apply, Fresize_window_apply)
	(resize_frame_windows, Fsplit_window_internal)
	(Fdelete_window_internal, Fresize_mini_window_internal): New
	functions.
	(syms_of_window): New variables Vwindow_splits and Vwindow_nest.

2011-06-08  Martin Rudalics  <rudalics@gmx.at>

	* window.h (window): Add some new members to window structure -
	normal_lines, normal_cols, new_total, new_normal, clone_number,
	splits, nest, prev_buffers, next_buffers.
	(WINDOW_TOTAL_SIZE): Move here from window.c.
	(MIN_SAFE_WINDOW_WIDTH, MIN_SAFE_WINDOW_HEIGHT): Define here.

	* window.c (Fwindow_height, Fwindow_width, Fwindow_full_width_p):
	Remove.
	(make_dummy_parent): Set new members of windows structure.
	(make_window): Move down in code.  Handle new members of window
	structure.
	(Fwindow_clone_number, Fwindow_splits, Fset_window_splits)
	(Fwindow_nest, Fset_window_nest, Fwindow_new_total)
	(Fwindow_normal_size, Fwindow_new_normal, Fwindow_prev_buffers)
	(Fset_window_prev_buffers, Fwindow_next_buffers)
	(Fset_window_next_buffers, Fset_window_clone_number): New
	functions.
	(Fwindow_hscroll, Fwindow_at, Fwindow_point, Fwindow_start)
	(Fwindow_end, Fwindow_line_height, Fset_window_dedicated_p):
	Doc-string fixes.
	(Fwindow_parameters, Fwindow_parameter, Fset_window_parameter):
	Argument WINDOW can be now internal window too.
	(Fwindow_use_time): Move up in code.
	(Fget_buffer_window): Rename argument FRAME to ALL-FRAMES.
	Rewrite doc-string.
	(Fset_window_configuration, saved_window)
	(Fcurrent_window_configuration, save_window_save): Handle new
	members of window structure.
	(WINDOW_TOTAL_SIZE, MIN_SAFE_WINDOW_WIDTH)
	(MIN_SAFE_WINDOW_HEIGHT): Move to window.h.
	(syms_of_window): New Lisp objects Qrecord_window_buffer,
	Qwindow_deletable_p, Qdelete_window, Qreplace_buffer_in_windows,
	Qget_mru_window, Qresize_root_window,
	Qresize_root_window_vertically, Qsafe, Qabove, Qbelow,
	Qauto_buffer_name; staticpro them.

2011-06-07  Martin Rudalics  <rudalics@gmx.at>

	* window.c (Fwindow_total_size, Fwindow_left_column)
	(Fwindow_top_line, window_body_lines, Fwindow_body_size)
	(Fwindow_list_1): New functions.
	(window_box_text_cols): Replace with window_body_cols.
	(Fwindow_width, Fscroll_left, Fscroll_right): Use
	window_body_cols instead of window_box_text_cols.
	(delete_window, Fset_window_configuration): Call
	delete_all_subwindows with window as argument.
	(delete_all_subwindows): Take a window as argument and not a
	structure.  Rewrite.
	(window_loop): Remove handling of GET_LRU_WINDOW and
	GET_LARGEST_WINDOW.
	(Fget_lru_window, Fget_largest_window): Move to window.el.

	* window.h: Extern window_body_cols instead of
	window_box_text_cols.  delete_all_subwindows now takes a
	Lisp_Object as argument.

	* indent.c (compute_motion, Fcompute_motion): Use
	window_body_cols instead of window_box_text_cols.

	* frame.c (delete_frame): Call delete_all_subwindows with root
	window as argument.

2011-06-07  Daniel Colascione  <dan.colascione@gmail.com>

	* fns.c (Fputhash): Document return value.

2011-06-06  Chong Yidong  <cyd@stupidchicken.com>

	* image.c (gif_load): Implement gif89a spec "no disposal" method.

2011-06-06  Paul Eggert  <eggert@cs.ucla.edu>

	Cons<->int and similar integer overflow fixes (Bug#8794).

	Check for overflow when converting integer to cons and back.
	* charset.c (Fdefine_charset_internal, Fdecode_char):
	Use cons_to_unsigned to catch overflow.
	(Fencode_char): Use INTEGER_TO_CONS.
	* composite.h (LGLYPH_CODE): Use cons_to_unsigned.
	(LGLYPH_SET_CODE): Use INTEGER_TO_CONS.
	* data.c (long_to_cons, cons_to_long): Remove.
	(cons_to_unsigned, cons_to_signed): New functions.
	These signal an error for invalid or out-of-range values.
	* dired.c (Ffile_attributes): Use INTEGER_TO_CONS.
	* fileio.c (Fset_visited_file_modtime): Use CONS_TO_INTEGER.
	* font.c (Ffont_variation_glyphs):
	* fontset.c (Finternal_char_font): Use INTEGER_TO_CONS.
	* lisp.h: Include <intprops.h>.
	(INTEGER_TO_CONS, CONS_TO_INTEGER): New macros.
	(cons_to_signed, cons_to_unsigned): New decls.
	(long_to_cons, cons_to_long): Remove decls.
	* undo.c (record_first_change): Use INTEGER_TO_CONS.
	(Fprimitive_undo): Use CONS_TO_INTEGER.
	* xfns.c (Fx_window_property): Likewise.
	* xselect.c: Include <limits.h>.
	(x_own_selection, selection_data_to_lisp_data):
	Use INTEGER_TO_CONS.
	(x_handle_selection_request, x_handle_selection_clear)
	(x_get_foreign_selection, Fx_disown_selection_internal)
	(Fx_get_atom_name, x_send_client_event): Use CONS_TO_INTEGER.
	(lisp_data_to_selection_data): Use cons_to_unsigned.
	(x_fill_property_data): Use cons_to_signed.
	Report values out of range.

	Check for buffer and string overflow more precisely.
	* buffer.h (BUF_BYTES_MAX): New macro.
	* lisp.h (STRING_BYTES_MAX): New macro.
	* alloc.c (Fmake_string):
	* character.c (string_escape_byte8):
	* coding.c (coding_alloc_by_realloc):
	* doprnt.c (doprnt):
	* editfns.c (Fformat):
	* eval.c (verror):
	Use STRING_BYTES_MAX, not MOST_POSITIVE_FIXNUM,
	since they may not be the same number.
	* editfns.c (Finsert_char):
	* fileio.c (Finsert_file_contents):
	Likewise for BUF_BYTES_MAX.

	* image.c: Use ptrdiff_t, not int, for sizes.
	(slurp_file): Switch from int to ptrdiff_t.
	All uses changed.
	(slurp_file): Check that file size fits in both size_t (for
	malloc) and ptrdiff_t (for sanity and safety).

	* fileio.c (Fverify_visited_file_modtime): Avoid time overflow
	if b->modtime has its maximal value.

	* dired.c (Ffile_attributes): Don't assume EMACS_INT has >32 bits.

	Don't assume time_t can fit into int.
	* buffer.h (struct buffer.modtime): Now time_t, not int.
	* fileio.c (Fvisited_file_modtime): No need for time_t cast now.
	* undo.c (Fprimitive_undo): Use time_t, not int, for time_t value.

	Minor fixes for signed vs unsigned integers.
	* character.h (MAYBE_UNIFY_CHAR):
	* charset.c (maybe_unify_char):
	* keyboard.c (read_char, reorder_modifiers):
	XINT -> XFASTINT, since the integer must be nonnegative.
	* ftfont.c (ftfont_spec_pattern):
	* keymap.c (access_keymap, silly_event_symbol_error):
	XUINT -> XFASTINT, since the integer must be nonnegative.
	(Fsingle_key_description, preferred_sequence_p): XUINT -> XINT,
	since it makes no difference and we prefer signed.
	* keyboard.c (record_char): Use XUINT when all the neighbors do.
	(access_keymap): NATNUMP -> INTEGERP, since the integer must be
	nonnegative.

2011-06-06  Stefan Monnier  <monnier@iro.umontreal.ca>

	* window.h (Fwindow_frame): Declare.

2011-06-06  Paul Eggert  <eggert@cs.ucla.edu>

	* alloc.c: Simplify handling of large-request failures (Bug#8800).
	(SPARE_MEMORY): Always define.
	(LARGE_REQUEST): Remove.
	(memory_full): Use SPARE_MEMORY rather than LARGE_REQUEST.

2011-06-06  Martin Rudalics  <rudalics@gmx.at>

	* lisp.h: Move EXFUNS for Fframe_root_window,
	Fframe_first_window and Fset_frame_selected_window to window.h.

	* window.h: Move EXFUNS for Fframe_root_window,
	Fframe_first_window and Fset_frame_selected_window here from
	lisp.h.

	* frame.c (Fwindow_frame, Fframe_first_window)
	(Fframe_root_window, Fframe_selected_window)
	(Fset_frame_selected_window): Move to window.c.
	(Factive_minibuffer_window): Move to minibuf.c.
	(Fother_visible_frames_p): New function.

	* minibuf.c (Factive_minibuffer_window): Move here from frame.c.

	* window.c (decode_window, decode_any_window): Move up in code.
	(Fwindowp, Fwindow_live_p): Rewrite doc-strings.
	(inhibit_frame_unsplittable): Remove unused variable.
	(Fwindow_buffer): Move up and rewrite doc-string.
	(Fwindow_parent, Fwindow_vchild, Fwindow_hchild, Fwindow_next)
	(Fwindow_prev): New functions.
	(Fwindow_frame): Move here from frame.c.  Accept any window as
	argument.
	(Fframe_root_window, Fframe_first_window)
	(Fframe_selected_window): Move here from frame.c.  Accept frame
	or arbitrary window as argument.  Update doc-strings.
	(Fminibuffer_window): Move up in code.
	(Fwindow_minibuffer_p): Move up in code and simplify.
	(Fset_frame_selected_window): Move here from frame.c.
	Marginal rewrite.
	(Fselected_window, select_window, Fselect_window): Move up in
	code.  Minor doc-string fixes.

2011-06-06  Paul Eggert  <eggert@cs.ucla.edu>

	* alloc.c (memory_full) [SYSTEM_MALLOC]: Port to MacOS (Bug#8800).
	Do not assume that spare memory exists; that assumption is valid
	only if SYSTEM_MALLOC.
	(LARGE_REQUEST): New macro, so that the issue of large requests
	is separated from the issue of spare memory.

2011-06-05  Andreas Schwab  <schwab@linux-m68k.org>

	* editfns.c (Fformat): Correctly handle zero flag with hexadecimal
	format.  (Bug#8806)

	* gtkutil.c (xg_get_default_scrollbar_width): Avoid warning.

	* xfns.c (x_set_scroll_bar_default_width): Move declarations
	before statements.

2011-06-05  Jan Djärv  <jan.h.d@swipnet.se>

	* gtkutil.c (xg_get_default_scrollbar_width): New function.

	* gtkutil.h: Declare xg_get_default_scrollbar_width.

	* xfns.c (x_set_scroll_bar_default_width): If USE_GTK, get
	min width by calling x_set_scroll_bar_default_width (Bug#8505).

2011-06-05  Juanma Barranquero  <lekktu@gmail.com>

	* xdisp.c (single_display_spec_intangible_p): Remove declaration.

2011-06-04  Chong Yidong  <cyd@stupidchicken.com>

	* xselect.c (x_clipboard_manager_save): Remove redundant arg.
	(x_clipboard_manager_save): Add return value.
	(x_clipboard_manager_error_1, x_clipboard_manager_error_2):
	New error handlers.
	(x_clipboard_manager_save_frame, x_clipboard_manager_save_all):
	Obey Vx_select_enable_clipboard_manager.  Catch errors in
	x_clipboard_manager_save (Bug#8779).
	(Vx_select_enable_clipboard_manager): New variable.
	(x_get_foreign_selection): Reduce scope of x_catch_errors (Bug#8790).

2011-06-04  Dan Nicolaescu  <dann@ics.uci.edu>

	* emacs.c (main): Warn when starting a GTK emacs in daemon mode.

2011-06-04  YAMAMOTO Mitsuharu  <mituharu@math.s.chiba-u.ac.jp>

	* fringe.c (update_window_fringes): Don't update overlay arrow bitmap
	in the current matrix if keep_current_p is non-zero.

2011-06-04  Eli Zaretskii  <eliz@gnu.org>

	* bidi.c (bidi_level_of_next_char): Fix last change.

2011-06-03  Eli Zaretskii  <eliz@gnu.org>

	Support bidi reordering of text covered by display properties.

	* bidi.c (bidi_copy_it): Use offsetof instead of emulating it.
	(bidi_fetch_char, bidi_fetch_char_advance): New functions.
	(bidi_cache_search, bidi_cache_iterator_state)
	(bidi_paragraph_init, bidi_resolve_explicit, bidi_resolve_weak)
	(bidi_level_of_next_char, bidi_move_to_visually_next):
	Support character positions inside a run of characters covered by a
	display string.
	(bidi_paragraph_init, bidi_resolve_explicit_1)
	(bidi_level_of_next_char): Call bidi_fetch_char and
	bidi_fetch_char_advance instead of FETCH_CHAR and
	FETCH_CHAR_ADVANCE.
	(bidi_init_it): Initialize new members.
	(LRE_CHAR, RLE_CHAR, PDF_CHAR, LRO_CHAR, RLO_CHAR): Remove macro
	definitions.
	(bidi_explicit_dir_char): Lookup character type in bidi_type_table,
	instead of using explicit *_CHAR codes.
	(bidi_resolve_explicit, bidi_resolve_weak):
	Use FETCH_MULTIBYTE_CHAR instead of FETCH_CHAR, as reordering of
	bidirectional text is supported only in multibyte buffers.
	(bidi_init_it): Accept additional argument FRAME_WINDOW_P and use
	it to initialize the frame_window_p member of struct bidi_it.
	(bidi_cache_iterator_state, bidi_resolve_explicit_1)
	(bidi_resolve_explicit, bidi_resolve_weak)
	(bidi_level_of_next_char, bidi_move_to_visually_next): Abort if
	bidi_it->nchars is non-positive.
	(bidi_level_of_next_char): Don't try to lookup the cache for the
	next/previous character if nothing is cached there yet, or if we
	were just reseat()'ed to a new position.

	* xdisp.c (set_cursor_from_row): Set start and stop points
	according to the row's direction when priming the loop that looks
	for the glyph on which to display cursor.
	(single_display_spec_intangible_p): Function deleted.
	(display_prop_intangible_p): Reimplement to call
	handle_display_spec instead of single_display_spec_intangible_p.
	Accept 3 additional arguments needed by handle_display_spec.
	This fixes incorrect cursor motion across display property with complex
	values: lists, `(when COND...)' forms, etc.
	(single_display_spec_string_p): Support property values that are
	lists with the argument STRING its top-level element.
	(display_prop_string_p): Fix the condition for processing a
	property that is a list to be consistent with handle_display_spec.
	(handle_display_spec): New function, refactored from the
	last portion of handle_display_prop.
	(compute_display_string_pos): Accept additional argument
	FRAME_WINDOW_P.  Call handle_display_spec to determine whether the
	value of a `display' property is a "replacing spec".
	(handle_single_display_spec): Accept 2 additional arguments BUFPOS
	and FRAME_WINDOW_P.  If IT is NULL, don't set up the iterator from
	the display property, but just return a value indicating whether
	the display property will replace the characters it covers.
	(Fcurrent_bidi_paragraph_direction): Initialize the nchars and
	frame_window_p members of struct bidi_it.
	(compute_display_string_pos, compute_display_string_end):
	New functions.
	(push_it): Accept second argument POSITION, where pop_it should
	jump to continue iteration.
	(reseat_1): Initialize bidi_it.disp_pos.

	* keyboard.c (adjust_point_for_property): Adjust the call to
	display_prop_intangible_p to its new signature.

	* dispextern.h (struct bidi_it): New member frame_window_p.
	(bidi_init_it): Update prototypes.
	(display_prop_intangible_p): Update prototype.
	(compute_display_string_pos, compute_display_string_end):
	Declare prototypes.
	(struct bidi_it): New members nchars and disp_pos.  ch_len is now
	EMACS_INT.

2011-06-02  Paul Eggert  <eggert@cs.ucla.edu>

	Malloc failure behavior now depends on size of allocation.
	* alloc.c (buffer_memory_full, memory_full): New arg NBYTES.
	* lisp.h: Change signatures accordingly.
	* alloc.c, buffer.c, editfns.c, menu.c, minibuf.c, xterm.c:
	All callers changed.  (Bug#8762)

	* gnutls.c: Use Emacs's memory allocators.
	Without this change, the gnutls library would invoke malloc etc.
	directly, which causes problems on non-SYNC_INPUT hosts, and which
	runs afoul of improving memory_full behavior.  (Bug#8761)
	(fn_gnutls_global_set_mem_functions): New macro or function pointer.
	(emacs_gnutls_global_init): Use it to specify xmalloc, xrealloc,
	xfree instead of the default malloc, realloc, free.
	(Fgnutls_boot): No need to check for memory allocation failure,
	since xmalloc does that for us.

	Remove arbitrary limit of 2**31 entries in hash tables.  (Bug#8771)
	* category.c (hash_get_category_set):
	* ccl.c (ccl_driver):
	* charset.c (Fdefine_charset_internal):
	* charset.h (struct charset.hash_index):
	* composite.c (get_composition_id, gstring_lookup_cache)
	(composition_gstring_put_cache):
	* composite.h (struct composition.hash_index):
	* dispextern.h (struct image.hash):
	* fns.c (next_almost_prime, larger_vector, cmpfn_eql)
	(cmpfn_equal, cmpfn_user_defined, hashfn_eq, hashfn_eql)
	(hashfn_equal, hashfn_user_defined, make_hash_table)
	(maybe_resize_hash_table, hash_lookup, hash_put)
	(hash_remove_from_table, hash_clear, sweep_weak_table, SXHASH_COMBINE)
	(sxhash_string, sxhash_list, sxhash_vector, sxhash_bool_vector)
	(Fsxhash, Fgethash, Fputhash, Fmaphash):
	* image.c (make_image, search_image_cache, lookup_image)
	(xpm_put_color_table_h):
	* lisp.h (struct Lisp_Hash_Table):
	* minibuf.c (Ftry_completion, Fall_completions, Ftest_completion):
	* print.c (print):  Use 'EMACS_UINT' and 'EMACS_INT'
	for hashes and hash indexes, instead of 'unsigned' and 'int'.
	* alloc.c (allocate_vectorlike):
	Check for overflow in vector size calculations.
	* ccl.c (ccl_driver):
	Check for overflow when converting EMACS_INT to int.
	* fns.c, image.c: Remove unnecessary static decls that would otherwise
	need to be updated by these changes.
	* fns.c (make_hash_table, maybe_resize_hash_table):
	Check for integer overflow with large hash tables.
	(make_hash_table, maybe_resize_hash_table, Fmake_hash_table):
	Prefer the faster XFLOAT_DATA to XFLOATINT where either will do.
	(SXHASH_REDUCE): New macro.
	(sxhash_string, sxhash_list, sxhash_vector, sxhash_bool_vector):
	Use it instead of discarding useful hash info with large hash values.
	(sxhash_float): New function.
	(sxhash): Use it.  No more need for "& INTMASK" due to above changes.
	* lisp.h (FIXNUM_BITS): New macro, useful for SXHASH_REDUCE etc.
	(MOST_NEGATIVE_FIXNUM, MOST_POSITIVE_FIXNUM, INTMASK):
	Rewrite to use FIXNUM_BITS, as this simplifies things.
	(next_almost_prime, larger_vector, sxhash, hash_lookup, hash_put):
	Adjust signatures to match updated version of code.
	(consing_since_gc): Now EMACS_INT, since a single hash table can
	use more than INT_MAX bytes.

2011-06-01  Dan Nicolaescu  <dann@ics.uci.edu>

	Make it possible to build with GCC-4.6+ -O2 -flto.

	* emacs.c (__malloc_initialize_hook): Mark as EXTERNALLY_VISIBLE.

2011-06-01  Stefan Monnier  <monnier@iro.umontreal.ca>

	* minibuf.c (get_minibuffer, read_minibuf_unwind):
	Call minibuffer-inactive-mode.

2011-05-31  Juanma Barranquero  <lekktu@gmail.com>

	* makefile.w32-in ($(BLD)/data.$(O), $(BLD)/editfns.$(O)):
	Update dependencies.

2011-05-31  Dan Nicolaescu  <dann@ics.uci.edu>

	* data.c (init_data): Remove code for UTS, this system is not
	supported anymore.

2011-05-31  Dan Nicolaescu  <dann@ics.uci.edu>

	Don't force ./temacs to start in terminal mode.

	* frame.c (make_initial_frame): Initialize faces in all cases, not
	only when CANNOT_DUMP is defined.
	* dispnew.c (init_display): Remove CANNOT_DUMP condition.

2011-05-31  Dan Nicolaescu  <dann@ics.uci.edu>

	* dispnew.c (add_window_display_history): Use const for the string
	pointer.  Remove declaration, not needed.

2011-05-31  Paul Eggert  <eggert@cs.ucla.edu>

	Use 'inline', not 'INLINE'.
	<http://lists.gnu.org/archive/html/emacs-devel/2011-05/msg00914.html>
	* alloc.c, fontset.c (INLINE): Remove.
	* alloc.c, bidi.c, charset.c, coding.c, dispnew.c, fns.c, image.c:
	* intervals.c, keyboard.c, process.c, syntax.c, textprop.c, w32term.c:
	* xdisp.c, xfaces.c, xterm.c: Replace all uses of INLINE with inline.
	* gmalloc.c (register_heapinfo): Use inline unconditionally.
	* lisp.h (LISP_MAKE_RVALUE): Use inline, not __inline__.

2011-05-31  Dan Nicolaescu  <dann@ics.uci.edu>

	Make it possible to run ./temacs.

	* callproc.c (set_initial_environment): Remove CANNOT_DUMP code,
	syms_of_callproc does the same thing.  Remove test for
	"initialized", do it in the caller.
	* emacs.c (main): Avoid calling set_initial_environment when dumping.

2011-05-31  Stefan Monnier  <monnier@iro.umontreal.ca>

	* minibuf.c (Finternal_complete_buffer): Return `category' metadata.
	(read_minibuf): Use get_minibuffer.
	(syms_of_minibuf): Use DEFSYM.
	(Qmetadata): New var.
	* data.c (Qbuffer): Don't make it static.
	(syms_of_data): Use DEFSYM.

2011-05-31  Paul Eggert  <eggert@cs.ucla.edu>

	* ccl.c (CCL_CODE_RANGE): Allow negative numbers.  (Bug#8751)
	(CCL_CODE_MIN): New macro.

2011-05-30  Paul Eggert  <eggert@cs.ucla.edu>

	* alloc.c (lisp_align_malloc): Omit unnecessary val==NULL tests.

	* eval.c (Qdebug): Now static.
	* lisp.h (Qdebug): Remove decl.  This reverts a part of the
	2011-04-26T11:26:05Z!dan.colascione@gmail.com that inadvertently undid part of
	2011-04-14T06:48:41Z!eggert@cs.ucla.edu.

2011-05-29  Chong Yidong  <cyd@stupidchicken.com>

	* image.c: Various fixes to ImageMagick code comments.
	(Fimagemagick_types): Doc fix.

2011-05-29  Paul Eggert  <eggert@cs.ucla.edu>

	Minor fixes prompted by GCC 4.6.0 warnings.

	* xselect.c (converted_selections, conversion_fail_tag): Now static.

	* emacs.c [HAVE_X_WINDOWS]: Include "xterm.h".
	(x_clipboard_manager_save_all): Move extern decl to ...
	* xterm.h: ... here, so that it can be checked for consistency.

2011-05-29  Chong Yidong  <cyd@stupidchicken.com>

	* xselect.c (x_clipboard_manager_save_frame)
	(x_clipboard_manager_save_all): New functions.
	(Fx_clipboard_manager_save): Lisp function deleted.

	* emacs.c (Fkill_emacs): Call x_clipboard_manager_save_all.
	* frame.c (delete_frame): Call x_clipboard_manager_save_frame.

	* xterm.h: Update prototype.

2011-05-28  William Xu  <william.xwl@gmail.com>

	* nsterm.m (ns_term_shutdown): Synchronize user defaults before
	exiting (Bug#8239).

2011-05-28  Jim Meyering  <meyering@redhat.com>

	Avoid a sign-extension bug in crypto_hash_function.
	* fns.c (to_uchar): Define.
	(crypto_hash_function): Use it to convert some newly-signed
	variables to unsigned, to avoid sign-extension bugs.  For example,
	without this change, (md5 "truc") would evaluate to
	45723a2aff78ff4fff7fff1114760e62 rather than the expected
	45723a2af3788c4ff17f8d1114760e62.  Reported by Antoine Levitt in
	https://lists.gnu.org/archive/html/emacs-devel/2011-05/msg00883.html.

2011-05-27  Paul Eggert  <eggert@cs.ucla.edu>

	Integer overflow fixes.

	* dbusbind.c: Serial number integer overflow fixes.
	(CHECK_DBUS_SERIAL_GET_SERIAL): New macro.
	(Fdbus_call_method_asynchronously, xd_read_message_1): Use a float
	to hold a serial number that is too large for a fixnum.
	(Fdbus_method_return_internal, Fdbus_method_error_internal):
	Check for serial numbers out of range.  Decode any serial number
	that was so large that it became a float.  (Bug#8722)

	* dbusbind.c: Use XFASTINT rather than XUINT, and check for nonneg.
	(Fdbus_call_method, Fdbus_call_method_asynchronously):
	Use XFASTINT rather than XUINT when numbers are nonnegative.
	(xd_append_arg, Fdbus_method_return_internal):
	(Fdbus_method_error_internal): Likewise.  Also, for unsigned
	arguments, check that Lisp number is nonnegative, rather than
	silently wrapping negative numbers around.  (Bug#8722)
	(xd_read_message_1): Don't assume dbus_uint32_t can fit in int.
	(Bug#8722)

	* data.c (arith_driver, Flsh): Avoid unnecessary casts to EMACS_UINT.

	* ccl.c (ccl_driver): Redo slightly to avoid the need for 'unsigned'.

	ccl: add integer overflow checks
	* ccl.c (CCL_CODE_MAX, GET_CCL_RANGE, GET_CCL_CODE, GET_CCL_INT):
	(IN_INT_RANGE): New macros.
	(ccl_driver): Use them to check for integer overflow when
	decoding a CCL program.  Many of the new checks are whether XINT (x)
	fits in int; it doesn't always, on 64-bit hosts.  The new version
	doesn't catch all possible integer overflows, but it's an
	improvement.  (Bug#8719)

	* alloc.c (make_event_array): Use XINT, not XUINT.
	There's no need for unsigned here.

	* mem-limits.h (EXCEEDS_LISP_PTR) [!USE_LSB_TAG]: EMACS_UINT -> uintptr_t
	This follows up to the 2011-05-06 change that substituted uintptr_t
	for EMACS_INT.  This case wasn't caught back then.

	Rework Fformat to avoid integer overflow issues.
	* editfns.c: Include <float.h> unconditionally, as it's everywhere
	now (part of C89).  Include <verify.h>.
	(MAX_10_EXP, CONVERTED_BYTE_SIZE): Remove; no longer needed.
	(pWIDE, pWIDElen, signed_wide, unsigned_wide): New defns.
	(Fformat): Avoid the prepass trying to compute sizes; it was only
	approximate and thus did not catch overflow reliably.  Instead, walk
	through the format just once, formatting and computing sizes as we go,
	checking for integer overflow at every step, and allocating a larger
	buffer as needed.  Keep track separately whether the format is
	multibyte.  Keep only the most-recently calculated precision, rather
	than them all.  Record whether each argument has been converted to
	string.  Use EMACS_INT, not int, for byte and char and arg counts.
	Support field widths and precisions larger than INT_MAX.  Avoid
	sprintf's undefined behavior with conversion specifications such as %#d
	and %.0c.  Fix bug with strchr succeeding on '\0' when looking for
	flags.  Fix bug with (format "%c" 256.0).  Avoid integer overflow when
	formatting out-of-range floating point numbers with int
	formats. (Bug#8668)

	* lisp.h (FIXNUM_OVERFLOW_P): Work even if arg is a NaN.

	* data.c: Avoid integer truncation in expressions involving floats.
	* data.c: Include <intprops.h>.
	(arith_driver): When there's an integer overflow in an expression
	involving floating point, convert the integers to floating point
	so that the resulting value does not suffer from catastrophic
	integer truncation.  For example, on a 64-bit host (* 4
	most-negative-fixnum 0.5) should yield about -4.6e+18, not zero.
	Do not rely on undefined behavior after integer overflow.

	merge count_size_as_multibyte, parse_str_to_multibyte
	* character.c, character.h (count_size_as_multibyte):
	Rename from parse_str_to_multibyte; all uses changed.
	Check for integer overflow.
	* insdel.c, lisp.h (count_size_as_multibyte): Remove,
	since it's now a duplicate of the other.  This is more of
	a character than a buffer op, so better that it's in character.c.
	* fns.c, print.c: Adjust to above changes.

2011-05-27  Stefan Monnier  <monnier@iro.umontreal.ca>

	* xselect.c (x_convert_selection): Yet another int/Lisp_Object mixup.

2011-05-27  Paul Eggert  <eggert@cs.ucla.edu>

	* xselect.c: Fix minor problems prompted by GCC 4.6.0 warnings.
	(x_handle_selection_request, frame_for_x_selection): Remove unused vars.
	(x_clipboard_manager_save): Now static.
	(Fx_clipboard_manager_save): Rename local to avoid shadowing.

	* fns.c: Fix minor problems prompted by GCC 4.6.0 warnings.
	(crypto_hash_function): Now static.
	Fix pointer signedness problems.  Avoid unnecessary initializations.

2011-05-27  Chong Yidong  <cyd@stupidchicken.com>

	* termhooks.h (Vselection_alist): Make it terminal-local.

	* terminal.c (create_terminal): Initialize it.

	* xselect.c: Support for clipboard managers.
	(Vselection_alist): Move to termhooks.h as terminal-local var.
	(LOCAL_SELECTION): New macro.
	(x_atom_to_symbol): Handle x_display_info_for_display fail case.
	(symbol_to_x_atom): Remove gratuitous arg.
	(x_handle_selection_request, lisp_data_to_selection_data)
	(x_get_foreign_selection, Fx_register_dnd_atom): Callers changed.
	(x_own_selection, x_get_local_selection, x_convert_selection):
	New arg, specifying work frame.  Use terminal-local Vselection_alist.
	(some_frame_on_display): Delete unused function.
	(Fx_own_selection_internal, Fx_get_selection_internal)
	(Fx_disown_selection_internal, Fx_selection_owner_p)
	(Fx_selection_exists_p): New optional frame arg.
	(frame_for_x_selection, Fx_clipboard_manager_save): New functions.
	(x_handle_selection_clear): Don't treat other terminals with the
	same keyboard specially.  Use the terminal-local Vselection_alist.
	(x_clear_frame_selections): Use Frun_hook_with_args.

	* xterm.c (x_term_init): Intern ATOM and CLIPBOARD_MANAGER atoms.

	* xterm.h: Add support for those atoms.

2011-05-26  Chong Yidong  <cyd@stupidchicken.com>

	* xselect.c: ICCCM-compliant handling of MULTIPLE targets.
	(converted_selections, conversion_fail_tag): New global variables.
	(x_selection_request_lisp_error): Free the above.
	(x_get_local_selection): Remove unnecessary code.
	(x_reply_selection_request): Args changed; handle arbitrary array
	of converted selections stored in converted_selections.
	Separate the XChangeProperty and SelectionNotify steps.
	(x_handle_selection_request): Rewrite to handle MULTIPLE target.
	(x_convert_selection): New function.
	(x_handle_selection_event): Simplify.
	(x_get_foreign_selection): Don't ignore incoming requests while
	waiting for an answer; this will fail when we implement
	SAVE_TARGETS, and seems unnecessary anyway.
	(selection_data_to_lisp_data): Recognize ATOM_PAIR type.
	(Vx_sent_selection_functions): Doc fix.

2011-05-26  Leo Liu  <sdl.web@gmail.com>

	* editfns.c (Ftranspose_regions): Allow empty regions.  (Bug#8699)

2011-05-25  YAMAMOTO Mitsuharu  <mituharu@math.s.chiba-u.ac.jp>

	* dispextern.h (struct glyph_row): New member fringe_bitmap_periodic_p.

	* dispnew.c (shift_glyph_matrix, scrolling_window): Mark scrolled row
	for fringe update if it has periodic bitmap.
	(row_equal_p): Also compare left_fringe_offset,	right_fringe_offset,
	and fringe_bitmap_periodic_p.

	* fringe.c (get_fringe_bitmap_data): New function.
	(draw_fringe_bitmap_1, update_window_fringes): Use it.
	(update_window_fringes): Record periodicity of fringe bitmap in glyph
	row.  Mark glyph row for fringe update if periodicity changed.

	* xdisp.c (try_window_reusing_current_matrix): Don't mark scrolled row
	for fringe update unless it has periodic bitmap.

2011-05-25  Kenichi Handa  <handa@m17n.org>

	* xdisp.c (get_next_display_element): Set correct it->face_id for
	a static composition.

2011-05-24  Leo Liu  <sdl.web@gmail.com>

	* deps.mk (fns.o):
	* makefile.w32-in ($(BLD)/fns.$(O)): Include sha1.h.

	* fns.c (crypto_hash_function, Fsha1): New function.
	(Fmd5): Use crypto_hash_function.
	(syms_of_fns): Add Ssha1.

2011-05-22  Paul Eggert  <eggert@cs.ucla.edu>

	* gnutls.c: Remove unused macros.
	(fn_gnutls_transport_set_lowat, fn_gnutls_transport_set_pull_function):
	(fn_gnutls_transport_set_push_function) [!WINDOWSNT]:
	Remove macros that are defined and never used.
	Caught by gcc -Wunused-macros (GCC 4.6.0, Fedora 14).

2011-05-22  Chong Yidong  <cyd@stupidchicken.com>

	* xselect.c (syms_of_xselect): Remove unused symbol SAVE_TARGETS.
	(Fx_get_selection_internal): Minor cleanup.
	(Fx_own_selection_internal): Rename arguments for consistency with
	select.el.

2011-05-22  Paul Eggert  <eggert@cs.ucla.edu>

	* xselect.c (QSAVE_TARGETS): New static var, to fix build failure.

2011-05-22  Chong Yidong  <cyd@stupidchicken.com>

	* xselect.c (syms_of_xselect): Include character.h; use DEFSYM.

2011-05-21  YAMAMOTO Mitsuharu  <mituharu@math.s.chiba-u.ac.jp>

	* dispnew.c (scrolling_window): Don't exclude the case that the
	last enabled row in the desired matrix touches the bottom boundary.

2011-05-21  Glenn Morris  <rgm@gnu.org>

	* Makefile.in ($(etc)/DOC): Make second command line even shorter.
	(SOME_MACHINE_OBJECTS): Replace FONT_OBJ by its maximal expansion,
	and add some more files.

2011-05-20  Eli Zaretskii  <eliz@gnu.org>

	* callproc.c (Fcall_process) [MSDOS]: Fix arguments to
	report_file_error introduced by the change from 2011-05-07.

2011-05-20  Paul Eggert  <eggert@cs.ucla.edu>

	* systime.h (Time): Define only if emacs is defined.
	This is to allow ../lib-src/profile.c to be compiled on FreeBSD,
	where the include path doesn't have X11/X.h by default.  See
	<http://lists.gnu.org/archive/html/emacs-devel/2011-05/msg00561.html>.

2011-05-20 Kenichi Handa  <handa@m17n.org>

	* composite.c (find_automatic_composition): Fix previous change.

2011-05-20  Glenn Morris  <rgm@gnu.org>

	* lisp.mk: New file, split from Makefile.in.
	* Makefile.in (lisp): Move to separate file, inserted by @lisp_frag@.
	(shortlisp): Remove.
	($(etc)/DOC): Edit lisp.mk rather than using $shortlisp.

2011-05-19  Glenn Morris  <rgm@gnu.org>

	* Makefile.in (MSDOS_SUPPORT_REAL, MSDOS_SUPPORT, NS_SUPPORT)
	(REAL_MOUSE_SUPPORT, GPM_MOUSE_SUPPORT, MOUSE_SUPPORT, TOOLTIP_SUPPORT)
	(BASE_WINDOW_SUPPORT, X_WINDOW_SUPPORT, WINDOW_SUPPORT): Remove.
	(lisp): Set the order to that of loadup.el.
	(shortlisp): Make it a copy of $lisp.
	(SOME_MACHINE_LISP): Remove.
	($(etc)/DOC): Depend just on $lisp, not $SOME_MACHINE_LISP too.
	Use just $shortlisp, not $SOME_MACHINE_LISP too.

2011-05-18  Kenichi Handa  <handa@m17n.org>

	* composite.c (CHAR_COMPOSABLE_P): Add more check for efficiency.
	(BACKWARD_CHAR): Wrap the arg STOP by parenthesis.
	(find_automatic_composition): Mostly rewrite for efficiency.

2011-05-18  Juanma Barranquero  <lekktu@gmail.com>

	* makefile.w32-in: Update dependencies.

2011-05-18  Christoph Scholtes  <cschol2112@googlemail.com>

	* menu.c: Include limits.h (fixes the MS-Windows build broken by
	2011-06-18T18:49:19Z!cyd@stupidchicken.com).

2011-05-18  Paul Eggert  <eggert@cs.ucla.edu>

	Fix some integer overflow issues, such as string length overflow.

	* insdel.c (count_size_as_multibyte): Check for string overflow.

	* character.c (lisp_string_width): Check for string overflow.
	Use EMACS_INT, not int, for string indexes and lengths; in
	particular, 2nd arg is now EMACS_INT, not int.  Do not crash if
	the resulting string length overflows an EMACS_INT; instead,
	report a string overflow if no precision given.  When checking for
	precision exhaustion, use a check that cannot possibly have
	integer overflow.  (Bug#8675)
	* character.h (lisp_string_width): Adjust to new signature.

	* alloc.c (string_overflow): New function.
	(Fmake_string): Use it.  This doesn't change behavior, but saves
	a few bytes and will simplify future changes.
	* character.c (string_escape_byte8): Likewise.
	* lisp.h (string_overflow): New decl.

	Fixups, following up to the user-interface timestamp change.
	* nsterm.m (last_mouse_movement_time, ns_mouse_position): Use Time
	for UI timestamps, instead of unsigned long.
	* msdos.c (mouse_get_pos): Likewise.
	* w32inevt.c (movement_time, w32_console_mouse_position): Likewise.
	* w32gui.h (Time): Define by including "systime.h" rather than by
	declaring it ourselves.  (Bug#8664)

	* dispextern.h (struct image): Don't assume time_t <= unsigned long.
	* image.c (clear_image_cache): Likewise.

	* term.c (term_mouse_position): Don't assume time_t wraparound.

	Be more systematic about user-interface timestamps.
	Before, the code sometimes used 'Time', sometimes 'unsigned long',
	and sometimes 'EMACS_UINT', to represent these timestamps.
	This change causes it to use 'Time' uniformly, as that's what X uses.
	This makes the code easier to follow, and makes it easier to catch
	integer overflow bugs such as Bug#8664.
	* frame.c (Fmouse_position, Fmouse_pixel_position):
	Use Time, not unsigned long, for user-interface timestamps.
	* keyboard.c (last_event_timestamp, kbd_buffer_get_event): Likewise.
	(button_down_time, make_lispy_position, make_lispy_movement): Likewise.
	* keyboard.h (last_event_timestamp): Likewise.
	* menu.c (Fx_popup_menu) [!HAVE_X_WINDOWS]: Likewise.
	* menu.h (xmenu_show): Likewise.
	* term.c (term_mouse_position): Likewise.
	* termhooks.h (struct input_event.timestamp): Likewise.
	(struct terminal.mouse_position_hook): Likewise.
	* xmenu.c (create_and_show_popup_menu, xmenu_show): Likewise.
	* xterm.c (XTmouse_position, x_scroll_bar_report_motion): Likewise.
	* systime.h (Time): New decl.  Pull it in from <X11/X.h> if
	HAVE_X_WINDOWS, otherwise define it as unsigned long, which is
	what it was before.
	* menu.h, termhooks.h: Include "systime.h", for Time.

	* keyboard.c (make_lispy_event): Fix problem in integer overflow.
	Don't assume that the difference between two unsigned long values
	can fit into an integer.  At this point, we know button_down_time
	<= event->timestamp, so the difference must be nonnegative, so
	there's no need to cast the result if double-click-time is
	nonnegative, as it should be; check that it's nonnegative, just in
	case.  This bug is triggered when events are more than 2**31 ms
	apart (about 25 days).  (Bug#8664)

	* xselect.c (last_event_timestamp): Remove duplicate decl.
	(x_own_selection): Remove needless cast to unsigned long.

	* xmenu.c (set_frame_menubar): Use int, not EMACS_UINT, for indexes
	that always fit in int.  Use a sentinel instead of a counter, to
	avoid a temp and to allay GCC's concerns about possible int overflow.
	* frame.h (struct frame): Use int for menu_bar_items_used
	instead of EMACS_INT, since it always fits in int.

	* menu.c (grow_menu_items): Check for int overflow.

	* xmenu.c (set_frame_menubar): Don't mishandle vectors with no nils.

	* xterm.c: Use EMACS_INT for Emacs modifiers, and int for X modifiers.
	Before, the code was not consistent.  These values cannot exceed
	2**31 - 1 so there's no need to make them unsigned.
	(x_x_to_emacs_modifiers): Accept int and return EMACS_INT.
	(x_emacs_to_x_modifiers): Accept EMACS_INT and return int.
	(x_x_to_emacs_modifiers, x_emacs_to_x_modifiers): Reject non-integers
	as modifiers.
	* xterm.h (x_x_to_emacs_modifiers): Adjust to signature change.

	* lisp.h (XINT) [USE_LISP_UNION_TYPE]: Cast to EMACS_INT.
	(XUINT) [USE_LISP_UNION_TYPE]: Cast to EMACS_UINT.
	Otherwise, GCC 4.6.0 warns about printf (pI, XINT (...)),
	presumably because the widths might not match.

	* window.c (size_window): Avoid needless test at loop start.

2011-05-18  Courtney Bane  <emacs-bugs-7626@cbane.org>  (tiny change)

	* term.c (Fresume_tty): Restore hooks before reinitializing (bug#8687).

2011-05-12  Drew Adams  <drew.adams@oracle.com>

	* textprop.c (Fprevious_single_char_property_change): Doc fix (bug#8655).

2011-05-12  YAMAMOTO Mitsuharu  <mituharu@math.s.chiba-u.ac.jp>

	* w32term.c (w32_draw_fringe_bitmap): Rename local vars `left' and
	`width' to `bar_area_x' and `bar_area_width', respectively.
	(x_scroll_run): Take account of fringe background extension.

	* xterm.c (x_draw_fringe_bitmap) [USE_TOOLKIT_SCROLL_BARS]:
	Rename local vars `left' and `width' to `bar_area_x' and
	`bar_area_width', respectively.
	(x_scroll_run) [USE_TOOLKIT_SCROLL_BARS]: Take account of fringe
	background extension.

2011-05-10  Jim Meyering  <meyering@redhat.com>

	* xdisp.c (x_intersect_rectangles): Fix typo "the the -> the".

2011-05-10  Juanma Barranquero  <lekktu@gmail.com>

	* image.c (Finit_image_library): Return t for built-in image types,
	like pbm and xbm.  (Bug#8640)

2011-05-09  Andreas Schwab  <schwab@linux-m68k.org>

	* w32menu.c (set_frame_menubar): Fix submenu allocation.

2011-05-07  Eli Zaretskii  <eliz@gnu.org>

	* w32console.c (Fset_screen_color): Doc fix.
	(Fget_screen_color): New function.
	(syms_of_ntterm): Defsubr it.

	* callproc.c (call_process_cleanup) [MSDOS]: Don't close and
	unlink the temporary file if Fcall_process didn't create it in the
	first place.
	(Fcall_process) [MSDOS]: Don't create tempfile if stdout of the
	child process will be redirected to a file specified with `:file'.
	Don't try to re-open tempfile in that case, and set fd[0] to -1 as
	cue to call_process_cleanup not to close that handle.

2011-05-07  Ben Key  <bkey76@gmail.com>

	* makefile.w32-in: The bootstrap-temacs rule now makes use of
	one of two shell specific rules, either bootstrap-temacs-CMD or
	bootstrap-temacs-SH.  The bootstrap-temacs-SH rule is identical
	to the previous implementation of the bootstrap-temacs rule.
	The bootstrap-temacs-CMD rule is similar to the previous
	implementation of the bootstrap-temacs rule except that it
	makes use of the ESC_CFLAGS variable instead of the CFLAGS
	variable.

	These changes, along with some changes to nt/configure.bat,
	nt/gmake.defs, and nt/nmake.defs, are required to extend my
	earlier fix to add support for --cflags and --ldflags options
	that include quotes so that it works whether make uses cmd or
	sh as the shell.

2011-05-06  Michael Albinus  <michael.albinus@gmx.de>

	* dbusbind.c (QCdbus_type_unix_fd): Declare static.
	(xd_remove_watch): Don't check QCdbus_type_unix_fd for SYMBOLP, it
	is a constant.
	(Fdbus_init_bus, xd_read_queued_messages): Bus can be a symbol or
	a string.  Handle both cases.
	(Fdbus_call_method_asynchronously, Fdbus_register_signal)
	(Fdbus_register_method): Use Qinvalid_function.

2011-05-06  Juanma Barranquero  <lekktu@gmail.com>

	* makefile.w32-in: Update dependencies.
	(LISP_H): Add inttypes.h and stdin.h.
	(PROCESS_H): Add unistd.h.

2011-05-06  Eli Zaretskii  <eliz@gnu.org>

	* lread.c: Include limits.h (fixes the MS-Windows build broken by
	2011-05-06T07:13:19Z!eggert@cs.ucla.edu).

2011-05-06  Paul Eggert  <eggert@cs.ucla.edu>

	* image.c (Finit_image_library) [!HAVE_NTGUI]: Omit unused local.

	* term.c (vfatal): Remove stray call to va_end.
	It's not needed and the C Standard doesn't allow it here anyway.

	Use C99's va_copy to avoid undefined behavior on x86-64 GNU/Linux.
	* eval.c (verror): doprnt a copy of ap, not the original.  (Bug#8545)

	* eval.c (verror): OK to create a string of up to MOST_POSITIVE_FIXNUM
	bytes.

	* term.c: Don't include <stdarg.h>, as <lisp.h> does that.

	* callproc.c (Fcall_process): Use 'volatile' to avoid vfork clobbering.

	* process.c (Fformat_network_address): Fix typo: args2 -> *args2.

	* xmenu.c (set_frame_menubar): Fix typo: int * -> int (3 times).

	* coding.c (detect_coding_charset): Fix typo: * 2 -> *4 (Bug#8601).

	* charset.h (struct charset.code_space): Now has 15 elements, not 16.
	* charset.c (Fdefine_charset_internal): Don't initialize
	charset.code_space[15].  The value was garbage, on hosts with
	32-bit int (Bug#8600).

	* lread.c (read_integer): Be more consistent with string-to-number.
	Use string_to_number to do the actual conversion; this avoids
	rounding errors and fixes some other screwups.  Without this fix,
	for example, #x1fffffffffffffff was misread as -2305843009213693952.
	(digit_to_number): Move earlier, for benefit of read_integer.
	Return -1 if the digit is out of range for the base, -2 if it is
	not a digit in any supported base.  (Bug#8602)

	* doprnt.c (doprnt): Support arbitrary pI values, such as "I64".

	* dispnew.c (scrolling_window): Return 1 if we scrolled,
	to match comment at start of function.  This also removes a
	GCC warning about overflow in a 32+64-bit port.

	* lisp.h (EMACS_INT, EMACS_UINT, BITS_PER_EMACS_INT, pI): Simplify.

	* dbusbind.c: Do not use XPNTR on a value that may be an integer.
	Reported by Stefan Monnier in
	<http://lists.gnu.org/archive/html/emacs-devel/2011-04/msg00919.html>.
	(xd_remove_watch, Fdbus_init_bus, xd_read_queued_messages):
	Use SYMBOLP-guarded XSYMBOL, not XPNTR.

	* lisp.h (EMACS_INTPTR): Remove.  All uses changed to intptr_t.
	(EMACS_UINTPTR): Likewise, with uintptr_t.

	* lisp.h: Prefer 64-bit EMACS_INT if available.
	(EMACS_INT, EMACS_UINT, BITS_PER_EMACS_INT, pI): Define to 64-bit
	on 32-bit hosts that have 64-bit int, so that they can access
	large files.
	However, temporarily disable this change unless the temporary
	symbol WIDE_EMACS_INT is defined.

	* lread.c, process.c: Do not include <inttypes.h>; lisp.h does it now.

	Prefer intptr_t/uintptr_t for integers the same widths as pointers.
	This removes an assumption that EMACS_INT and long are the same
	width as pointers.  The assumption is true for Emacs porting targets
	now, but we want to make other targets possible.
	* lisp.h: Include <inttypes.h>, for INTPTR_MAX, UINTPTR_MAX.
	(EMACS_INTPTR, EMACS_UINTPTR): New macros.
	In the rest of the code, change types of integers that hold casted
	pointers to EMACS_INTPTR and EMACS_UINTPTR, systematically
	replacing EMACS_INT, long, EMACS_UINT, and unsigned long.
	(XTYPE): Don't cast arg to EMACS_UINT; normally is not needed.
	(XSET): Cast type of XTYPE arg to EMACS_INTPTR; it is needed here.
	No need to cast type when ORing.
	(XPNTR): Return a value of type EMACS_INTPTR or EMACS_UINTPTR.
	* alloc.c (lisp_align_malloc): Remove a no-longer-needed cast.
	* doc.c (store_function_docstring): Use EMACS_INTPTR, so as not to
	assume EMACS_INT is the same width as char *.
	* gtkutil.c (xg_gtk_scroll_destroy, xg_tool_bar_button_cb):
	(xg_tool_bar_callback, xg_tool_bar_help_callback, xg_make_tool_item):
	Remove no-longer-needed casts.
	(xg_create_scroll_bar, xg_tool_bar_button_cb, xg_tool_bar_callback):
	(xg_tool_bar_help_callback, xg_make_tool_item):
	Use EMACS_INTPTR to hold an integer
	that will be cast to void *; this can avoid a GCC warning
	if EMACS_INT is not the same width as void *.
	* menu.c (find_and_call_menu_selection): Remove no-longer-needed cast.
	* xdisp.c (display_echo_area_1, resize_mini_window_1):
	(current_message_1, set_message_1):
	Use a local to convert to proper width without a cast.
	* xmenu.c (dialog_selection_callback): Likewise.

	* sysdep.c (get_random): Don't assume EMACS_INT is no wider than long.
	Also, don't assume VALBITS / RAND_BITS is less than 5,
	and don't rely on undefined behavior when shifting a 1 left into
	the sign bit.
	* lisp.h (get_random): Change signature to match.

	* lread.c (hash_string): Use size_t, not int, for hash computation.
	Normally we prefer signed values; but hashing is special, because
	it's better to use unsigned division on hash table sizes so that
	the remainder is nonnegative.  Also, size_t is the natural width
	for hashing into memory.  The previous code used 'int', which doesn't
	retain enough info to hash well into very large tables.
	(oblookup, oblookup_last_bucket_number, Funintern): Likewise.

	* dbusbind.c: Don't possibly lose pointer info when converting.
	(xd_remove_watch, Fdbus_init_bus, xd_read_queued_messages):
	Use XPNTR rather than XHASH, so that the high-order bits of
	the pointer aren't lost when converting through void *.

	* eval.c (Fautoload): Don't double-shift a pointer.

	* fns.c (Frandom): Let EMACS_UINT be wider than unsigned long.

2011-05-06  Juanma Barranquero  <lekktu@gmail.com>

	* gnutls.c (DEF_GNUTLS_FN):
	* image.c (DEF_IMGLIB_FN): Make function pointers static.

2011-05-05  Andreas Schwab  <schwab@linux-m68k.org>

	* lread.c (lisp_file_lexically_bound_p): Stop scanning at end
	marker.  (Bug#8610)

2011-05-05 Eli Zaretskii  <eliz@gnu.org>

	* w32heap.c (allocate_heap) [USE_LISP_UNION_TYPE || USE_LSB_TAG]:
	New version that can reserve upto 2GB of heap space.

2011-05-05  Chong Yidong  <cyd@stupidchicken.com>

	* nsfns.m (Fns_read_file_name): Doc fix (Bug#8534).

2011-05-05  Teodor Zlatanov  <tzz@lifelogs.com>

	* gnutls.c (fn_gnutls_certificate_set_x509_key_file): Add alias to
	`gnutls_certificate_set_x509_key_file'.

2011-05-05  Juanma Barranquero  <lekktu@gmail.com>

	* makefile.w32-in ($(BLD)/image.$(O), $(BLD)/process.$(O)):
	Update dependencies.

2011-05-04  Juanma Barranquero  <lekktu@gmail.com>

	* gnutls.h (emacs_gnutls_write, emacs_gnutls_read):
	* gnutls.c (emacs_gnutls_write, emacs_gnutls_read):
	Remove unused parameter `fildes'.
	* process.c (read_process_output, send_process): Don't pass it.

2011-05-04  Juanma Barranquero  <lekktu@gmail.com>

	Fix previous change: the library cache is defined in w32.c.
	* image.c (CACHE_IMAGE_TYPE) [!HAVE_NTGUI]: Define to noop.
	(Finit_image_library): Wrap Vlibrary_cache on "#ifdef HAVE_NTGUI".

2011-05-04  Juanma Barranquero  <lekktu@gmail.com>

	Implement dynamic loading of GnuTLS on Windows.

	* gnutls.h (GNUTLS_EMACS_ERROR_NOT_LOADED): New macro.
	(emacs_gnutls_write, emacs_gnutls_read): Mark as extern.
	(emacs_gnutls_record_check_pending, emacs_gnutls_transport_set_errno):
	Declare.

	* gnutls.c (Qgnutls_dll): Define.
	(DEF_GNUTLS_FN, LOAD_GNUTLS_FN): New macros.
	(gnutls_*): Declare function pointers.
	(init_gnutls_functions): New function to initialize function pointers.
	(emacs_gnutls_handshake, Fgnutls_error_string, Fgnutls_deinit)
	(emacs_gnutls_global_init, Fgnutls_bye): Use function pointers.
	(emacs_gnutls_record_check_pending, emacs_gnutls_transport_set_errno):
	Wrappers for gnutls_record_check_pending and gnutls_transport_set_errno.
	(emacs_gnutls_write, emacs_gnutls_read)
	(emacs_gnutls_handle_error, Fgnutls_error_fatalp)
	(Fgnutls_available_p): New function.
	(Fgnutls_boot): Call Fgnutls_available_p.  Use function pointers.
	(syms_of_gnutls) <Qgnutls_dll>: Initialize and staticpro it.
	(syms_of_gnutls) <Sgnutls_available_p>: defsubr it.

	* image.c: Include w32.h.
	(Vimage_type_cache): Delete.
	(syms_of_image) <Vimage_type_cache>: Don't initialize and staticpro it.
	(CACHE_IMAGE_TYPE, Finit_image_library): Use Vlibrary_cache instead.
	(w32_delayed_load): Move to w32.c.

	* w32.h (VlibraryCache, QCloaded_from, w32_delayed_load): Declare.

	* w32.c (QCloaded_from, Vlibrary_cache): Define.
	(w32_delayed_load): Move from image.c.  When loading a library, record
	its filename in the :loaded-from property of the library id.
	(globals_of_w32) <QCloaded_from, Vlibrary_cache>:
	Initialize and staticpro them.
	(emacs_gnutls_pull, emacs_gnutls_push): Call emacs_gnutls_* functions.

	* process.c: Include lisp.h before w32.h, not after.
	(wait_reading_process_output): Call emacs_gnutls_record_check_pending
	instead of gnutls_record_check_pending.

	* callproc.c, emacs.c: Include lisp.h before w32.h, not after.

2011-05-04  Teodor Zlatanov  <tzz@lifelogs.com>

	* gnutls.c (Fgnutls_boot): Support :keylist and :crlfiles options
	instead of :keyfiles.  Give GnuTLS the keylist and the CRL lists
	as passed in.

2011-05-03  Jan Djärv  <jan.h.d@swipnet.se>

	* xterm.c (x_set_frame_alpha): Do not set property on anything
	else than FRAME_X_OUTER_WINDOW (Bug#8608).

2011-05-02  Juanma Barranquero  <lekktu@gmail.com>

	* sysdep.c (get_tty_size) [WINDOWSNT]: Implement.  (Bug#8596)

2011-05-02  Juanma Barranquero  <lekktu@gmail.com>

	* gnutls.c (Qgnutls_log_level, Qgnutls_code, Qgnutls_anon)
	(Qgnutls_x509pki, Qgnutls_e_interrupted, Qgnutls_e_again)
	(Qgnutls_e_invalid_session, Qgnutls_e_not_ready_for_handshake)
	(gnutls_global_initialized, Qgnutls_bootprop_priority)
	(Qgnutls_bootprop_trustfiles, Qgnutls_bootprop_keyfiles)
	(Qgnutls_bootprop_callbacks, Qgnutls_bootprop_loglevel)
	(Qgnutls_bootprop_hostname, Qgnutls_bootprop_verify_flags)
	(Qgnutls_bootprop_verify_error, Qgnutls_bootprop_verify_hostname_error)
	(Qgnutls_bootprop_callbacks_verify): Make static.

2011-05-01  Andreas Schwab  <schwab@linux-m68k.org>

	* callproc.c: Indentation fixup.

	* sysdep.c (wait_for_termination_1): Make static.
	(wait_for_termination, interruptible_wait_for_termination):
	Move after wait_for_termination_1.

2011-05-01  Lars Magne Ingebrigtsen  <larsi@gnus.org>

	* sysdep.c (interruptible_wait_for_termination): New function
	which is like wait_for_termination, but allows keyboard
	interruptions.

	* callproc.c (Fcall_process): Add (:file "file") as an option for
	the STDOUT buffer.
	(Fcall_process_region): Ditto.

2011-04-30  Eli Zaretskii  <eliz@gnu.org>

	* dosfns.c (Fint86, Fdos_memget, Fdos_memput): Use `ASIZE (FOO)'
	rather than `XVECTOR (FOO)->size'.

	* process.c: Remove HAVE_INTTYPES_H condition from inclusion of
	inttypes.h, as a gnulib replacement is used if it not available in
	system headers.

2011-04-21  Eli Zaretskii  <eliz@gnu.org>

	Lift the MOST_POSITIVE_FIXNUM/4 limitation on visited files.
	* fileio.c (Finsert_file_contents): Don't limit file size to 1/4
	of MOST_POSITIVE_FIXNUM.  (Bug#8528)

	* coding.c (coding_alloc_by_realloc): Error out if destination
	will grow beyond MOST_POSITIVE_FIXNUM.
	(decode_coding_emacs_mule): Abort if there isn't enough place in
	charbuf for the composition carryover bytes.  Reserve an extra
	space for up to 2 characters produced in a loop.
	(decode_coding_iso_2022): Abort if there isn't enough place in
	charbuf for the composition carryover bytes.

2011-04-21  Eli Zaretskii  <eliz@gnu.org>

	* doprnt.c (doprnt) [!HAVE_LONG_LONG_INT]: Error out instead of
	aborting when %lld or %lll format is passed.
	[!HAVE_UNSIGNED_LONG_LONG_INT]: Error out instead of aborting when
	%llo or %llx format is passed.  (Bug#8545)

	* window.c (window_scroll_line_based): Use a marker instead of
	simple variables to record original value of point.  (Bug#7952)

	* doprnt.c (doprnt): Fix the case where a multibyte sequence
	produced by %s or %c overflows available buffer space.  (Bug#8545)

2011-04-28  Paul Eggert  <eggert@cs.ucla.edu>

	* doprnt.c (doprnt): Omit useless test; int overflow check (Bug#8545).
	(SIZE_MAX): Move defn after all includes, as they might #define it.

2011-04-28  Juanma Barranquero  <lekktu@gmail.com>

	* w32.c (init_environment): Warn about defaulting HOME to C:\.

2011-04-28  Juanma Barranquero  <lekktu@gmail.com>

	* keyboard.c (Qdelayed_warnings_hook): Define.
	(command_loop_1): Run `delayed-warnings-hook'
	if Vdelayed_warnings_list is non-nil.
	(syms_of_keyboard) <delayed-warnings-hook>: DEFSYM it.
	(syms_of_keyboard) <delayed-warnings-list>: DEFVAR_LISP it.

2011-04-28  Eli Zaretskii  <eliz@gnu.org>

	* doprnt.c (doprnt): Don't return value smaller than the buffer
	size if the message was truncated.  (Bug#8545).

2011-04-28  Juanma Barranquero  <lekktu@gmail.com>

	* w32fns.c (Fx_change_window_property, Fx_delete_window_property)
	(Fx_window_property): #if-0 the whole functions, not just the bodies.

2011-04-27  Paul Eggert  <eggert@cs.ucla.edu>

	* doprnt.c (doprnt): Support "ll" length modifier, for long long.

2011-04-27  Juanma Barranquero  <lekktu@gmail.com>

	* makefile.w32-in: Update dependencies.

2011-04-27  Eli Zaretskii  <eliz@gnu.org>

	Improve `doprnt' and its usage.  (Bug#8545)
	* doprnt.c (doprnt): Make sure `format' is never accessed beyond
	`format_end'.  Remove support for %l as a conversion specifier.
	Don't use xrealloc.  Improve diagnostics when the %l size modifier
	is used.  Update the commentary.

	* eval.c (verror): Simplify calculation of size_t.

	* coding.c (Ffind_operation_coding_system): Fix diagnostic error
	messages.

2011-04-27  Yoshiaki Kasahara  <kasahara@nc.kyushu-u.ac.jp>  (tiny change)

	* buffer.c (init_buffer) [USE_MMAP_FOR_BUFFERS]: Adjust to aliasing
	change.

2011-04-27  Paul Eggert  <eggert@cs.ucla.edu>

	* nsmenu.m: Replace all uses of XVECTOR with ASIZE and AREF.
	This makes this file independent of the recent pseudovector change.

2011-04-26  Paul Eggert  <eggert@cs.ucla.edu>

	* keyboard.c (handle_user_signal): Fix pointer signedness problem.

	* gnutls.c (emacs_gnutls_handle_error): Remove unused local.
	(Fgnutls_boot): gnutls_certificate_verify_peers2 wants unsigned *.
	Remove unused local.
	(emacs_gnutls_write): Don't use uninitialized rtnval if nbyte <= 0.

	* lisp.h: Fix a problem with aliasing and vector headers.  (Bug#8546)
	GCC 4.6.0 optimizes based on type-based alias analysis.
	For example, if b is of type struct buffer * and v of type struct
	Lisp_Vector *, then gcc -O2 was incorrectly assuming that &b->size
	!= &v->size, and therefore "v->size = 1; b->size = 2; return
	v->size;" must therefore return 1.  This assumption is incorrect
	for Emacs, since it type-puns struct Lisp_Vector * with many other
	types.  To fix this problem, this patch adds a new type struct
	vectorlike_header that documents the constraints on layout of vectors
	and pseudovectors, and helps optimizing compilers not get fooled
	by Emacs's type punning.  It also adds the macros XSETTYPED_PVECTYPE
	XSETTYPED_PSEUDOVECTOR, TYPED_PSEUDOVECTORP, for similar reasons.
	* lisp.h (XSETTYPED_PVECTYPE): New macro, specifying the name of
	the size member.
	(XSETPVECTYPE): Rewrite in terms of new macro.
	(XSETPVECTYPESIZE): New macro, specifying both type and size.
	This is a bit clearer, and further avoids the possibility of
	undesirable aliasing.
	(XSETTYPED_PSEUDOVECTOR): New macro, specifying the size.
	(XSETPSEUDOVECTOR): Rewrite in terms of XSETTYPED_PSEUDOVECTOR.
	(XSETSUBR): Rewrite in terms of XSETTYPED_PSEUDOVECTOR and XSIZE,
	since Lisp_Subr is a special case (no "next" field).
	(ASIZE): Now uses header.size rather than size.
	All previous uses of XVECTOR (foo)->size replaced to use this macro,
	to avoid the hassle of writing XVECTOR (foo)->header.size.
	(struct vectorlike_header): New type.
	(TYPED_PSEUDOVECTORP): New macro, also specifying the C type of the
	object, to help avoid aliasing.
	(PSEUDOVECTORP): Rewrite in terms of TYPED_PSEUDOVECTORP.
	(SUBRP): Likewise, since Lisp_Subr is a special case.
	* lisp.h (struct Lisp_Vector, struct Lisp_Char_Table):
	(struct Lisp_Sub_Char_Table, struct Lisp_Bool_Vector):
	(struct Lisp_Hash_Table): Combine first two members into a single
	struct vectorlike_header member.  All uses of "size" and "next" members
	changed to be "header.size" and "header.next".
	* buffer.h (struct buffer): Likewise.
	* font.h (struct font_spec, struct font_entity, struct font): Likewise.
	* frame.h (struct frame): Likewise.
	* process.h (struct Lisp_Process): Likewise.
	* termhooks.h (struct terminal): Likewise.
	* window.c (struct save_window_data, struct saved_window): Likewise.
	* window.h (struct window): Likewise.
	* alloc.c (allocate_buffer, Fmake_bool_vector, allocate_pseudovector):
	Use XSETPVECTYPESIZE, not XSETPVECTYPE, to avoid aliasing problems.
	* buffer.c (init_buffer_once): Likewise.
	* lread.c (defsubr): Use XSETTYPED_PVECTYPE, since Lisp_Subr is a
	special case.
	* process.c (Fformat_network_address): Use local var for size,
	for brevity.

	* bytecode.c (exec_byte_code): Don't use XVECTOR before CHECK_VECTOR.

	Make the Lisp reader and string-to-float more consistent (Bug#8525)
	* data.c (atof): Remove decl; no longer used or needed.
	(digit_to_number): Move to lread.c.
	(Fstring_to_number): Use new string_to_number function, to be
	consistent with how the Lisp reader treats infinities and NaNs.
	Do not assume that floating-point numbers represent EMACS_INT
	without losing information; this is not true on most 64-bit hosts.
	Avoid double-rounding errors, by insisting on integers when
	parsing non-base-10 numbers, as the documentation specifies.
	* lisp.h (string_to_number): New decl, replacing ...
	(isfloat_string): Remove.
	* lread.c: Include <inttypes.h>, for uintmax_t and strtoumax.
	(read1): Do not accept +. and -. as integers; this
	appears to have been a coding error.  Similarly, do not accept
	strings like +-1e0 as floating point numbers.  Do not report
	overflow for integer overflows unless the base is not 10 which
	means we have no simple and reliable way to continue.
	Break out the floating-point parsing into a new
	function string_to_number, so that Fstring_to_number parses
	floating point numbers consistently with the Lisp reader.
	(digit_to_number): Move here from data.c.  Make it static inline.
	(E_CHAR, EXP_INT): Remove, replacing with ...
	(E_EXP): New macro, to solve the "1.0e+" problem mentioned below.
	(string_to_number): New function, replacing isfloat_string.
	This function checks for valid syntax and produces the resulting
	Lisp float number too.  Rework it so that string-to-number
	no longer mishandles examples like "1.0e+".  Use strtoumax,
	so that overflow for non-base-10 numbers is reported only when
	there's no portable and simple way to convert to floating point.

	* textprop.c (set_text_properties_1): Rewrite for clarity,
	and to avoid GCC warning about integer overflow.

	* intervals.h (struct interval): Use EMACS_INT for members
	where EMACS_UINT might cause problems.  See
	<http://lists.gnu.org/archive/html/emacs-devel/2011-04/msg00514.html>.
	(CHECK_TOTAL_LENGTH): Remove cast to EMACS_INT; no longer needed.
	* intervals.c (interval_deletion_adjustment): Now returns EMACS_INT.
	All uses changed.
	(offset_intervals): Tell GCC not to worry about length overflow
	when negating a negative length.

	* alloc.c (overrun_check_malloc, overrun_check_realloc): Now static.
	(overrun_check_free): Likewise.

	* alloc.c (SDATA_SIZE) [!GC_CHECK_STRING_BYTES]: Avoid runtime check
	in the common case where SDATA_DATA_OFFSET is a multiple of Emacs
	word size.

	* gnutls.c: Fix problems found by GCC 4.6.0 on Ubuntu 10.10.
	(gnutls_make_error): Rename local to avoid shadowing.
	(gnutls_emacs_global_deinit): ifdef out; not used.
	(Fgnutls_boot): Use const for pointer to readonly storage.
	Comment out unused local.  Fix pointer signedness problems.

	* lread.c (openp): Don't stuff size_t into an 'int'.
	Use <= on length, not < on length + 1, to avoid GCC 4.6.0 warning
	about possible signed overflow.

	* gtkutil.c: Fix problems found by GCC 4.6.0 on Ubuntu 10.10.
	(GDK_KEY_g): Don't define if already defined.
	(xg_prepare_tooltip): Avoid pointer signedness problem.
	(xg_set_toolkit_scroll_bar_thumb): Redo to avoid two casts.

	* process.c (Fnetwork_interface_info): Avoid left-shift undefined
	behavior with 1 << 31.  GCC 4.6.0 warns about this on 32-bit hosts.

	* xfns.c (Fx_window_property): Simplify a bit,
	to make a bit faster and to avoid GCC 4.6.0 warning.
	* xselect.c (x_get_window_property, x_handle_dnd_message): Likewise.

	* fns.c (internal_equal): Don't assume size_t fits in int.

	* alloc.c (compact_small_strings): Tighten assertion a little.

	Replace pEd with more-general pI, and fix some printf arg casts.
	* lisp.h (pI): New macro, generalizing old pEd macro to other
	conversion specifiers.  For example, use "...%"pI"d..." rather
	than "...%"pEd"...".
	(pEd): Remove.  All uses replaced with similar uses of pI.
	* src/m/amdx86-64.h, src/m/ia64.h, src/m/ibms390x.h: Likewise.
	* alloc.c (check_pure_size): Don't overflow by converting size to int.
	* bidi.c (bidi_dump_cached_states): Use pI to avoid cast.
	* data.c (Fnumber_to_string): Use pI instead of if-then-else-abort.
	* dbusbind.c (xd_append_arg): Use pI to avoid cast.
	(Fdbus_method_return_internal, Fdbus_method_error_internal): Likewise.
	* font.c (font_unparse_xlfd): Avoid potential buffer overrun on
	64-bit hosts.
	(font_unparse_xlfd, font_unparse_fcname): Use pI to avoid casts.
	* keyboard.c (record_char, modify_event_symbol): Use pI to avoid casts.
	* print.c (safe_debug_print, print_object): Likewise.
	(print_object): Don't overflow by converting EMACS_INT or EMACS_UINT
	to int.
	Use pI instead of if-then-else-abort.  Use %p to avoid casts,
	avoiding the 0 flag, which is not portable.
	* process.c (Fmake_network_process): Use pI to avoid cast.
	* region-cache.c (pp_cache): Likewise.
	* xdisp.c (decode_mode_spec): Likewise.
	* xrdb.c (x_load_resources) [USE_MOTIF]: Use pI to avoid undefined
	behavior on 64-bit hosts with printf arg.
	* xselect.c (x_queue_event): Use %p to avoid casts, avoiding 0 flag.
	(x_stop_queuing_selection_requests): Likewise.
	(x_get_window_property): Don't truncate byte count to an 'int'
	when tracing.

	* frame.c (frame_name_fnn_p): Get rid of strtol, which isn't right
	here, since it parses constructs like leading '-' and spaces,
	which are not wanted; and it overflows with large numbers.
	Instead, simply match F[0-9]+, which is what is wanted anyway.

	* alloc.c: Remove unportable assumptions about struct layout.
	(SDATA_SELECTOR, SDATA_DATA_OFFSET): New macros.
	(SDATA_OF_STRING, SDATA_SIZE, allocate_string_data):
	(allocate_vectorlike, make_pure_vector): Use the new macros,
	plus offsetof, to remove unportable assumptions about struct layout.
	These assumptions hold on all porting targets that I know of, but
	they are not guaranteed, they're easy to remove, and removing them
	makes further changes easier.

	* alloc.c (BLOCK BYTES): Fix typo by changing "ablock" to "ablocks".
	This doesn't fix a bug but makes the code clearer.
	(string_overrun_cookie): Now const.  Use initializers that
	don't formally overflow signed char, to avoid warnings.
	(allocate_string_data) [GC_CHECK_STRING_OVERRUN]: Fix typo that
	can cause Emacs to crash when string overrun checking is enabled.
	(allocate_buffer): Don't assume sizeof (struct buffer) is a
	multiple of sizeof (EMACS_INT); it need not be, if
	alignof(EMACS_INT) < sizeof (EMACS_INT).
	(check_sblock, check_string_bytes, check_string_free_list): Protoize.

2011-04-26  Juanma Barranquero  <lekktu@gmail.com>

	* keyboard.c (QCrtl): Rename from Qrtl.  All uses changed.

2011-04-26  Teodor Zlatanov  <tzz@lifelogs.com>

	* gnutls.c (emacs_gnutls_handshake): Return an error if we're not
	supposed to be handshaking.  (Bug#8556)
	Reported by Paul Eggert <eggert@cs.ucla.edu>.

2011-04-26  Daniel Colascione  <dan.colascione@gmail.com>

	* lisp.h (Qdebug): List symbol.
	* eval.c (Qdebug): Restore global linkage.
	* keyboard.c (debug-on-event): New variable.
	(handle_user_signal): Break into debugger when debug-on-event
	matches the current signal symbol.

2011-04-25  Dan Nicolaescu  <dann@ics.uci.edu>

	* alloc.c (check_sblock, check_string_bytes)
	(check_string_free_list): Convert to standard C.

2011-04-25  Teodor Zlatanov  <tzz@lifelogs.com>

	* w32.c (emacs_gnutls_push): Fix typo.

2011-04-25  Eli Zaretskii  <eliz@gnu.org>

	* gnutls.c (emacs_gnutls_handshake): Avoid compiler warnings about
	"cast to pointer from integer of different size".

	Improve doprnt and its use in verror.  (Bug#8545)
	* doprnt.c (doprnt): Document the set of format control sequences
	supported by the function.  Use SAFE_ALLOCA instead of always
	using `alloca'.

	* eval.c (verror): Don't limit the buffer size at size_max-1, that
	is one byte too soon.  Don't use xrealloc; instead xfree and
	xmalloc anew.

2011-04-24  Teodor Zlatanov  <tzz@lifelogs.com>

	* gnutls.h: Add GNUTLS_STAGE_CALLBACKS enum to denote we're in the
	callbacks stage.

	* gnutls.c: Renamed global_initialized to
	gnutls_global_initialized.  Added internals for the
	:verify-hostname-error, :verify-error, and :verify-flags
	parameters of `gnutls-boot' and documented those parameters in the
	docstring.  Start callback support.
	(emacs_gnutls_handshake): Add Woe32 support. Retry handshake
	unless a fatal error occured. Call gnutls_alert_send_appropriate
	on error. Return error code.
	(emacs_gnutls_write): Call emacs_gnutls_handle_error.
	(emacs_gnutls_read): Likewise.
	(Fgnutls_boot): Return handshake error code.
	(emacs_gnutls_handle_error): New function.
	(wsaerror_to_errno): Likewise.

	* w32.h (emacs_gnutls_pull): Add prototype.
	(emacs_gnutls_push): Likewise.

	* w32.c (emacs_gnutls_pull): New function for GnuTLS on Woe32.
	(emacs_gnutls_push): Likewise.

2011-04-24  Claudio Bley  <claudio.bley@gmail.com>  (tiny change)

	* process.c (wait_reading_process_output): Check if GnuTLS
	buffered some data internally if no FDs are set for TLS
	connections.

	* makefile.w32-in (OBJ2): Add gnutls.$(O).
	(LIBS): Link to USER_LIBS.
	($(BLD)/gnutls.$(0)): New target.

2011-04-24  Eli Zaretskii  <eliz@gnu.org>

	* xdisp.c (handle_single_display_spec): Rename the
	display_replaced_before_p argument into display_replaced_p, to
	make it consistent with the commentary.  Fix typos in the
	commentary.

	* textprop.c (syms_of_textprop): Remove dead code.
	(copy_text_properties): Delete obsolete commentary about an
	interface that was deleted long ago.  Fix typos in the description
	of arguments.

	* msdos.c (XMenuActivate, XMenuAddSelection): Adjust argument list
	to changes in oldXMenu/XMenu.h from 2011-04-16.
	<menu_help_message, prev_menu_help_message>: Constify.
	(IT_menu_make_room): menu->help_text is now `const char **';
	adjust.

	* msdos.h (XMenuActivate, XMenuAddSelection): Adjust prototypes
	to changes in oldXMenu/XMenu.h from 2011-04-16.
	(struct XMenu): Declare `help_text' `const char **'.

	* xfaces.c <Qunspecified>: Make extern again.

	* syntax.c: Include sys/types.h before including regex.h, as
	required by Posix.

	* doc.c (get_doc_string): Improve the format passed to `error'.

	* doprnt.c (doprnt): Improve commentary.

	* term.c (init_tty) [MSDOS]: Fix 1st argument to maybe_fatal.

	* Makefile.in (TAGS): Depend on $(M_FILE) and $(S_FILE), and scan
	them with etags.

	* makefile.w32-in (globals.h): Add a dummy recipe, to make any
	changes in globals.h immediately force recompilation.
	(TAGS): Depend on $(CURDIR)/m/intel386.h and
	$(CURDIR)/s/ms-w32.h.
	(TAGS-gmake): Scan $(CURDIR)/m/intel386.h and $(CURDIR)/s/ms-w32.h.

	* character.c (Fchar_direction): Function deleted.
	(syms_of_character): Don't defsubr it.
	<char-direction-table>: Deleted.

2011-04-23  Eli Zaretskii  <eliz@gnu.org>

	Fix doprnt so it could be used again safely in `verror'.  (Bug#8435)
	* doprnt.c: Include limits.h.
	(SIZE_MAX): New macro.
	(doprnt): Return a size_t value.  2nd arg is now size_t.
	Many local variables are now size_t instead of int or unsigned.
	Improve overflow protection.  Support `l' modifier for integer
	conversions.  Support %l conversion.  Don't assume an EMACS_INT
	argument for integer conversions and for %c.

	* lisp.h (doprnt): Restore prototype.

	* makefile.w32-in ($(BLD)/callint.$(O)): Depend on
	$(SRC)/character.h.

	* Makefile.in (base_obj): Add back doprnt.o.

	* deps.mk (doprnt.o): Add back prerequisites.
	(callint.o): Depend on character.h.

	* eval.c (internal_lisp_condition_case): Include the handler
	representation in the error message.
	(verror): Call doprnt instead of vsnprintf.  Fix an off-by-one bug
	when breaking from the loop.

	* xdisp.c (vmessage): Call doprnt instead of vsnprintf.

	* callint.c (Fcall_interactively): When displaying error message
	about invalid control letter, pass the character's codepoint, not
	a pointer to its multibyte form.  Improve display of the character
	in octal and display also its hex code.

	* character.c (char_string): Use %x to display the (unsigned)
	codepoint of an invalid character, to avoid displaying a bogus
	negative value.

	* font.c (check_otf_features): Pass SDATA of SYMBOL_NAME to
	`error', not SYMBOL_NAME itself.

	* coding.c (Fencode_sjis_char, Fencode_big5_char): Use %c for
	character arguments to `error'.

	* charset.c (check_iso_charset_parameter): Fix incorrect argument
	to `error' in error message about FINAL_CHAR argument.  Make sure
	FINAL_CHAR is a character, and use %c when it is passed as
	argument to `error'.

2011-04-23  Eli Zaretskii  <eliz@gnu.org>

	* s/ms-w32.h (localtime): Redirect to sys_localtime.

	* w32.c: Include <time.h>.
	(sys_localtime): New function.

2011-04-23  Chong Yidong  <cyd@stupidchicken.com>

	* xdisp.c (init_xdisp): Initialize echo_area_window (Bug#6451).

	* buffer.c (syms_of_buffer): Doc fix (Bug#6902).

2011-04-23  Samuel Thibault  <sthibault@debian.org>  (tiny change)

	* sysdep.c (wait_for_termination): On GNU Hurd, kill returns -1 on
	zombies (Bug#8467).

2011-04-19  Eli Zaretskii  <eliz@gnu.org>

	* syntax.h (SETUP_SYNTAX_TABLE_FOR_OBJECT): Fix setting of
	gl_state.e_property when gl_state.object is Qt.

	* insdel.c (make_gap_larger): Remove limitation of buffer size
	to <= INT_MAX.

2011-04-18  Chong Yidong  <cyd@stupidchicken.com>

	* xdisp.c (lookup_glyphless_char_display)
	(produce_glyphless_glyph): Handle cons cell entry in
	glyphless-char-display.
	(Vglyphless_char_display): Document it.

	* term.c (produce_glyphless_glyph): Handle cons cell entry in
	glyphless-char-display.

2011-04-17  Chong Yidong  <cyd@stupidchicken.com>

	* xdisp.c (get_next_display_element): Remove unnecessary ifdefs.

	* termhooks.h (FRAME_WINDOW_P): Remove duplicated definitions.

	* dispextern.h (FACE_SUITABLE_FOR_ASCII_CHAR_P): Add missing
	definition for no-X builds.

2011-04-16  Paul Eggert  <eggert@cs.ucla.edu>

	Static checks with GCC 4.6.0 and non-default toolkits.

	* s/sol2-6.h, s/unixware.h (PTY_TTY_NAME_SPRINTF): Protoize decl.

	* process.c (keyboard_bit_set): Define only if SIGIO.
	(send_process_trap): Mark it with NO_RETURN if it doesn't return.
	(send_process): Repair possible setjmp clobbering.

	* s/usg5-4-common.h (SETUP_SLAVE_PTY): Don't pass extra arg to 'fatal'.

	* eval.c: Include <stdio.h>, for vsnprintf on non-GNU/Linux hosts.

	* data.c (arith_error): Mark with NO_RETURN if it doesn't return.

	* alloc.c (bytes_used_when_full, SPARE_MEMORY, BYTES_USED):
	Define only if needed.

	* sysdep.c (_FILE_OFFSET_BITS): Make this hack even uglier
	by pacifying GCC about it.  Maybe it's time to retire it?
	* xfaces.c (USG, __TIMEVAL__): Likewise.

	* dispextern.h (struct redisplay_interface): Rename param
	to avoid shadowing.
	* termhooks.h (struct terminal): Likewise.
	* xterm.c (xembed_send_message): Likewise.

	* insdel.c (make_gap_smaller): Define only if
	USE_MMAP_FOR_BUFFERS || REL_ALLOC || DOUG_LEA_MALLOC.

	* keyboard.c (read_char): Make a var volatile so longjmp won't clobber
	it.

	* emacs.c (MAX_HEAP_BSS_DIFF, my_edata): Move to where they're used,
	so that we aren't warned about unused symbols.

	* xfns.c (Fx_file_dialog): Rename local to avoid shadowing.

	* xdisp.c (x_produce_glyphs): Mark var as initialized (Bug#8512).

	* xfns.c (x_real_positions): Mark locals as initialized.

	* xmenu.c (xmenu_show): Don't use uninitialized vars.

	* xterm.c: Fix problems found by static analysis with other toolkits.
	(toolkit_scroll_bar_interaction): Define and use only if USE_X_TOOLKIT.
	(x_dispatch_event): Declare static if USE_GTK, and
	define if USE_GTK || USE_X_TOOLKIT.
	(SET_SAVED_BUTTON_EVENT): Define only if USE_X_TOOLKIT || USE_GTK.
	* xterm.h (x_dispatch_event): Extern only if USE_X_TOOLKIT.
	* xterm.c, xterm.h (x_mouse_leave): Bring this function back, but only
	if defined HAVE_MENUS && !defined USE_X_TOOLKIT && !defined USE_GTK.

	* xmenu.c (menu_help_callback): Pointer type fixes.
	Use const pointers when pointing at readonly data.  Avoid pointer
	signedness clashes.
	(FALSE): Remove unused macro.
	(update_frame_menubar): Remove unused decl.

	* xfns.c (Fx_hide_tip): Move locals to avoid shadowing.

	* menu.c (push_submenu_start, push_submenu_end): Do not define unless
	USE_X_TOOLKIT || USE_GTK || HAVE_NS || defined HAVE_NTGUI.
	(single_menu_item): Rename local to avoid shadowing.

	* keyboard.c (make_lispy_event): Remove unused local var.

	* frame.c, frame.h (x_get_resource_string): Bring this back, but
	only if HAVE_X_WINDOWS && !USE_X_TOOLKIT.

	* bitmaps: Change bitmaps from unsigned char back to the X11
	compatible char.  Avoid the old compiler warnings about
	out-of-range initializers by using, for example, '\xab' rather
	than 0xab.

	* xgselect.c (xgselect_initialize): Check vs interface
	even if ! (defined (USE_GTK) || defined (HAVE_GCONF)).

	* xmenu.c (xmenu_show): Rename parm to avoid shadowing.

	* xterm.c (x_create_toolkit_scroll_bar): Use const * for pointers
	to read-only memory.

	* fns.c (vector): Remove; this old hack is no longer needed.

	* xsmfns.c (create_client_leader_window): Rename shadowing arg.
	Remove unused var.
	(gdk_x11_set_sm_client_id) [!USE_GTK]: Don't define.

	* xrdb.c (x_load_resources): Omit unused local.

	* xfns.c (free_frame_menubar, atof): Remove duplicate decls.
	(x_window): Rename locals to avoid shadowing.
	(USG): Use the kludged USG macro, to pacify gcc.

	* xterm.c (x_alloc_nearest_color_for_widget): Remove; unused.
	(x_term_init): Remove local to avoid shadowing.

	* xfns.c, xterm.c (_XEditResCheckMessages): Protoize decl.

	* xdisp.c, dispextern.h (set_vertical_scroll_bar): Now extern if
	USE_TOOLKIT_SCROLL_BARS && !USE_GTK, as xterm.c needs it then.

2011-04-16  Eli Zaretskii  <eliz@gnu.org>

	* gnutls.c (Fgnutls_boot): Don't pass Lisp_Object to `error'.

	Fix regex.c, syntax.c and friends for buffers > 2GB.
	* syntax.h (struct gl_state_s): Declare character position members
	EMACS_INT.

	* syntax.c (update_syntax_table): Declare 2nd argument EMACS_INT.

	* textprop.c (verify_interval_modification, interval_of):
	Declare arguments EMACS_INT.

	* intervals.c (adjust_intervals_for_insertion): Declare arguments
	EMACS_INT.

	* intervals.h (CHECK_TOTAL_LENGTH): Cast to EMACS_INT, not `int'.

	* indent.c (Fvertical_motion): Local variable it_start is now
	EMACS_INT.

	* regex.c (re_match, re_match_2, re_match_2_internal)
	(bcmp_translate, regcomp, regexec, print_double_string)
	(group_in_compile_stack, re_search, re_search_2, regex_compile)
	(re_compile_pattern, re_exec): Declare arguments and local
	variables `size_t' and `ssize_t' and return values `regoff_t', as
	appropriate.
	(POP_FAILURE_REG_OR_COUNT) <pfreg>: Declare `long'.
	(CHECK_INFINITE_LOOP) <failure>: Declare `ssize_t'.
	<compile_stack_type>: `size' and `avail' are now `size_t'.

	* regex.h <regoff_t>: Use ssize_t, not int.
	(re_search, re_search_2, re_match, re_match_2): Arguments that
	specify buffer/string position and length are now ssize_t and
	size_t.  Return type is regoff_t.

2011-04-16  Ben Key  <bkey76@gmail.com>

	* nsfont.m: Fixed bugs in ns_get_family and
	ns_descriptor_to_entity that were caused by using free to
	deallocate memory blocks that were allocated by xmalloc (via
	xstrdup).  This caused Emacs to crash when compiled with
	XMALLOC_OVERRUN_CHECK defined (when Emacs was configured with
	--enable-checking=xmallocoverrun).  xfree is now used to
	deallocate these memory blocks.

2011-04-15  Paul Eggert  <eggert@cs.ucla.edu>

	* sysdep.c (emacs_read): Remove unnecessary check vs MAX_RW_COUNT.

	emacs_write: Accept and return EMACS_INT for sizes.
	See http://lists.gnu.org/archive/html/emacs-devel/2011-04/msg00514.html
	et seq.
	* gnutls.c, gnutls.h (emacs_gnutls_read, emacs_gnutls_write):
	Accept and return EMACS_INT.
	(emacs_gnutls_write): Return the number of bytes written on
	partial writes.
	* sysdep.c, lisp.h (emacs_read, emacs_write): Likewise.
	(emacs_read, emacs_write): Remove check for negative size, as the
	Emacs source code has been audited now.
	* sysdep.c (MAX_RW_COUNT): New macro, to work around kernel bugs.
	(emacs_read, emacs_write): Use it.
	* process.c (send_process): Adjust to the new signatures of
	emacs_write and emacs_gnutls_write.  Do not attempt to store
	a byte offset into an 'int'; it might overflow.
	See http://lists.gnu.org/archive/html/emacs-devel/2011-04/msg00483.html

	* sound.c: Don't assume sizes fit in 'int'.
	(struct sound_device.period_size, alsa_period_size):
	Return EMACS_INT, not int.
	(struct sound_device.write, vox_write, alsa_write):
	Accept EMACS_INT, not int.
	(wav_play, au_play): Use EMACS_INT to store sizes and to
	record read return values.

2011-04-15  Ben Key  <bkey76@gmail.com>

	* keyboard.c (Qundefined): Don't declare static since it is used
	in nsfns.m.
	* xfaces.c (Qbold, Qexpanded, Qitalic, Qcondensed): Don't declare
	static since they are used in nsfont.m.

2011-04-15  Stefan Monnier  <monnier@iro.umontreal.ca>

	* process.c (Qprocessp): Don't declare static.
	* lisp.h (Qprocessp): Declare again.

2011-04-15  Juanma Barranquero  <lekktu@gmail.com>

	* font.c (Qopentype): Don't make static (used from w32uniscribe.c).

2011-04-14  Paul Eggert  <eggert@cs.ucla.edu>

	Improve C-level modularity by making more things 'static'.

	Don't publish debugger-only interfaces to other modules.
	* lisp.h (safe_debug_print, debug_output_compilation_hack):
	(verify_bytepos, count_markers): Move decls to the only modules
	that need them.
	* region-cache.h (pp_cache): Likewise.
	* window.h (check_all_windows): Likewise.
	* marker.c, print.c, region-cache.c, window.c: Decls moved here.

	* sysdep.c (croak): Now static, if
	defined TIOCNOTTY || defined USG5 || defined CYGWIN.
	* syssignal.h (croak): Declare only if not static.

	* alloc.c (refill_memory_reserve): Now static if
	!defined REL_ALLOC || defined SYSTEM_MALLOC.
	* lisp.h (refill_memory_reserve): Declare only if not static.

	* xsettings.c, xsettings.h (xsettings_get_system_normal_font):
	Define only if USE_LUCID.

	* xrdb.c (x_customization_string, x_rm_string): Now static.

	* xmenu.c (x_menu_wait_for_event): Export only if USE_MOTIF.
	* xterm.h (x_menu_wait_for_event): Declare only if USE_MOTIF.

	* xdisp.c (draw_row_with_mouse_face): Now static.
	* dispextern.h (draw_row_with_mouse_fave): Remove decl.

	* window.h (check_all_windows): Mark externally visible.

	* window.c (window_deletion_count): Now static.

	* undo.c: Make symbols static if they're not exported.
	(last_undo_buffer, last_boundary_position, pending_boundary):
	Now static.

	* textprop.c (interval_insert_behind_hooks): Now static.
	(interval_insert_in_front_hooks): Likewise.

	* term.c: Make symbols static if they're not exported.
	(tty_turn_off_highlight, get_tty_terminal, max_frame_cols):
	(max_frame_lines, tty_set_terminal_modes):
	(tty_reset_terminal_modes, tty_turn_off_highlight):
	(get_tty_terminal): Now static.
	(term_mouse_moveto): Do not define if HAVE_WINDOW_SYSTEM.
	* termhooks.h (term_mouse_moveto): Do not declare if
	HAVE_WINDOW_SYSTEM.
	* dispextern.h (tty_set_terminal_modes, tty_reset_terminal_modes):
	(tty_turn_off_highlight, get_tty_terminal): Remove decls.

	* sysdep.c: Make symbols static if they're not exported.
	(emacs_get_tty, emacs_set_tty, old_fcntl_flags, old_fcntl_owner):
	Now static.
	(sigprocmask_set, full_mask): Remove; unused.
	(wait_debugging): Mark as visible.
	* syssignal.h (SIGFULLMASK, full_mask): Remove decls.
	* systty.h (emacs_get_tty, emacs_set_tty): Remove decls.

	* syntax.c (syntax_temp): Define only if !__GNUC__.

	* sound.c (current_sound_device, current_sound): Now static.

	* search.c (searchbufs, searchbuf_head): Now static.

	* scroll.c (scroll_cost): Remove; unused.
	* dispextern.h (scroll_cost): Remove decl.

	* region-cache.h (pp_cache): Mark as externally visible.

	* process.c: Make symbols static if they're not exported.
	(process_tick, update_tick, create_process, chan_process):
	(Vprocess_alist, proc_buffered_char, datagram_access):
	(fd_callback_data, send_process_frame, process_sent_to): Now static.
	(deactivate_process): Mark defn as static, as well as decl.
	* lisp.h (create_process): Remove decl.
	* process.h (chan_process, Vprocess_alist): Remove decls.

	* print.c: Make symbols static if they're not exported.
	(print_depth, new_backquote_output, being_printed, print_buffer):
	(print_buffer_size, print_buffer_pos, print_buffer_pos_byte):
	(print_interval, print_number_index, initial_stderr_stream):
	Now static.
	* lisp.h (Fprinc): Remove decl.
	(debug_output_compilation_hack): Mark as externally visible.

	* sysdep.c (croak): Move decl from here to syssignal.h.
	* syssignal.h (croak): Put it here, so the API can be checked when
	'croak' is called from dissociate_if_controlling_tty.

	* minibuf.c: Make symbols static if they're not exported.
	(minibuf_save_list, choose_minibuf_frame): Now static.
	* lisp.h (choose_minibuf_frame): Remove decl.

	* lisp.h (verify_bytepos, count_markers): Mark as externally visible.

	* lread.c: Make symbols static if they're not exported.
	(read_objects, initial_obarray, oblookup_last_bucket_number):
	Now static.
	(make_symbol): Remove; unused.
	* lisp.h (initial_obarray, make_symbol): Remove decls.

	* keyboard.c: Make symbols static if they're not exported.
	(single_kboard, recent_keys_index, total_keys, recent_keys):
	(this_command_key_count_reset, raw_keybuf, raw_keybuf_count):
	(this_single_command_key_start, echoing, last_auto_save):
	(read_key_sequence_cmd, dribble, recursive_edit_unwind):
	(command_loop, echo_now, keyboard_init_hook, help_char_p):
	(quit_throw_to_read_char, command_loop_2, top_level_1, poll_timer):
	(Vlispy_mouse_stem, double_click_count):
	Now static.
	(force_auto_save_soon): Define only if SIGDANGER.
	(ignore_mouse_drag_p): Now static if
	!defined HAVE_WINDOW_SYSTEM || defined USE_GTK || defined HAVE_NS.
	(print_help): Remove; unused.
	(stop_character, last_timer_event): Mark as externally visible.
	* keyboard.h (ignore_mouse_drag_p): Declare only if
	defined HAVE_WINDOW_SYSTEM && !defined USE_GTK && !defined HAVE_NS.
	(echo_now, help_char_p, quit_throw_to_read_char): Remove decls.
	* lisp.h (echoing): Remove decl.
	(force_auto_save_soon): Declare only if SIGDANGER.
	* xdisp.c (redisplay_window): Simplify code, to make it more
	obvious that ignore_mouse_drag_p is not accessed if !defined
	USE_GTK && !defined HAVE_NS.

	* intervals.c: Make symbols static if they're not exported.
	(merge_properties_sticky, merge_interval_right, delete_interval):
	Now static.
	* intervals.h (merge_interval_right, delete_interval): Remove decls.

	* insdel.c: Make symbols static if they're not exported.
	However, leave prepare_to_modify_buffer alone.  It's never
	called from outside this function, but that appears to be a bug.
	(combine_after_change_list, combine_after_change_buffer):
	(adjust_after_replace, signal_before_change): Now static.
	(adjust_after_replace_noundo): Remove; unused.
	* lisp.h (adjust_after_replace, adjust_after_replace_noundo):
	(signal_before_change): Remove decls.

	* indent.c (val_compute_motion, val_vmotion): Now static.

	* image.c: Make symbols static if they're not exported.
	* dispextern.h (x_create_bitmap_from_xpm_data): Do not declare
	if USE_GTK.
	* image.c (x_create_bitmap_from_xpm_data): Do not define if USE_GTK.
	(xpm_color_cache, ct_table, ct_colors_allocated): Now static.

	* fringe.c (standard_bitmaps): Now static.
	(max_used_fringe_bitmap): Now static, unless HAVE_NS.

	* frame.c: Make symbols static if they're not exported.
	(x_report_frame_params, make_terminal_frame): Now static.
	(get_frame_param): Now static, unless HAVE_NS.
	(x_fullscreen_adjust): Define if WINDOWSNT, not if HAVE_WINDOW_SYSTEM.
	(x_get_resource_string): Remove; not used.
	* frame.h (make_terminal_frame, x_report_frame_params):
	(x_get_resource_string); Remove decls.
	(x_fullscreen_adjust): Declare only if WINDOWSNT.
	* lisp.h (get_frame_param): Declare only if HAVE_NS.

	* font.c, fontset.c: Make symbols static if they're not exported.
	* dispextern.h (FACE_SUITABLE_FOR_ASCII_CHAR_P): New macro.
	(FACE_SUITABLE_FOR_CHAR_P): Use it.
	* font.c (font_close_object): Now static.
	* font.h (font_close_object): Remove.
	* fontset.c (FONTSET_OBJLIST): Remove.
	(free_realized_fontset) #if-0 the body, which does nothing.
	(face_suitable_for_char_p): #if-0, as it's never called.
	* fontset.h (face_suitable_for_char_p): Remove decl.
	* xfaces.c (face_at_string_position):
	Use FACE_SUITABLE_FOR_ASCII_CHAR_P, not FACE_SUITABLE_FOR_CHAR_P,
	since 0 is always ASCII.

	* fns.c (weak_hash_tables): Now static.

	* fileio.c: Make symbols static if they're not exported.
	(auto_saving, auto_save_mode_bits, auto_save_error_occurred):
	(Vwrite_region_annotation_buffers): Now static.

	* eval.c: Make symbols static if they're not exported.
	(backtrace_list, lisp_eval_depth, when_entered_debugger): Now static.
	* lisp.h (backtrace_list): Remove decl.

	* emacs.c: Make symbols static if they're not exported.
	(malloc_state_ptr, malloc_using_checking, syms_of_emacs):
	(fatal_error_code, fatal_error_signal_hook, standard_args):
	Now static.
	(fatal_error_signal): Now static, unless FLOAT_CATCH_SIGKILL.
	(DEFINE_DUMMY_FUNCTION): Mark function as externally visible.
	(__CTOR_LIST__, __DTOR_LIST__): Now externally visible.
	* lisp.h (fatal_error_signal_hook): Remove decl.
	(fatal_error_signal): Declare only if FLOAT_CATCH_SIGKILL.

	* editfns.c: Move a (normally-unused) function to its only use.
	* editfns.c, lisp.h (get_operating_system_release): Remove.
	* process.c (init_process) [DARWIN_OS]: Do it inline, as it is not
	worth the hassle of breaking this out.

	* xterm.c: Make symbols static if they're not exported.
	(x_raise_frame, x_lower_frame, x_wm_set_window_state):
	(x_wm_set_icon_pixmap, x_initialize, XTread_socket_fake_io_error):
	(x_destroy_window, x_delete_display):
	Now static.
	(x_dispatch_event): Now static if ! (USE_MOTIF || USE_X_TOOLKIT).
	(x_mouse_leave): Remove; unused.
	* xterm.h (x_display_info_for_name, x_raise_frame, x_lower_frame):
	(x_destroy_window, x_wm_set_window_state, x_wm_set_icon_pixmap):
	(x_delete_display, x_initialize, x_set_border_pixel, x_screen_planes):
	Remove decls.
	(x_mouse_leave): Declare only if WINDOWSNT.
	(x_dispatch_event): Declare only if USE_MOTIF or USE_X_TOOLKIT.
	(xic_create_fontsetname): Declare only if HAVE_X_WINDOWS &&
	USE_X_TOOLKIT.

	* ftxfont.c: Make symbols static if they're not exported.
	(ftxfont_driver): Export only if !defined HAVE_XFT && def8ined
	HAVE_FREETYPE.
	* font.h (ftxfont_driver): Likewise.

	* xfns.c: Make symbols static if they're not exported.
	(x_last_font_name, x_display_info_for_name):
	(x_set_foreground_color, x_set_background_color, x_set_mouse_color):
	(x_set_cursor_color, x_set_border_pixel, x_set_border_color):
	(x_set_cursor_type, x_set_icon_type, x_set_icon_name):
	(x_set_scroll_bar_foreground, x_set_scroll_bar_background):
	(x_explicitly_set_name, x_set_title, xic_defaut_fontset, tip_timer):
	(last_show_tip_args): Now static.
	(xic_defaut_fontset, xic_create_fontsetname): Define only if
	defined HAVE_X_WINDOWS && defined USE_X_TOOLKIT
	(x_screen_planes): Remove; unused.
	* dispextern.h (x_screen_planes): Remove decl.

	* dispnew.c: Make symbols static if they're not exported.
	* dispextern.h (redraw_garbaged_frames, scrolling):
	(increment_row_positions): Remove.
	* dispnew.c (new_glyph_matrix, increment_row_positions, scrolling):
	(delayed_size_change, glyph_matrix_count, glyph_pool_count):
	Now static.
	(redraw_garbaged_frames): Remove; unused.

	* xfaces.c: Make symbols static if they're not exported.
	* dispextern.h (ascii_face_of_lisp_face, free_realized_face):
	Remove decls.
	* xterm.h (defined_color): Remove decls.
	(x_free_dpy_colors): Declare only if USE_X_TOOLKIT.
	* xfaces.c (tty_suppress_bold_inverse_default_colors_p):
	(menu_face_changed_default, defined_color, free_realized_face):
	(x_free_dpy_colors): Define only if USE_X_TOOLKIT.
	(ascii_face_of_lisp_face): Remove; unused.

	* xdisp.c: Make symbols static if they're not exported.
	* dispextern.h (scratch_glyph_row, window_box_edges):
	(glyph_to_pixel_coords, set_cursor_from_row):
	(get_next_display_element, set_iterator_to_next):
	(highlight_trailing_whitespace, frame_to_window_pixel_xy):
	(show_mouse_face): Remove decls
	* frame.h (message_buf_print): Likewise.
	* lisp.h (pop_message, set_message, check_point_in_composition):
	Likewise.
	* xterm.h (set_vertical_scroll_bar): Likewise.
	* xdisp.c (list_of_error, Vmessage_stack, line_number_displayed):
	(message_buf_print, scratch_glyph_row, displayed_buffer):
	(set_iterator_to_next, pop_message, set_message, set_cursor_from_row):
	(get_next_display_element, show_mouse_face, window_box_edges):
	(frame_to_window_pixel_xy, check_point_in_composition):
	(set_vertical_scroll_bar, highlight_trailing_whitespace): Now static.
	(glyph_to_pixel_coords): Remove; unused.

	* dired.c (file_name_completion): Now static.

	* dbusbind.c (xd_in_read_queued_messages): Now static.

	* lisp.h (circular_list_error, FOREACH): Remove; unused.
	* data.c (circular_list_error): Remove.

	* commands.h (last_point_position, last_point_position_buffer):
	(last_point_position_window): Remove decls.
	* keyboard.c: Make these variables static.

	* coding.h (coding, code_convert_region, encode_coding_gap):
	Remove decls.
	* coding.c (Vsjis_coding_system, Vbig5_coding_system):
	(iso_code_class, detect_coding, code_convert_region): Now static.
	(encode_coding_gap): Remove; unused.

	* chartab.c (chartab_chars, chartab_bits): Now static.

	* charset.h (charset_iso_8859_1): Remove decl.
	* charset.c (charset_iso_8859_1, charset_emacs, map_charset_for_dump):
	Now static.

	* ccl.h (check_ccl_update, Vccl_program_table): Remove decls.
	* ccl.c (Vccl_program_table): Now static.
	(check_ccl_update): Remove; unused.

	* category.c (SET_CATEGORY_SET, set_category_set): Move here.
	* category.h: ... from here.
	* category.c (check_category_table, set_category_set): Now static.

	* casetab.c (Vascii_upcase_table, Vascii_eqv_table): Now static.
	* lisp.h: Remove these decls.

	* buffer.c (buffer_count): Remove unused var.

	* bidi.c (bidi_dump_cached_states): Mark as externally visible,
	so that it's not optimized away.
	(bidi_ignore_explicit_marks_for_paragraph_level): Likewise.
	* dispextern.h (bidi_dump_cached_states): Remove, since it's
	exported only to the debugger.

	* atimer.c (alarm_signal_handler, run_all_atimers): Now static.
	* atimer.h (run_all_atimers): Remove; not exported.

	font.c: Make copy_font_spec and merge_font_spec ordinary C functions.
	* font.c (copy_font_spec): Rename from Fcopy_font_spec, since it
	was inaccessible from Lisp.
	(merge_font_spec): Likewise, renaming from Fmerge_font_spec.
	* font.c, font.h, fontset.c, xfaces.c, xfont.c: Change all uses.

	alloc.c: Import and export fewer symbols, and remove unused items.
	* lisp.h (suppress_checking, die): Declare only if ENABLE_CHECKING
	is defined.
	(suppress_checking): Add EXTERNALLY_VISIBLE attribute, so that
	it's not optimized away by whole-program optimization.
	(message_enable_multibyte, free_misc): Remove.
	(catchlist, handlerlist, mark_backtrace):
	Declare only if BYTE_MARK_STACK.
	(mark_byte_stack): Likewise, fixing a ifdef-vs-if typo.
	* alloc.c (pure): Export only if VIRT_ADDR_VARIES is defined.
	(message_enable_multibyte): Remove decl.
	(free_misc, interval_free_list, float_block, float_block_index):
	(n_float_blocks, float_free_list, cons_block, cons_block_index):
	(cons_free_list, last_marked_index):
	Now static.
	(suppress_checking, die): Define only if ENABLE_CHECKING is defined.
	* eval.c (catchlist, handlerlist): Export only if BYTE_MARK_STACK.
	(mark_backtrace): Define only if BYTE_MARK_STACK.
	* xdisp.c (message_enable_multibyte): Now static.

	Declare Lisp_Object Q* variables to be 'static' if not exported.
	This makes it easier for human readers (and static analyzers)
	to see whether these variables are used from other modules.
	* alloc.c, buffer.c, bytecode.c, callint.c, casetab.c, category.c:
	* ccl.c, character.c, charset.c, cmds.c, coding.c, composite.c:
	* data.c, dbusbind.c, dired.c, editfns.c, eval.c, fileio.c, fns.c:
	* font.c, frame.c, fringe.c, ftfont.c, image.c, keyboard.c, keymap.c:
	* lread.c, macros.c, minibuf.c, print.c, process.c, search.c:
	* sound.c, syntax.c, textprop.c, window.c, xdisp.c, xfaces.c, xfns.c:
	* xmenu.c, xselect.c:
	Declare Q* vars static if they are not used in other modules.
	* ccl.h, character.h, charset.h, coding.h, composite.h, font.h:
	* frame.h, intervals.h, keyboard.h, lisp.h, process.h, syntax.h:
	Remove decls of unexported vars.
	* keyboard.h (EVENT_HEAD_UNMODIFIED): Remove now-unused macro.

	* lisp.h (DEFINE_FUNC): Make sname 'static'.

	Make Emacs functions such as Fatom 'static' by default.
	This makes it easier for human readers (and static analyzers)
	to see whether these functions can be called from other modules.
	DEFUN now defines a static function.  To make the function external
	so that it can be used in other C modules, use the new macro DEFUE.
	* lisp.h (Funibyte_char_to_multibyte, Fsyntax_table_p):
	(Finit_image_library):
	(Feval_region, Fbacktrace, Ffetch_bytecode, Fswitch_to_buffer):
	(Ffile_executable_p, Fmake_symbolic_link, Fcommand_execute):
	(Fget_process, Fdocumentation_property, Fbyte_code, Ffile_attributes):
	Remove decls, since these functions are now static.
	(Funintern, Fget_internal_run_time): New decls, since these functions
	were already external.

	* alloc.c, buffer.c, callint.c, callproc.c, casefiddle.c, casetab.c:
	* ccl.c, character.c, chartab.c, cmds.c, coding.c, data.c, dispnew.c:
	* doc.c, editfns.c, emacs.c, eval.c, fileio.c, filelock.c, floatfns.c:
	* fns.c, font.c, fontset.c, frame.c, image.c, indent.c:
	* keyboard.c, keymap.c, lread.c:
	* macros.c, marker.c, menu.c, minibuf.c, print.c, process.c, search.c:
	* syntax.c, term.c, terminal.c, textprop.c, undo.c:
	* window.c, xdisp.c, xfaces.c, xfns.c, xmenu.c, xsettings.c:
	Mark functions with DEFUE instead of DEFUN,
	if they are used in other modules.
	* buffer.c (Fset_buffer_major_mode, Fdelete_overlay): New forward
	decls for now-static functions.
	* buffer.h (Fdelete_overlay): Remove decl.
	* callproc.c (Fgetenv_internal): Mark as internal.
	* composite.c (Fremove_list_of_text_properties): Remove decl.
	(Fcomposition_get_gstring): New forward static decl.
	* composite.h (Fcomposite_get_gstring): Remove decl.
	* dired.c (Ffile_attributes): New forward static decl.
	* doc.c (Fdocumntation_property): New forward static decl.
	* eval.c (Ffetch_bytecode): New forward static decl.
	(Funintern): Remove extern decl; now in .h file where it belongs.
	* fileio.c (Fmake_symbolic_link): New forward static decl.
	* image.c (Finit_image_library): New forward static decl.
	* insdel.c (Fcombine_after_change_execute): Make forward decl static.
	* intervals.h (Fprevious_property_change):
	(Fremove_list_of_text_properties): Remove decls.
	* keyboard.c (Fthis_command_keys): Remove decl.
	(Fcommand_execute): New forward static decl.
	* keymap.c (Flookup_key): New forward static decl.
	(Fcopy_keymap): Now static.
	* keymap.h (Flookup_key): Remove decl.
	* process.c (Fget_process): New forward static decl.
	(Fprocess_datagram_address): Mark as internal.
	* syntax.c (Fsyntax_table_p): New forward static decl.
	(skip_chars): Remove duplicate decl.
	* textprop.c (Fprevious_property_change): New forward static decl.
	* window.c (Fset_window_fringes, Fset_window_scroll_bars):
	Now internal.
	(Fset_window_margins, Fset_window_vscroll): New forward static decls.
	* window.h (Fset_window_vscroll, Fset_window_margins): Remove decls.

	* editfns.c (Fformat): Remove unreachable code.

2011-04-14  Andreas Schwab  <schwab@linux-m68k.org>

	* fileio.c (Finsert_file_contents): Fix typo in 2005-05-13
	change.  (Bug#8496)

2011-04-13  Eli Zaretskii  <eliz@gnu.org>

	* xdisp.c (handle_invisible_prop): Don't call bidi_paragraph_init
	when at ZV.  (Bug#8487)

2011-04-12  Andreas Schwab  <schwab@linux-m68k.org>

	* charset.c (Fclear_charset_maps): Use xfree instead of free.
	(Bug#8437)
	* keyboard.c (parse_tool_bar_item): Likewise.
	* sound.c (sound_cleanup, alsa_close): Likewise.
	* termcap.c (tgetent): Likewise.
	* xfns.c (x_default_font_parameter): Likewise.
	* xsettings.c (read_and_apply_settings): Likewise.

	* alloc.c (overrun_check_malloc, overrun_check_realloc)
	(overrun_check_free): Protoize.

2011-04-12  Paul Eggert  <eggert@cs.ucla.edu>

	* sysdep.c (emacs_read, emacs_write): Check for negative sizes
	since callers should never pass a negative size.
	Change the signature to match that of plain 'read' and 'write'; see
	<http://lists.gnu.org/archive/html/emacs-devel/2011-04/msg00397.html>.
	* lisp.h: Update prototypes of emacs_write and emacs_read.

2011-04-11  Eli Zaretskii  <eliz@gnu.org>

	* xdisp.c (redisplay_window): Don't try to determine the character
	position of the scroll margin if the window start point w->startp
	is outside the buffer's accessible region.  (Bug#8468)

2011-04-10  Eli Zaretskii  <eliz@gnu.org>

	Fix write-region and its subroutines for buffers > 2GB.
	* fileio.c (a_write, e_write): Modify declaration of arguments and
	local variables to support buffers larger than 2GB.
	(Fcopy_file): Use EMACS_INT for return value of emacs_read.

	* sysdep.c (emacs_write, emacs_read): Use ssize_t for last
	argument, local variables, and return value.

	* lisp.h: Update prototypes of emacs_write and emacs_read.

	* sound.c (vox_write): Use ssize_t for return value of emacs_write.

2011-04-10  Paul Eggert  <eggert@cs.ucla.edu>

	* xdisp.c (vmessage): Use memchr, not strnlen, which some hosts lack.

	Fix more problems found by GCC 4.6.0's static checks.

	* xdisp.c (vmessage): Use a better test for character truncation.

	* charset.c (load_charset_map): <, not <=, for optimization,
	and to avoid potential problems with integer overflow.
	* chartab.c (sub_char_table_set_range, char_table_set_range): Likewise.
	* casetab.c (set_identity, shuffle): Likewise.
	* editfns.c (Fformat): Likewise.
	* syntax.c (skip_chars): Likewise.

	* xmenu.c (set_frame_menubar): Allocate smaller local vectors.
	This also lets GCC 4.6.0 generate slightly better loop code.

	* callint.c (Fcall_interactively): <, not <=, for optimization.
	(Fcall_interactively): Count the number of arguments produced,
	not the number of arguments given.  This is simpler and lets GCC
	4.6.0 generate slightly better code.

	* ftfont.c: Distingish more carefully between FcChar8 and char.
	The previous code passed unsigned char * to a functions like
	strlen and xstrcasecmp that expect char *, which does not
	conform to the C standard.
	(get_adstyle_property, ftfont_pattern_entity): Use FcChar8 for
	arguments to FcPatternGetString, and explicitly cast FcChar8 * to
	char * when the C standard requires it.

	* keyboard.c (read_char): Remove unused var.

	* eval.c: Port to Windows vsnprintf (Bug#8435).
	Include <limits.h>.
	(SIZE_MAX): Define if the headers do not.
	(verror): Do not give up if vsnprintf returns a negative count.
	Instead, grow the buffer.  This ports to Windows vsnprintf, which
	does not conform to C99.  Problem reported by Eli Zaretskii.
	Also, simplify the allocation scheme, by avoiding the need for
	calling realloc, and removing the ALLOCATED variable.

	* eval.c (verror): Initial buffer size is 4000 (not 200) bytes.

	Remove invocations of doprnt, as Emacs now uses vsnprintf.
	But keep the doprint source code for now, as we might revamp it
	and use it again (Bug#8435).
	* lisp.h (doprnt): Remove.
	* Makefile.in (base_obj): Remove doprnt.o.
	* deps.mk (doprnt.o): Remove.

	error: Print 32- and 64-bit integers portably (Bug#8435).
	Without this change, on typical 64-bit hosts error ("...%d...", N)
	was used to print both 32- and 64-bit integers N, which relied on
	undefined behavior.
	* lisp.h, src/m/amdx86-64.h, src/m/ia64.h, src/m/ibms390x.h (pEd):
	New macro.
	* lisp.h (error, verror): Mark as printf-like functions.
	* eval.c (verror): Use vsnprintf, not doprnt, to do the real work.
	Report overflow in size calculations when allocating printf buffer.
	Do not truncate output string at its first null byte.
	* xdisp.c (vmessage): Use vsnprintf, not doprnt, to do the real work.
	Truncate the output at a character boundary, since vsnprintf does not
	do that.
	* charset.c (check_iso_charset_parameter): Convert internal
	character to string before calling 'error', since %c now has the
	printf meaning.
	* coding.c (Fdecode_sjis_char, Fdecode_big5_char): Avoid int
	overflow when computing char to be passed to 'error'.  Do not
	pass Lisp_Object to 'error'; pass the integer instead.
	* nsfns.m (Fns_do_applescript): Use int, not long, since it's
	formatted with plain %d.

	* eval.c (internal_lisp_condition_case): Don't pass spurious arg.

	* keyboard.c (access_keymap_keyremap): Print func name, not garbage.

	* coding.c (Fdecode_sjis_char): Don't assume CODE fits in int.

	* xterm.c (x_catch_errors): Remove duplicate declaration.

	* term.c (maybe_fatal): Mark its 3rd arg as a printf format, too.

	* xdisp.c, lisp.h (message_nolog): Remove; unused.

2011-04-10  Jim Meyering  <meyering@redhat.com>

	use ssize_t and size_t for read- and write-like emacs_gnutls_* functions
	* gnutls.c (emacs_gnutls_read): Adjust signature to be more read-like:
	return ssize_t not "int", and use size_t as the buffer length.
	(emacs_gnutls_write): Likewise, and make the buffer pointer "const".
	* gnutls.h: Update declarations.
	* process.c (read_process_output): Use ssize_t, to match.
	(send_process): Likewise.

2011-04-09  Chong Yidong  <cyd@stupidchicken.com>

	* image.c (Fimagemagick_types): Doc fix, and comment cleanup.

2011-04-09  Chong Yidong  <cyd@stupidchicken.com>

	* ftfont.c (get_adstyle_property, ftfont_pattern_entity):
	Use unsigned char, to match FcChar8 type definition.

	* xterm.c (handle_one_xevent):
	* xmenu.c (create_and_show_popup_menu):
	* xselect.c (x_decline_selection_request)
	(x_reply_selection_request): Avoid type-punned deref of X events.

2011-04-09  Eli Zaretskii  <eliz@gnu.org>

	Fix some uses of `int' instead of EMACS_INT.
	* search.c (string_match_1, fast_string_match)
	(fast_c_string_match_ignore_case, fast_string_match_ignore_case)
	(scan_buffer, find_next_newline_no_quit)
	(find_before_next_newline, search_command, Freplace_match)
	(Fmatch_data): Make some `int' variables be EMACS_INT.

	* xdisp.c (display_count_lines): 3rd argument and return value now
	EMACS_INT.  All callers changed.
	(pint2hrstr): Last argument is now EMACS_INT.

	* coding.c (detect_coding_utf_8, detect_coding_emacs_mule)
	(detect_coding_iso_2022, detect_coding_sjis, detect_coding_big5)
	(detect_coding_ccl, detect_coding_charset, decode_coding_utf_8)
	(decode_coding_utf_16, decode_coding_emacs_mule)
	(decode_coding_iso_2022, decode_coding_sjis, decode_coding_big5)
	(decode_coding_ccl, decode_coding_charset)
	<consumed_chars, consumed_chars_base>: Declare EMACS_INT.
	(decode_coding_iso_2022, decode_coding_emacs_mule)
	(decode_coding_sjis, decode_coding_big5, decode_coding_charset)
	<char_offset, last_offset>: Declare EMACS_INT.
	(encode_coding_utf_8, encode_coding_utf_16)
	(encode_coding_emacs_mule, encode_invocation_designation)
	(encode_designation_at_bol, encode_coding_iso_2022)
	(encode_coding_sjis, encode_coding_big5, encode_coding_ccl)
	(encode_coding_raw_text, encode_coding_charset) <produced_chars>:
	Declare EMACS_INT.
	(ASSURE_DESTINATION): Declare more_bytes EMACS_INT.
	(encode_invocation_designation): Last argument P_NCHARS is now
	EMACS_INT.
	(decode_eol): Declare pos_byte, pos, and pos_end EMACS_INT.
	(produce_chars): from_nchars and to_nchars are now EMACS_INT.

	* coding.h (struct coding_system) <head_ascii>: Declare EMACS_INT.
	All users changed.

	* ccl.c (Fccl_execute_on_string): Declare some variables
	EMACS_INT.

2011-04-08  Samuel Thibault  <sthibault@debian.org>  (tiny change)

	* term.c (init_tty): Fix incorrect ifdef placement (Bug#8450).

2011-03-19  Christoph Scholtes  <cschol2112@googlemail.com>

	* process.c (Fformat_network_address): Doc fix.

2011-04-08  T.V. Raman  <tv.raman.tv@gmail.com>  (tiny change)

	* xml.c (parse_region): Avoid creating spurious whiespace nodes.

2011-04-08  Chong Yidong  <cyd@stupidchicken.com>

	* keyboard.c (read_char): Call Lisp function help-form-show,
	instead of using internal_with_output_to_temp_buffer.
	(Qhelp_form_show): New var.
	(syms_of_keyboard): Use DEFSYM macro.

	* print.c (internal_with_output_to_temp_buffer): Function deleted.

	* lisp.h (internal_with_output_to_temp_buffer): Remove prototype.

2011-04-06  Chong Yidong  <cyd@stupidchicken.com>

	* process.c (Flist_processes): Remove to Lisp.
	(list_processes_1): Delete.

2011-04-06  Eli Zaretskii  <eliz@gnu.org>

	* msdos.c (careadlinkat, careadlinkatcwd): MS-DOS replacements.

	* w32.c (careadlinkat, careadlinkatcwd): New always-fail stubs.

2011-04-06  Paul Eggert  <eggert@cs.ucla.edu>

	Fix more problems found by GCC 4.6.0's static checks.

	* xmenu.c (Fx_popup_dialog): Don't assume string is free of formats.

	* menu.c (Fx_popup_menu): Don't assume error_name lacks printf formats.

	* lisp.h (message, message_nolog, fatal): Mark as printf-like.

	* xdisp.c (vmessage): Mark as a printf-like function.

	* term.c (vfatal, maybe_fatal): Mark as printf-like functions.

	* sound.c (sound_warning): Don't crash if arg contains a printf format.

	* image.c (tiff_error_handler, tiff_warning_handler): Mark as
	printf-like functions.
	(tiff_load): Add casts to remove these marks before passing them
	to system-supplied API.

	* eval.c (Fsignal): Remove excess argument to 'fatal'.

	* coding.c (EMIT_ONE_BYTE, EMIT_TWO_BYTES): Use unsigned, not int.
	This avoids several warnings with gcc -Wstrict-overflow.
	(DECODE_COMPOSITION_RULE): If the rule is invalid, goto invalid_code
	directly, rather than having caller test rule sign.  This avoids
	some unnecessary tests.
	* composite.h (COMPOSITION_ENCODE_RULE_VALID): New macro.
	(COMPOSITION_ENCODE_RULE): Arguments now must be valid.  This
	affects only one use, in DECODE_COMPOSITION_RULE, which is changed.

	* xfont.c (xfont_text_extents): Remove var that was set but not used.
	(xfont_open): Avoid unnecessary tests.

	* composite.c (composition_gstring_put_cache): Use unsigned integer.

	* composite.h, composite.c (composition_gstring_put_cache):
	Use EMACS_INT, not int, for length.

	* composite.h (COMPOSITION_DECODE_REFS): New macro,
	breaking out part of COMPOSITION_DECODE_RULE.
	(COMPOSITION_DECODE_RULE): Use it.
	* composite.c (get_composition_id): Remove unused local vars,
	by using the new macro.

	* textprop.c (set_text_properties_1): Change while to do-while,
	since the condition is always true at first.

	* intervals.c (graft_intervals_into_buffer): Mark var as used.
	(interval_deletion_adjustment): Return unsigned value.
	All uses changed.

	* process.c (list_processes_1, create_pty, read_process_output):
	(exec_sentinel): Remove vars that were set but not used.
	(create_pty): Remove unnecessary "volatile"s.
	(Fnetwork_interface_info): Avoid possibility of int overflow.
	(read_process_output): Do adaptive read buffering even if carryover.
	(read_process_output): Simplify nbytes computation if buffered.

	* bytecode.c (exec_byte_code): Rename local to avoid shadowing.

	* syntax.c (scan_words): Remove var that was set but not used.
	(update_syntax_table): Use unsigned instead of int.

	* lread.c (lisp_file_lexically_bound_p): Use ints rather than endptrs.
	(lisp_file_lexically_bound_p, read1): Use unsigned instead of int.
	(safe_to_load_p): Make the end-of-loop test the inverse of the in-loop.

	* print.c (print_error_message): Avoid int overflow.

	* font.c (font_list_entities): Redo for clarity,
	so that reader need not know FONT_DPI_INDEX + 1 == FONT_SPACING_INDEX.

	* font.c (font_find_for_lface, Ffont_get_glyphs): Remove unused vars.
	(font_score): Avoid potential overflow in diff calculation.

	* fns.c (substring_both): Remove var that is set but not used.
	(sxhash): Redo loop for clarity and to avoid wraparound warning.

	* eval.c (funcall_lambda): Rename local to avoid shadowing.

	* alloc.c (mark_object_loop_halt, mark_object): Use size_t, not int.
	Otherwise, GCC 4.6.0 optimizes the loop check away since the check
	can always succeed if overflow has undefined behavior.

	* search.c (boyer_moore, wordify): Remove vars set but not used.
	(wordify): Omit three unnecessary tests.

	* indent.c (MULTIBYTE_BYTES_WIDTH): Don't compute wide_column.
	All callers changed.  This avoids the need for an unused var.

	* casefiddle.c (casify_region): Remove var that is set but not used.

	* dired.c (file_name_completion): Remove var that is set but not used.

	* fileio.c (Finsert_file_contents): Make EOF condition clearer.

	* fileio.c (Finsert_file_contents): Avoid signed integer overflow.
	(Finsert_file_contents): Remove unnecessary code checking fd.

	* minibuf.c (read_minibuf_noninteractive): Use size_t for sizes.
	Check for integer overflow on size calculations.

	* buffer.c (Fprevious_overlay_change): Remove var that is set
	but not used.

	* keyboard.c (menu_bar_items, read_char_minibuf_menu_prompt):
	Remove vars that are set but not used.
	(timer_check_2): Don't assume timer-list and idle-timer-list are lists.
	(timer_check_2): Mark vars as initialized.

	* gtkutil.c (xg_get_file_with_chooser): Mark var as initialized.

	* image.c (lookup_image): Remove var that is set but not used.
	(xbm_load): Use parse_p, for gcc -Werror=unused-but-set-variable.

	* fontset.c (Finternal_char_font, Ffontset_info): Remove vars
	that are set but not used.

	* xfns.c (make_invisible_cursor): Don't return garbage
	if XCreateBitmapFromData fails (Bug#8410).

	* xselect.c (x_get_local_selection, x_handle_property_notify):
	Remove vars that are set but not used.

	* xfns.c (x_create_tip_frame): Remove var that is set but not used.
	(make_invisible_cursor): Initialize a possibly-uninitialized variable.

	* xterm.c (x_scroll_bar_to_input_event) [!USE_GTK]:
	Remove var that is set but not used.
	(scroll_bar_windows_size): Now size_t, not int.
	(x_send_scroll_bar_event): Use size_t, not int, for sizes.
	Check for overflow.

	* xfaces.c (realize_named_face): Remove vars that are set but not used.
	(map_tty_color) [!defined MSDOS]: Likewise.

	* term.c (tty_write_glyphs): Use size_t; this avoids overflow warning.

	* coding.c: Remove vars that are set but not used.
	(DECODE_COMPOSITION_RULE): Remove 2nd arg, which is unused.
	All callers changed.
	(decode_coding_utf_8, decode_coding_utf_16 decode_coding_emacs_mule):
	(decode_coding_iso_2022, encode_coding_sjis, encode_coding_big5):
	(decode_coding_charset): Remove vars that are set but not used.

	* bytecode.c (Fbyte_code) [!defined BYTE_CODE_SAFE]: Remove var
	that is set but not used.

	* print.c (print_object): Remove var that is set but not used.

	Replace 2 copies of readlink code with 1 gnulib version (Bug#8401).
	The gnulib version avoids calling malloc in the usual case,
	and on 64-bit hosts doesn't have some arbitrary 32-bit limits.
	* fileio.c (Ffile_symlink_p): Use emacs_readlink.
	* filelock.c (current_lock_owner): Likewise.
	* lisp.h (READLINK_BUFSIZE, emacs_readlink): New function.
	* sysdep.c: Include allocator.h, careadlinkat.h.
	(emacs_no_realloc_allocator): New static constant.
	(emacs_readlink): New function.
	* deps.mk (sysdep.o): Depend on ../lib/allocator.h and on
	../lib/careadlinkat.h.

2011-04-04  Stefan Monnier  <monnier@iro.umontreal.ca>

	* keyboard.c (safe_run_hook_funcall): Fix last change (don't stop at the
	first non-nil return value).

2011-04-03  Jan Djärv  <jan.h.d@swipnet.se>

	* nsterm.m (ns_update_auto_hide_menu_bar): Define MAC_OS_X_VERSION_10_6
	if not defined (Bug#8403).

2011-04-02  Juanma Barranquero  <lekktu@gmail.com>

	* xdisp.c (display_count_lines): Remove parameter `start',
	unused since 1998-01-01T02:27:27Z!rms@gnu.org.  All callers changed.
	(get_char_face_and_encoding): Remove parameter `multibyte_p',
	unused since 2008-05-14T01:40:23Z!handa@m17n.org.  All callers changed.
	(fill_stretch_glyph_string): Remove parameters `row' and `area',
	unused at least since Kim's GUI unification at 2003-03-16T20:45:46Z!storm@cua.dk
	and thereabouts.  All callers changed.
	(get_per_char_metric): Remove parameter `f', unused since
	2008-05-14T01:40:23Z!handa@m17n.org.  All callers changed.

2011-04-02  Jim Meyering  <meyering@redhat.com>

	do not dereference NULL upon failed strdup
	* nsfont.m (ns_descriptor_to_entity): Use xstrdup, not strdup.
	(ns_get_family): Likewise.

2011-04-02  Juanma Barranquero  <lekktu@gmail.com>

	* eval.c (unwind_to_catch) [DEBUG_GCPRO]: Remove redundant assignment.

2011-04-02  Jan Djärv  <jan.h.d@swipnet.se>

	* nsterm.m (ns_update_auto_hide_menu_bar): Only for OSX 10.6 or
	later (Bug#8403).

2011-04-01  Stefan Monnier  <monnier@iro.umontreal.ca>

	Add lexical binding.

	* window.c (Ftemp_output_buffer_show): New fun.
	(Fsave_window_excursion):
	* print.c (Fwith_output_to_temp_buffer): Move to subr.el.

	* lread.c (lisp_file_lexically_bound_p): New function.
	(Fload): Bind Qlexical_binding.
	(readevalloop): Remove `evalfun' arg.
	Bind Qinternal_interpreter_environment.
	(Feval_buffer): Bind Qlexical_binding.
	(defvar_int, defvar_bool, defvar_lisp_nopro, defvar_kboard):
	Mark as dynamic.
	(syms_of_lread): Declare `lexical-binding'.

	* lisp.h (struct Lisp_Symbol): New field `declared_special'.

	* keyboard.c (eval_dyn): New fun.
	(menu_item_eval_property): Use it.

	* image.c (parse_image_spec): Use Ffunctionp.

	* fns.c (concat, mapcar1): Accept byte-code-functions.

	* eval.c (Fsetq): Handle lexical vars.
	(Fdefun, Fdefmacro, Ffunction): Make closures when needed.
	(Fdefconst, Fdefvaralias, Fdefvar): Mark as dynamic.
	(FletX, Flet): Obey lexical binding.
	(Fcommandp): Handle closures.
	(Feval): New `lexical' arg.
	(eval_sub): New function extracted from Feval.  Use it almost
	everywhere where Feval was used.  Look up vars in lexical env.
	Handle closures.
	(Ffunctionp): Move from subr.el.
	(Ffuncall): Handle closures.
	(apply_lambda): Remove `eval_flags'.
	(funcall_lambda): Handle closures and new byte-code-functions.
	(Fspecial_variable_p): New function.
	(syms_of_eval): Initialize the Vinternal_interpreter_environment var,
	but without exporting it to Lisp.

	* doc.c (Fdocumentation, store_function_docstring):
	* data.c (Finteractive_form): Handle closures.

	* callint.c (Fcall_interactively): Preserve lexical-binding mode for
	interactive spec.

	* bytecode.c (Bstack_ref, Bstack_set, Bstack_set2, BdiscardN):
	New byte-codes.
	(exec_byte_code): New function extracted from Fbyte_code to handle new
	calling convention for byte-code-functions.  Add new byte-codes.

	* buffer.c (defvar_per_buffer): Set new `declared_special' field.

	* alloc.c (Fmake_symbol): Init new `declared_special' field.

2011-03-31  Juanma Barranquero  <lekktu@gmail.com>

	* xdisp.c (redisplay_internal): Fix prototype.

2011-03-31  Eli Zaretskii  <eliz@gnu.org>

	* xdisp.c (SCROLL_LIMIT): New macro.
	(try_scrolling): Use it when setting scroll_limit.
	Limit scrolling to 100 screen lines.
	(redisplay_window): Even when falling back on "recentering",
	position point in the window according to scroll-conservatively,
	scroll-margin, and scroll-*-aggressively variables.  (Bug#6671)

	(try_scrolling): When point is above the window, allow searching
	as far as scroll_max, or one screenful, to compute vertical
	distance from PT to the scroll margin position.  This prevents
	try_scrolling from unnecessarily failing when
	scroll-conservatively is set to a value slightly larger than the
	window height.  Clean up the case of PT below the margin at bottom
	of window: scroll_max can no longer be INT_MAX.  When aggressive
	scrolling is in use, don't let point enter the opposite scroll
	margin as result of the scroll.
	(syms_of_xdisp) <scroll-conservatively>: Document the
	threshold of 100 lines for never-recentering scrolling.

2011-03-31  Juanma Barranquero  <lekktu@gmail.com>

	* dispextern.h (move_it_by_lines):
	* xdisp.c (move_it_by_lines): Remove parameter `need_y_p', unused
	since 2000-12-29T14:24:09Z!gerd@gnu.org.  All callers changed.
	(message_log_check_duplicate): Remove parameters `prev_bol' and
	`this_bol', unused since 1998-01-01T02:27:27Z!rms@gnu.org.  All callers changed.
	(redisplay_internal): Remove parameter `preserve_echo_area',
	unused since 1999-07-21T21:43:52Z!gerd@gnu.org.  All callers changed.

	* indent.c (Fvertical_motion):
	* window.c (window_scroll_pixel_based, Frecenter):
	Don't pass `need_y_p' to `move_it_by_lines'.

2011-03-30  Stefan Monnier  <monnier@iro.umontreal.ca>

	* eval.c (struct backtrace): Don't cheat with negative numbers, but do
	steal a few bits to be more compact.
	(interactive_p, Fbacktrace, Fbacktrace_frame, mark_backtrace):
	Remove unneeded casts.

	* bytecode.c (Fbyte_code): CAR and CDR can GC.

2011-03-30  Zachary Kanfer  <zkanfer@gmail.com>  (tiny change)

	* keyboard.c (Fexecute_extended_command): Do log the "suggest key
	binding" message (bug#7967).

2011-03-30  Paul Eggert  <eggert@cs.ucla.edu>

	Fix more problems found by GCC 4.6.0's static checks.

	* unexelf.c (unexec) [! (defined _SYSTYPE_SYSV || defined __sgi)]:
	Remove unused local var.

	* editfns.c (Fmessage_box): Remove unused local var.

	* xdisp.c (try_window_reusing_current_matrix, x_produce_glyphs):
	(note_mode_line_or_margin_highlight, note_mouse_highlight):
	Omit unused local vars.
	* window.c (shrink_windows): Omit unused local var.
	* menu.c (digest_single_submenu): Omit unused local var.
	* dispnew.c (update_window) [PERIODIC_PREEMPTION_CHECKING]:
	Omit unused local var.

	* keyboard.c (parse_modifiers_uncached, parse_modifiers):
	Don't assume string length fits in int.
	(keyremap_step, read_key_sequence): Use size_t for sizes.
	(read_key_sequence): Don't check last_real_key_start redundantly.

	* callproc.c (Fcall_process, Fcall_process_region): Use SAFE_ALLOCA
	instead of alloca (Bug#8344).

	* eval.c (Fbacktrace): Don't assume nargs fits in int.
	(Fbacktrace_frame): Don't assume nframes fits in int.

	* syntax.c (scan_sexps_forward): Avoid pointer wraparound.

	* xterm.c (x_make_frame_visible, same_x_server): Redo to avoid overflow
	concerns.

	* term.c (produce_glyphless_glyph): Remove unnecessary test.

	* cm.c (calccost): Turn while-do into do-while, for clarity.

	* keyboard.c (syms_of_keyboard): Use the same style as later
	in this function when indexing through an array.  This also
	works around GCC bug 48267.

	* image.c (tiff_load): Fix off-by-one image count (Bug#8336).

	* xselect.c (x_check_property_data): Return correct size (Bug#8335).

	* chartab.c (sub_char_table_ref_and_range): Redo for slight
	efficiency gain, and to bypass a gcc -Wstrict-overflow warning.

	* keyboard.c, keyboard.h (num_input_events): Now size_t.
	This avoids undefined behavior on integer overflow, and is a bit
	more convenient anyway since it is compared to a size_t variable.

	Variadic C functions now count arguments with size_t, not int.
	This avoids an unnecessary limitation on 64-bit machines, which
	caused (substring ...) to crash on large vectors (Bug#8344).
	* lisp.h (struct Lisp_Subr.function.aMANY): Now takes size_t, not int.
	(DEFUN_ARGS_MANY, internal_condition_case_n, safe_call): Likewise.
	All variadic functions and their callers changed accordingly.
	(struct gcpro.nvars): Now size_t, not int.  All uses changed.
	* data.c (arith_driver, float_arith_driver): Likewise.
	* editfns.c (general_insert_function): Likewise.
	* eval.c (struct backtrace.nargs, interactive_p)
	(internal_condition_case_n, run_hook_with_args, apply_lambda)
	(funcall_lambda, mark_backtrace): Likewise.
	* fns.c (concat): Likewise.
	* frame.c (x_set_frame_parameters): Likewise.
	* fns.c (get_key_arg): Now accepts and returns size_t, and returns
	0 if not found, not -1.  All callers changed.

	* alloc.c (garbage_collect): Don't assume stack size fits in int.
	(stack_copy_size): Now size_t, not int.
	(stack_copy, stack_copy_size): Define only if MAX_SAVE_STACK > 0.

2011-03-28  Juanma Barranquero  <lekktu@gmail.com>

	* coding.c (encode_designation_at_bol): Remove parameter `charbuf_end',
	unused since 2002-03-01T01:17:24Z!handa@m17n.org and 2008-02-01T16:01:31Z!miles@gnu.org.
	All callers changed.

	* lisp.h (multibyte_char_to_unibyte):
	* character.c (multibyte_char_to_unibyte): Remove parameter `rev_tbl',
	unused since 2002-03-01T01:16:34Z!handa@m17n.org and 2008-02-01T16:01:31Z!miles@gnu.org.
	* character.h (CHAR_TO_BYTE8):
	* cmds.c (internal_self_insert):
	* editfns.c (general_insert_function):
	* keymap.c (push_key_description):
	* search.c (Freplace_match):
	* xdisp.c (message_dolog, set_message_1): All callers changed.

2011-03-28  Stefan Monnier  <monnier@iro.umontreal.ca>

	* keyboard.c (safe_run_hook_funcall): New function.
	(safe_run_hooks_1, safe_run_hooks_error, safe_run_hooks): On error,
	don't set the hook to nil, but remove the offending function instead.
	(Qcommand_hook_internal): Remove, unused.
	(syms_of_keyboard): Don't initialize Qcommand_hook_internal nor define
	Vcommand_hook_internal.

	* eval.c (enum run_hooks_condition): Remove.
	(funcall_nil, funcall_not): New functions.
	(run_hook_with_args): Call each function through a `funcall' argument.
	Remove `cond' argument, now redundant.
	(Frun_hooks, Frun_hook_with_args, Frun_hook_with_args_until_success)
	(Frun_hook_with_args_until_failure): Adjust accordingly.
	(run_hook_wrapped_funcall, Frun_hook_wrapped): New functions.

2011-03-28  Juanma Barranquero  <lekktu@gmail.com>

	* dispextern.h (string_buffer_position): Remove declaration.

	* print.c (strout): Remove parameter `multibyte', unused since
	1999-08-21T19:30:21Z!gerd@gnu.org.  All callers changed.

	* search.c (boyer_moore): Remove parameters `len', `pos' and `lim',
	never used since function introduction in 1998-02-08T21:33:56Z!rms@gnu.org.
	All callers changed.

	* w32.c (_wsa_errlist): Use braces for struct initializers.

	* xdisp.c (string_buffer_position_lim): Remove parameter `w',
	never used since function introduction in 2001-03-09T18:41:50Z!gerd@gnu.org.
	All callers changed.
	(string_buffer_position): Likewise.  Also, make static (it's never
	used outside xdisp.c).
	(cursor_row_p): Remove parameter `w', unused since
	2000-10-17T16:08:57Z!gerd@gnu.org.  All callers changed.
	(decode_mode_spec): Remove parameter `precision', introduced during
	Gerd Moellmann's rewrite at 1999-07-21T21:43:52Z!gerd@gnu.org, but never used.
	All callers changed.

2011-03-27  Jan Djärv  <jan.h.d@swipnet.se>

	* nsterm.m (syms_of_nsterm): Use doc: for ns-auto-hide-menu-bar.

2011-03-27  Anders Lindgren  <andlind@gmail.com>

	* nsterm.m (ns_menu_bar_is_hidden): New variable.
	(ns_constrain_all_frames, ns_menu_bar_should_be_hidden)
	(ns_update_auto_hide_menu_bar): New functions.
	(ns_update_begin): Call ns_update_auto_hide_menu_bar.
	(applicationDidBecomeActive): Call ns_update_auto_hide_menu_bar and
	ns_constrain_all_frames.
	(constrainFrameRect): Return at once if ns_menu_bar_should_be_hidden.
	(syms_of_nsterm): DEFVAR ns-auto-hide-menu-bar, init to Qnil.

2011-03-27  Jan Djärv  <jan.h.d@swipnet.se>

	* nsmenu.m (runDialogAt): Remove argument to timer_check.

2011-03-27  Glenn Morris  <rgm@gnu.org>

	* syssignal.h: Replace RETSIGTYPE with void.
	* atimer.c, data.c, dispnew.c, emacs.c, floatfns.c, keyboard.c:
	* keyboard.h, lisp.h, process.c, sysdep.c, xterm.c:
	Replace SIGTYPE with void everywhere.
	* s/usg5-4-common.h (SIGTYPE): Remove definition.
	* s/template.h (SIGTYPE): Remove commented out definition.

2011-03-26  Eli Zaretskii  <eliz@gnu.org>

	* xdisp.c (redisplay_window): Don't check buffer's clip_changed
	flag as a prerequisite for invoking try_scrolling.  (Bug#6671)

2011-03-26  Juanma Barranquero  <lekktu@gmail.com>

	* w32.c (read_unc_volume): Use parameter `henum', instead of
	global variable `wget_enum_handle'.

	* keymap.c (describe_vector): Remove parameters `indices' and
	`char_table_depth', unused since 2002-03-01T01:43:26Z!handa@m17n.org.
	(describe_map, Fdescribe_vector): Adjust calls to `describe_vector'.

	* keyboard.h (timer_check, show_help_echo): Remove unused parameters.

	* keyboard.c (timer_check): Remove parameter `do_it_now',
	unused since 1996-04-12T06:01:29Z!rms@gnu.org.
	(show_help_echo): Remove parameter `ok_to_overwrite_keystroke_echo',
	unused since 2008-04-19T19:30:53Z!monnier@iro.umontreal.ca.

	* keyboard.c (read_char):
	* w32menu.c (w32_menu_display_help):
	* xmenu.c (show_help_event, menu_help_callback):
	Adjust calls to `show_help_echo'.

	* gtkutil.c (xg_maybe_add_timer):
	* keyboard.c (readable_events):
	* process.c (wait_reading_process_output):
	* xmenu.c (x_menu_wait_for_event): Adjust calls to `timer_check'.

	* insdel.c (adjust_markers_gap_motion):
	Remove; no-op since 1998-01-02T21:29:48Z!rms@gnu.org.
	(gap_left, gap_right): Don't call it.

2011-03-25  Chong Yidong  <cyd@stupidchicken.com>

	* xdisp.c (handle_fontified_prop): Discard changes to clip_changed
	incurred during fontification.

2011-03-25  Juanma Barranquero  <lekktu@gmail.com>

	* buffer.c (defvar_per_buffer): Remove unused parameter `doc'.
	(DEFVAR_PER_BUFFER): Don't pass it.

	* dispnew.c (row_equal_p, add_row_entry): Remove unused parameter `w'.
	(scrolling_window): Don't pass it.

2011-03-25  Juanma Barranquero  <lekktu@gmail.com>

	* dispextern.h (glyph_matric): Use #if GLYPH_DEBUG, not #ifdef.

	* fileio.c (check_executable) [DOS_NT]: Remove unused variables `len'
	and `suffix'.
	(Fset_file_selinux_context) [HAVE_LIBSELINUX]: Move here declaration
	of variables specific to SELinux and computation of `encoded_absname'.

	* image.c (XPutPixel): Remove unused variable `height'.

	* keyboard.c (make_lispy_event): Remove unused variable `hpos'.

	* unexw32.c (get_section_info): Remove unused variable `section'.

	* w32.c (stat): Remove unused variables `drive_root' and `devtype'.
	(system_process_attributes): Remove unused variable `sess'.
	(sys_read): Remove unused variable `err'.

	* w32fns.c (top): Wrap variables with #if GLYPH_DEBUG, not #ifdef.
	(w32_wnd_proc): Remove unused variable `isdead'.
	(unwind_create_frame): Use #if GLYPH_DEBUG, not #ifdef.
	(Fx_server_max_request_size): Remove unused variable `dpyinfo'.
	(x_create_tip_frame): Remove unused variable `tem'.

	* w32inevt.c (w32_console_read_socket):
	Remove unused variable `no_events'.

	* w32term.c (x_draw_composite_glyph_string_foreground):
	Remove unused variable `width'.

2011-03-24  Juanma Barranquero  <lekktu@gmail.com>

	* w32term.c (x_set_glyph_string_clipping):
	Don't pass uninitialized region to CombineRgn.

2011-03-23  Juanma Barranquero  <lekktu@gmail.com>

	* w32fns.c (x_set_menu_bar_lines): Remove unused variable `olines'.
	(w32_wnd_proc): Pass NULL to Windows API, not uninitialized buffer.
	(Fx_close_connection): Remove unused variable `i'.

	* w32font.c (w32font_draw): Return number of glyphs.
	(w32font_open_internal): Remove unused variable `i'.
	(w32font_driver): Add missing initializer.

	* w32menu.c (utf8to16): Remove unused variable `utf16'.
	(fill_in_menu): Remove unused variable `items_added'.

	* w32term.c (last_mouse_press_frame): Remove static global variable.
	(w32_clip_to_row): Remove unused variable `f'.
	(x_delete_terminal): Remove unused variable `i'.

	* w32uniscribe.c (uniscribe_shape): Remove unused variable `nclusters'.
	(NOTHING): Remove unused static global variable.
	(uniscribe_check_otf): Remove unused variable `table'.
	(uniscribe_font_driver): Add missing initializers.

2011-03-23  Julien Danjou  <julien@danjou.info>

	* term.c (Fsuspend_tty, Fresume_tty):
	* minibuf.c (read_minibuf, run_exit_minibuf_hook):
	* window.c (temp_output_buffer_show):
	* insdel.c (signal_before_change):
	* frame.c (Fhandle_switch_frame):
	* fileio.c (Fdo_auto_save):
	* emacs.c (Fkill_emacs):
	* editfns.c (save_excursion_restore):
	* cmds.c (internal_self_insert):
	* callint.c (Fcall_interactively):
	* buffer.c (Fkill_all_local_variables):
	* keyboard.c (Fcommand_execute, Fsuspend_emacs, safe_run_hooks_1):
	Use Frun_hooks.
	(command_loop_1): Use Frun_hooks.  Call safe_run_hooks
	unconditionnaly since it does the check itself.

2011-03-23  Paul Eggert  <eggert@cs.ucla.edu>

	Fix more problems found by GCC 4.5.2's static checks.

	* coding.c (encode_coding_raw_text): Avoid unnecessary test
	the first time through the loop, since we know p0 < p1 then.
	This also avoids a gcc -Wstrict-overflow warning.

	* lisp.h (SAFE_ALLOCA, SAFE_ALLOCA_LISP): Avoid 'int' overflow
	leading to a memory leak, possible in functions like
	load_charset_map_from_file that can allocate an unbounded number
	of objects (Bug#8318).

	* xmenu.c (set_frame_menubar): Use EMACS_UINT, not int, for indexes
	that could (at least in theory) be that large.

	* xdisp.c (message_log_check_duplicate): Return unsigned long, not int.
	This is less likely to overflow, and avoids undefined behavior if
	overflow does occur.  All callers changed.  Use strtoul to scan
	for the unsigned long integer.
	(pint2hrstr): Simplify and tune code slightly.
	This also avoids a (bogus) GCC warning with gcc -Wstrict-overflow.

	* scroll.c (do_scrolling): Work around GCC bug 48228.
	See <http://gcc.gnu.org/bugzilla/show_bug.cgi?id=48228>.

	* frame.c (Fmodify_frame_parameters): Simplify loop counter.
	This also avoids a warning with gcc -Wstrict-overflow.
	(validate_x_resource_name): Simplify count usage.
	This also avoids a warning with gcc -Wstrict-overflow.

	* fileio.c (Fcopy_file): Report error if fchown or fchmod
	fail (Bug#8306).

	* emacs.c (Fdaemon_initialized): Do not ignore I/O errors (Bug#8303).

	* process.c (Fmake_network_process): Use socklen_t, not int,
	where POSIX says socklen_t is required in portable programs.
	This fixes a porting bug on hosts like 64-bit HP-UX, where
	socklen_t is wider than int (Bug#8277).
	(Fmake_network_process, server_accept_connection):
	(wait_reading_process_output, read_process_output):
	Likewise.

	* process.c: Rename or move locals to avoid shadowing.
	(list_processes_1, Fmake_network_process):
	(read_process_output_error_handler, exec_sentinel_error_handler):
	Rename or move locals.
	(Fmake_network_process): Define label "retry_connect" only if needed.
	(Fnetwork_interface_info): Fix pointer signedness.
	(process_send_signal): Add cast to avoid pointer signedness problem.
	(FIRST_PROC_DESC, IF_NON_BLOCKING_CONNECT): Remove unused macros.
	(create_process): Use 'volatile' to avoid vfork clobbering (Bug#8298).

	Make tparam.h and terminfo.c consistent.
	* cm.c (tputs, tgoto, BC, UP): Remove extern decls.
	Include tparam.h instead, since it declares them.
	* cm.h (PC): Remove extern decl; tparam.h now does this.
	* deps.mk (cm.o, terminfo.o): Depend on tparam.h.
	* terminfo.c: Include tparam.h, to check interfaces.
	(tparm): Make 1st arg a const pointer in decl.  Put it at top level.
	(tparam): Adjust signature to match interface in tparam.h;
	this removes some undefined behavior.  Check that outstring and len
	are zero, which they always are with Emacs.
	* tparam.h (PC, BC, UP): New extern decls.

	* xftfont.c (xftfont_shape): Now static, and defined only if needed.
	(xftfont_open): Rename locals to avoid shadowing.

	* ftfont.c (ftfont_resolve_generic_family): Fix pointer signedness.
	(ftfont_otf_capability, ftfont_shape): Omit decls if not needed.
	(OTF_TAG_SYM): Omit macro if not needed.
	(ftfont_list): Remove unused local.
	(get_adstyle_property, ftfont_pattern_entity):
	(ftfont_lookup_cache, ftfont_open, ftfont_anchor_point):
	Rename locals to avoid shadowing.

	* xfont.c (xfont_list_family): Mark var as initialized.

	* xml.c (make_dom): Now static.

	* composite.c (composition_compute_stop_pos): Rename local to
	avoid shadowing.
	(composition_reseat_it): Remove unused locals.
	(find_automatic_composition, composition_adjust_point): Likewise.
	(composition_update_it): Mark var as initialized.
	(find_automatic_composition): Mark vars as initialized,
	with a FIXME (Bug#8290).

	character.h: Rename locals to avoid shadowing.
	* character.h (PREV_CHAR_BOUNDARY, FETCH_STRING_CHAR_ADVANCE):
	(FETCH_STRING_CHAR_AS_MULTIBYTE_ADVANCE, FETCH_CHAR_ADVANCE):
	(FETCH_CHAR_ADVANCE_NO_CHECK, INC_POS, DEC_POS, BUF_INC_POS):
	(BUF_DEC_POS): Be more systematic about renaming local temporaries
	to avoid shadowing.

	* textprop.c (property_change_between_p): Remove; unused.

	* intervals.c (interval_start_pos): Now static.

	* intervals.h (CHECK_TOTAL_LENGTH): Avoid empty "else".

	* atimer.c (start_atimer, append_atimer_lists, set_alarm):
	Rename locals to avoid shadowing.

	* sound.c (wav_play, au_play, Fplay_sound_internal):
	Fix pointer signedness.
	(alsa_choose_format): Remove unused local var.
	(wav_play): Initialize a variable to 0, to prevent undefined
	behavior (Bug#8278).

	* region-cache.c (insert_cache_boundary): Redo var to avoid shadowing.

	* region-cache.h (pp_cache): New decl, for gcc -Wmissing-prototypes.

	* callproc.c (Fcall_process): Use 'volatile' to avoid vfork
	clobbering (Bug#8298).
	* sysdep.c (sys_subshell): Likewise.
	Previously, the sys_subshell 'volatile' was incorrectly IF_LINTted out.

	* lisp.h (child_setup): Now NO_RETURN unless DOS_NT.
	This should get cleaned up, so that child_setup has the
	same signature on all platforms.

	* callproc.c (call_process_cleanup): Now static.
	(relocate_fd): Rename locals to avoid shadowing.

2011-03-22  Chong Yidong  <cyd@stupidchicken.com>

	* xterm.c (x_clear_frame): Remove XClearWindow call.  This appears
	not to be necessary, and produces flickering.

2011-03-20  Glenn Morris  <rgm@gnu.org>

	* config.in: Remove file.

2011-03-20  Juanma Barranquero  <lekktu@gmail.com>

	* minibuf.c (Vcompleting_read_function): Don't declare, global variables
	are now in src/globals.h.
	(syms_of_minibuf): Remove spurious & from previous change.

2011-03-20  Leo  <sdl.web@gmail.com>

	* minibuf.c (completing-read-function): New variable.
	(completing-read-default): Rename from completing-read.
	(completing-read): Call completing-read-function.

2011-03-19  Juanma Barranquero  <lekktu@gmail.com>

	* xfaces.c (Fx_load_color_file):
	Read color file from absolute filename (bug#8250).

2011-03-19  Juanma Barranquero  <lekktu@gmail.com>

	* makefile.w32-in: Update dependencies.

2011-03-17  Eli Zaretskii  <eliz@gnu.org>

	* makefile.w32-in ($(BLD)/unexw32.$(O)): Depend on $(SRC)/unexec.h.

2011-03-17  Paul Eggert  <eggert@cs.ucla.edu>

	Fix more problems found by GCC 4.5.2's static checks.

	* process.c (make_serial_process_unwind, send_process_trap):
	(sigchld_handler): Now static.

	* process.c (allocate_pty): Let PTY_ITERATION declare iteration vars.
	That way, the code declares only the vars that it needs.
	* s/aix4-2.h (PTY_ITERATION): Declare iteration vars.
	* s/cygwin.h (PTY_ITERATION): Likewise.
	* s/darwin.h (PTY_ITERATION): Likewise.
	* s/gnu-linux.h (PTY_ITERATION): Likewise.

	* s/irix6-5.h (PTY_OPEN): Declare stb, to loosen coupling.
	* process.c (allocate_pty): Don't declare stb unless it's needed.

	* bytecode.c (MAYBE_GC): Rewrite so as not to use empty "else".
	(CONSTANTLIM): Remove; unused.
	(METER_CODE, Bscan_buffer, Bread_char, Bset_mark):
	Define only if needed.

	* unexelf.c (unexec): Name an expression,
	to avoid gcc -Wbad-function-cast warning.
	Use a different way to cause a compilation error if anyone uses
	n rather than nn, a way that does not involve shadowing.
	(ELF_BSS_SECTION_NAME, OLD_PROGRAM_H): Remove; unused.

	* deps.mk (unexalpha.o): Remove; unused.

	New file unexec.h, the (simple) interface for unexec (Bug#8267).
	* unexec.h: New file.
	* deps.mk (emacs.o, unexaix.o, unexcw.o, unexcoff.o, unexelf.o):
	(unexhp9k800.o, unexmacosx.o, unexsol.o, unexw32.o):
	Depend on unexec.h.
	* emacs.c [!defined CANNOT_DUMP]: Include unexec.h.
	* unexaix.c, unexcoff.c, unexcw.c, unexelf.c, unexhp9k800.c:
	* unexmacosx.c, unexsol.c, unexw32.c: Include unexec.h.
	Change as necessary to match prototype in unexec.h.

	* syntax.c (Fforward_comment, scan_lists): Rename locals to avoid
	shadowing.
	(back_comment, skip_chars): Mark vars as initialized.

	* character.h (FETCH_STRING_CHAR_ADVANCE_NO_CHECK, BUF_INC_POS):
	Rename locals to avoid shadowing.

	* lread.c (read1): Rewrite so as not to use empty "else".
	(Fload, readevalloop, read1): Rename locals to avoid shadowing.

	* print.c (Fredirect_debugging_output): Fix pointer signedess.

	* lisp.h (debug_output_compilation_hack): Add decl here, to avoid
	warning when compiling print.c.

	* font.c (font_unparse_fcname): Abort in an "impossible" situation
	instead of using an uninitialized var.
	(font_sort_entities): Mark var as initialized.

	* character.h (FETCH_CHAR_ADVANCE): Rename locals to avoid shadowing.

	* font.c (font_unparse_xlfd): Don't mix pointers to variables with
	pointers to constants.
	(font_parse_fcname): Remove unused vars.
	(font_delete_unmatched): Now static.
	(font_get_spec): Remove; unused.
	(font_style_to_value, font_prop_validate_style, font_unparse_fcname):
	(font_update_drivers, Ffont_get_glyphs, font_add_log):
	Rename or move locals to avoid shadowing.

	* fns.c (require_nesting_list, require_unwind): Now static.
	(Ffillarray): Rename locals to avoid shadowing.

	* floatfns.c (domain_error2): Define only if needed.
	(Ffrexp, Fldexp): Rename locals to avoid shadowing.

	* alloc.c (mark_backtrace): Move decl from here ...
	* lisp.h: ... to here, so that it can be checked.

	* eval.c (call_debugger, do_debug_on_call, grow_specpdl): Now static.
	(Fdefvar): Rewrite so as not to use empty "else".
	(lisp_indirect_variable): Name an expression,
	to avoid gcc -Wbad-function-cast warning.
	(Fdefvar): Rename locals to avoid shadowing.

	* callint.c (quotify_arg, quotify_args): Now static.
	(Fcall_interactively): Rename locals to avoid shadowing.
	Use const pointer when appropriate.

	* lisp.h (get_system_name, get_operating_system_release):
	Move decls here, to check interfaces.
	* process.c (get_operating_system_release): Move decl to lisp.h.
	* xrdb.c (get_system_name): Likewise.
	* editfns.c (init_editfns, Fuser_login_name, Fuser_uid):
	(Fuser_real_uid, Fuser_full_name): Remove unnecessary casts,
	some of which prompt warnings from gcc -Wbad-function-cast.
	(Fformat_time_string, Fencode_time, Finsert_char):
	(Ftranslate_region_internal, Fformat):
	Rename or remove local vars to avoid shadowing.
	(Ftranslate_region_internal): Mark var as initialized.

	* doc.c (Fdocumentation, Fsnarf_documentation): Move locals to
	avoid shadowing.

	* lisp.h (eassert): Check that the argument compiles, even if
	ENABLE_CHECKING is not defined.

	* data.c (Findirect_variable): Name an expression, to avoid
	gcc -Wbad-function-cast warning.
	(default_value, arithcompare, arith_driver, arith_error): Now static.
	(store_symval_forwarding): Rename local to avoid shadowing.
	(Fmake_variable_buffer_local, Fmake_local_variable):
	Mark variables as initialized.
	(do_blv_forwarding, do_symval_forwarding): Remove; unused.

	* alloc.c (check_cons_list): Do not define unless GC_CHECK_CONS_LIST.
	(Fmake_vector, Fvector, Fmake_byte_code, Fgarbage_collect):
	Rename locals to avoid shadowing.
	(mark_stack): Move local variables into the #ifdef region where
	they're used.
	(BLOCK_INPUT_ALLOC, UNBLOCK_INPUT_ALLOC): Define only if
	! defined SYSTEM_MALLOC && ! defined SYNC_INPUT, as they are not
	needed otherwise.
	(CHECK_ALLOCATED): Define only if GC_CHECK_MARKED_OBJECTS.
	(GC_STRING_CHARS): Remove; not used.
	(Fmemory_limit): Cast sbrk's returned value to char *.

	* lisp.h (check_cons_list): Declare if GC_CHECK_CONS_LIST; this
	avoids undefined behavior in theory.

	* regex.c (IF_LINT): Add defn, for benefit of ../lib-src.

	Use functions, not macros, for up- and down-casing (Bug#8254).
	* buffer.h (DOWNCASE_TABLE, UPCASE_TABLE, DOWNCASE, UPPERCASEP):
	(NOCASEP, LOWERCASEP, UPCASE, UPCASE1): Remove.  All callers changed
	to use the following functions instead of these macros.
	(downcase): Adjust to lack of DOWNCASE_TABLE.  Return int, not
	EMACS_INT, since callers assume the returned value fits in int.
	(upcase1): Likewise, for UPCASE_TABLE.
	(uppercasep, lowercasep, upcase): New static inline functions.
	* editfns.c (Fchar_equal): Remove no-longer-needed workaround for
	the race-condition problem in the old DOWNCASE.

	* regex.c (CHARSET_LOOKUP_RANGE_TABLE_RAW, POP_FAILURE_REG_OR_COUNT):
	Rename locals to avoid shadowing.
	(regex_compile, re_match_2_internal): Move locals to avoid shadowing.
	(regex_compile, re_search_2, re_match_2_internal):
	Remove unused local vars.
	(FREE_VAR): Rewrite so as not to use empty "else",
	which gcc can warn about.
	(regex_compile, re_match_2_internal): Mark locals as initialized.
	(RETALLOC_IF): Define only if needed.
	(WORDCHAR_P): Likewise.  This one is never needed, but is used
	only in a comment talking about a compiler bug, so put inside
	the #if 0 of that comment.
	(CHARSET_LOOKUP_BITMAP, FAIL_STACK_FULL, RESET_FAIL_STACK):
	(PUSH_FAILURE_ELT, BUF_PUSH_3, STOP_ADDR_VSTRING):
	Remove; unused.

	* search.c (boyer_moore): Rename locals to avoid shadowing.
	* character.h (FETCH_STRING_CHAR_AS_MULTIBYTE_ADVANCE):
	(PREV_CHAR_BOUNDARY): Likewise.

	* search.c (simple_search): Remove unused var.

	* dired.c (compile_pattern): Move decl from here ...
	* lisp.h: ... to here, so that it can be checked.
	(struct re_registers): New forward decl.

	* character.h (INC_POS, DEC_POS): Rename locals to avoid shadowing.

	* indent.c (MULTIBYTE_BYTES_WIDTH): New args bytes, width.
	All uses changed.
	(MULTIBYTE_BYTES_WIDTH, scan_for_column, compute_motion):
	Rename locals to avoid shadowing.
	(Fvertical_motion): Mark locals as initialized.

	* casefiddle.c (casify_object, casify_region): Now static.
	(casify_region): Mark local as initialized.

	* cmds.c (internal_self_insert): Rename local to avoid shadowing.

	* lisp.h (GCPRO2_VAR, GCPRO3_VAR, GCPRO4_VAR, GCPRO5_VAR, GCPRO6_VAR):
	New macros, so that the caller can use some names other than
	gcpro1, gcpro2, etc.
	(GCPRO2, GCPRO3, GCPRO4, GCPRO5, GCPRO6): Reimplement in terms
	of the new macros.
	(GCPRO1_VAR, UNGCPRO_VAR): Change the meaning of the second
	argument, for consistency with GCPRO2_VAR, etc: it is now the
	prefix of the variable, not the variable itself.  All uses
	changed.
	* dired.c (directory_files_internal, file_name_completion):
	Rename locals to avoid shadowing.

	Fix a race condition diagnosed by gcc -Wsequence-point (Bug#8254).
	An expression of the form (DOWNCASE (x) == DOWNCASE (y)), found in
	dired.c's scmp function, had undefined behavior.
	* lisp.h (DOWNCASE_TABLE, UPCASE_TABLE, DOWNCASE, UPPERCASEP):
	(NOCASEP, LOWERCASEP, UPCASE, UPCASE1): Move from here ...
	* buffer.h: ... to here, because these macros use current_buffer,
	and the new implementation with inline functions needs to have
	current_buffer in scope now, rather than later when the macros
	are used.
	(downcase, upcase1): New static inline functions.
	(DOWNCASE, UPCASE1): Reimplement using these functions.
	This avoids undefined behavior in expressions like
	DOWNCASE (x) == DOWNCASE (y), which previously suffered
	from race conditions in accessing the global variables
	case_temp1 and case_temp2.
	* casetab.c (case_temp1, case_temp2): Remove; no longer needed.
	* lisp.h (case_temp1, case_temp2): Remove their decls.
	* character.h (ASCII_CHAR_P): Move from here ...
	* lisp.h: ... to here, so that the inline functions mentioned
	above can use them.

	* dired.c (directory_files_internal_unwind): Now static.

	* fileio.c (file_name_as_directory, directory_file_name):
	(barf_or_query_if_file_exists, auto_save_error, auto_save_1):
	Now static.
	(file_name_as_directory): Use const pointers when appropriate.
	(Fexpand_file_name): Likewise.  In particular, newdir might
	point at constant storage, so make it a const pointer.
	(Fmake_directory_internal, Fread_file_name): Remove unused vars.
	(Ffile_selinux_context, Fset_file_selinux_context): Fix pointer
	signedness issues.
	(Fset_file_times, Finsert_file_contents, auto_save_error):
	Rename locals to avoid shadowing.

	* minibuf.c (choose_minibuf_frame_1): Now static.
	(Ftry_completion, Fall_completions): Rename or remove locals
	to avoid shadowing.

	* marker.c (bytepos_to_charpos): Remove; unused.

	* lisp.h (verify_bytepos, count_markers): New decls,
	so that gcc does not warn that these functions aren't declared.

	* insdel.c (check_markers, make_gap_larger, make_gap_smaller):
	(reset_var_on_error, Fcombine_after_change_execute_1): Now static.
	(CHECK_MARKERS): Redo to avoid gcc -Wempty-body diagnostic.
	(copy_text): Remove unused local var.

	* filelock.c (within_one_second): Now static.
	(lock_file_1): Rename local to avoid shadowing.

	* buffer.c (fix_overlays_before): Mark locals as initialized.
	(fix_start_end_in_overlays): Likewise.  This function should be
	simplified by using pointers-to-pointers, but that's a different
	matter.
	(switch_to_buffer_1): Now static.
	(Fkill_buffer, record_buffer, Fbury_buffer, Fset_buffer_multibyte):
	(report_overlay_modification): Rename locals to avoid shadowing.

	* sysdep.c (system_process_attributes): Rename vars to avoid shadowing.
	Fix pointer signedness issue.
	(sys_subshell): Mark local as volatile if checking for lint,
	to suppress a gcc -Wclobbered warning that does not seem to be right.
	(MAXPATHLEN): Define only if needed.

	* process.c (serial_open, serial_configure): Move decls from here ...
	* systty.h: ... to here, so that they can be checked.

	* fns.c (get_random, seed_random): Move extern decls from here ...
	* lisp.h: ... to here, so that they can be checked.

	* sysdep.c (reset_io): Now static.
	(wait_for_termination_signal): Remove; unused.

	* keymap.c (keymap_parent, keymap_memberp, map_keymap_internal):
	(copy_keymap_item, append_key, push_text_char_description):
	Now static.
	(Fwhere_is_internal): Don't test CONSP (sequences) unnecessarily.
	(DENSE_TABLE_SIZE): Remove; unused.
	(get_keymap, access_keymap, Fdefine_key, Fwhere_is_internal):
	(describe_map_tree):
	Rename locals to avoid shadowing.

	* keyboard.c: Declare functions static if they are not used elsewhere.
	(echo_char, echo_dash, cmd_error, top_level_2):
	(poll_for_input, handle_async_input): Now static.
	(read_char, kbd_buffer_get_event, make_lispy_position):
	(make_lispy_event, make_lispy_movement, apply_modifiers):
	(decode_keyboard_code, tty_read_avail_input, menu_bar_items):
	(parse_tool_bar_item, read_key_sequence, Fread_key_sequence):
	(Fread_key_sequence_vector): Rename locals to avoid shadowing.
	(read_key_sequence, read_char): Mark locals as initialized.
	(Fexit_recursive_edit, Fabort_recursive_edit): Mark with NO_RETURN.

	* keyboard.h (make_ctrl_char): New decl.
	(mark_kboards): Move decl here ...
	* alloc.c (mark_kboards): ... from here.

	* lisp.h (force_auto_save_soon): New decl.

	* emacs.c (init_cmdargs): Rename local to avoid shadowing.
	(DEFINE_DUMMY_FUNCTION): New macro.
	(__do_global_ctors, __do_global_ctors_aux, __do_global_dtors, __main):
	Use it.
	(main): Add casts to avoid warnings
	if GCC considers string literals to be constants.

	* lisp.h (fatal_error_signal): Add decl, since it's exported.

	* dbusbind.c: Pointer signedness fixes.
	(xd_signature, xd_append_arg, xd_initialize):
	(Fdbus_call_method, Fdbus_call_method_asynchronously):
	(Fdbus_method_return_internal, Fdbus_method_error_internal):
	(Fdbus_send_signal, xd_read_message_1, Fdbus_register_service):
	(Fdbus_register_signal): Use SSDATA when the context wants char *.

	* dbusbind.c (Fdbus_init_bus): Add cast to avoid warning
	if GCC considers string literals to be constants.
	(Fdbus_register_service, Fdbus_register_method): Remove unused vars.

2011-03-16  Stefan Monnier  <monnier@iro.umontreal.ca>

	* print.c (PRINT_CIRCLE_CANDIDATE_P): New macro.
	(print_preprocess, print_object): New macro to fix last change.

	* print.c (print_preprocess): Don't forget font objects.

2011-03-16  Juanma Barranquero  <lekktu@gmail.com>

	* emacs.c (USAGE3): Doc fixes.

2011-03-15  Andreas Schwab  <schwab@linux-m68k.org>

	* coding.c (detect_coding_iso_2022): Reorganize code to clarify
	structure.

2011-03-14  Juanma Barranquero  <lekktu@gmail.com>

	* lisp.h (VWindow_system, Qfile_name_history):
	* keyboard.h (lispy_function_keys) [WINDOWSNT]:
	* w32term.h (w32_system_caret_hwnd, w32_system_caret_height)
	(w32_system_caret_x, w32_system_caret_y): Declare extern.

	* w32select.c: Don't #include "keyboard.h".
	(run_protected): Add extern declaration for waiting_for_input.

	* w32.c (Qlocal, noninteractive1, inhibit_window_system):
	* w32console.c (detect_input_pending, read_input_pending)
	(encode_terminal_code):
	* w32fns.c (quit_char, lispy_function_keys, Qtooltip)
	(w32_system_caret_hwnd, w32_system_caret_height, w32_system_caret_x)
	(w32_system_caret_y, Qfile_name_history):
	* w32font.c (w32font_driver, QCantialias, QCotf, QClang):
	* w32inevt.c (reinvoke_input_signal, lispy_function_keys):
	* w32menu.c (Qmenu_bar, QCtoggle, QCradio, Qoverriding_local_map)
	(Qoverriding_terminal_local_map, Qmenu_bar_update_hook):
	* w32proc.c (Qlocal, report_file_error):
	* w32term.c (Vwindow_system, updating_frame):
	* w32uniscribe.c (initialized, uniscribe_font_driver):
	Remove unneeded extern declarations.

2011-03-14  Chong Yidong  <cyd@stupidchicken.com>

	* buffer.c (Fmake_indirect_buffer): Fix incorrect assertions.

2011-03-13  Chong Yidong  <cyd@stupidchicken.com>

	* buffer.h (BUF_BEGV, BUF_BEGV_BYTE, BUF_ZV, BUF_ZV_BYTE, BUF_PT)
	(BUF_PT_BYTE): Rewrite to handle indirect buffers (Bug#8219).
	These macros can no longer be used for assignment.

	* buffer.c (Fget_buffer_create, Fmake_indirect_buffer):
	Assign struct members directly, instead of using BUF_BEGV etc.
	(record_buffer_markers, fetch_buffer_markers): New functions for
	recording and fetching special buffer markers.
	(set_buffer_internal_1, set_buffer_temp): Use them.

	* lread.c (unreadchar): Use SET_BUF_PT_BOTH.

	* insdel.c (adjust_point): Use SET_BUF_PT_BOTH.

	* intervals.c (temp_set_point_both): Use SET_BUF_PT_BOTH.
	(get_local_map): Use SET_BUF_BEGV_BOTH and SET_BUF_ZV_BOTH.

	* xdisp.c (hscroll_window_tree):
	(reconsider_clip_changes): Use PT instead of BUF_PT.

2011-03-13  Eli Zaretskii  <eliz@gnu.org>

	* makefile.w32-in ($(BLD)/editfns.$(O)): Depend on
	$(EMACS_ROOT)/lib/intprops.h.

2011-03-13  Paul Eggert  <eggert@cs.ucla.edu>

	Fix more problems found by GCC 4.5.2's static checks.

	* gtkutil.c (xg_get_pixbuf_from_pixmap): Add cast from char *
	to unsigned char * to avoid compiler diagnostic.
	(xg_free_frame_widgets): Make it clear that a local variable is
	needed only if USE_GTK_TOOLTIP.
	(gdk_window_get_screen): Make it clear that this macro is needed
	only if USE_GTK_TOOLTIP.
	(int_gtk_range_get_value): New function, which avoids a diagnostic
	from gcc -Wbad-function-cast.
	(xg_set_toolkit_scroll_bar_thumb): Use it.
	(xg_tool_bar_callback, xg_tool_item_stale_p): Rewrite to avoid
	diagnostic from gcc -Wbad-function-cast.
	(get_utf8_string, xg_get_file_with_chooser):
	Rename locals to avoid shadowing.
	(create_dialog): Move locals to avoid shadowing.

	* xgselect.c (xg_select): Remove unused var.

	* image.c (four_corners_best): Mark locals as initialized.
	(gif_load): Initialize transparent_p to zero (Bug#8238).
	Mark another local as initialized.
	(my_png_error, my_error_exit): Mark with NO_RETURN.

	* image.c (clear_image_cache): Now static.
	(DIM, HAVE_STDLIB_H_1): Remove unused macros.
	(xpm_load): Redo to avoid "discards qualifiers" gcc warning.
	(x_edge_detection): Remove unnecessary cast that
	gcc -Wbad-function-cast diagnoses.
	(gif_load): Fix pointer signedness.
	(clear_image_cache, xbm_read_bitmap_data, x_detect_edges):
	(jpeg_load, gif_load): Rename locals to avoid shadowing.

2011-03-12  Paul Eggert  <eggert@cs.ucla.edu>

	Improve quality of tests for time stamp overflow.
	For example, without this patch (encode-time 0 0 0 1 1
	1152921504606846976) returns the obviously-bogus value (-948597
	62170) on my RHEL 5.5 x86-64 host.  With the patch, it correctly
	reports time overflow.  See
	<http://lists.gnu.org/archive/html/emacs-devel/2011-03/msg00470.html>.
	* deps.mk (editfns.o): Depend on ../lib/intprops.h.
	* editfns.c: Include limits.h and intprops.h.
	(TIME_T_MIN, TIME_T_MAX): New macros.
	(time_overflow): Move earlier, to before first use.
	(hi_time, lo_time): New functions, for an accurate test for
	out-of-range times.
	(Fcurrent_time, Fget_internal_run_time, make_time): Use them.
	(Fget_internal_run_time): Don't assume time_t fits in int.
	(make_time): Use list2 instead of Fcons twice.
	(Fdecode_time): More accurate test for out-of-range times.
	(check_tm_member): New function.
	(Fencode_time): Use it, to test for out-of-range times.
	(lisp_time_argument): Don't rely on undefined left-shift and
	right-shift behavior when checking for time stamp overflow.

	* editfns.c (time_overflow): New function, refactoring common code.
	(Fformat_time_string, Fdecode_time, Fencode_time):
	(Fcurrent_time_string): Use it.

	Move 'make_time' to be next to its inverse 'lisp_time_argument'.
	* dired.c (make_time): Move to ...
	* editfns.c (make_time): ... here.
	* systime.h: Note the move.

2011-03-12  YAMAMOTO Mitsuharu  <mituharu@math.s.chiba-u.ac.jp>

	* fringe.c (update_window_fringes): Remove unused variables.

	* unexmacosx.c (copy_data_segment): Also copy __got section.
	(Bug#8223)

2011-03-12  Eli Zaretskii  <eliz@gnu.org>

	* termcap.c [MSDOS]: Include "msdos.h".
	(find_capability, tgetnum, tgetflag, tgetstr, tputs, tgetent):
	Constify `char *' arguments and their references according to
	prototypes in tparam.h.

	* deps.mk (termcap.o): Depend on tparam.h and msdos.h.

	* msdos.c (XMenuAddPane): 3rd argument is `const char *' now.
	Adapt all references accordingly.

	* msdos.h (XMenuAddPane): 3rd argument is `const char *' now.

2011-03-11  Tom Tromey  <tromey@redhat.com>

	* buffer.c (syms_of_buffer): Remove obsolete comment.

2011-03-11  Eli Zaretskii  <eliz@gnu.org>

	* termhooks.h (encode_terminal_code): Declare prototype.

	* msdos.c (encode_terminal_code): Don't declare prototype.

	* term.c (encode_terminal_code): Now external again, used by
	w32console.c and msdos.c.

	* makefile.w32-in ($(BLD)/term.$(O), ($(BLD)/tparam.$(O)):
	Depend on $(SRC)/tparam.h, see 2011-03-11T07:24:21Z!eggert@cs.ucla.edu.

2011-03-11  Paul Eggert  <eggert@cs.ucla.edu>

	Fix some minor problems found by GCC 4.5.2's static checks.

	* fringe.c (update_window_fringes): Mark locals as initialized
	(Bug#8227).
	(destroy_fringe_bitmap, init_fringe_bitmap): Now static.

	* alloc.c (mark_fringe_data): Move decl from here ...
	* lisp.h (mark_fringe_data) [HAVE_WINDOW_SYSTEM]: ... to here,
	to check its interface.
	(init_fringe_once): Do not declare unless HAVE_WINDOW_SYSTEM.

	* fontset.c (free_realized_fontset): Now static.
	(Fset_fontset_font): Rename local to avoid shadowing.
	(fontset_font): Mark local as initialized.
	(FONTSET_SPEC, FONTSET_REPERTORY, RFONT_DEF_REPERTORY): Remove; unused.

	* xrdb.c: Include "xterm.h", to check x_load_resources's interface.

	* xselect.c (x_disown_buffer_selections): Remove; not used.
	(TRACE3) [!defined TRACE_SELECTION]: Remove; not used.
	(x_own_selection, Fx_disown_selection_internal): Rename locals
	to avoid shadowing.
	(x_handle_dnd_message): Remove local to avoid shadowing.

	* lisp.h (GCPRO1_VAR, UNGCPRO_VAR): New macros,
	so that the caller can use some name other than gcpro1.
	(GCPRO1, UNGCPRO): Reimplement in terms of the new macros.
	* xfns.c (Fx_create_frame, x_create_tip_frame, Fx_show_tip):
	(Fx_backspace_delete_keys_p):
	Use them to avoid shadowing, and rename vars to avoid shadowing.
	(x_decode_color, x_set_name, x_window): Now static.
	(Fx_create_frame): Add braces to silence GCC warning.
	(Fx_file_dialog, Fx_select_font): Fix pointer signedness.
	(x_real_positions, xg_set_icon_from_xpm_data, x_create_tip_frame):
	Remove unused locals.
	(Fx_create_frame, x_create_tip_frame, Fx_show_tip):
	(Fx_backspace_delete_keys_p): Rename locals to avoid shadowing.
	Some of these renamings use the new GCPRO1_VAR and UNGCPRO_VAR
	macros.

	* xterm.h (x_mouse_leave): New decl.

	* xterm.c (x_copy_dpy_color, x_focus_on_frame, x_unfocus_frame):
	Remove unused functions.
	(x_shift_glyphs_for_insert, XTflash, XTring_bell):
	(x_calc_absolute_position): Now static.
	(XTread_socket): Don't define label "out" unless it's used.
	Don't declare local "event" unless it's used.
	(x_iconify_frame, x_free_frame_resources): Don't declare locals
	unless they are used.
	(XEMBED_VERSION, xembed_set_info): Don't define unless needed.
	(x_fatal_error_signal): Remove; not used.
	(x_draw_image_foreground, redo_mouse_highlight, XTmouse_position):
	(x_scroll_bar_report_motion, handle_one_xevent, x_draw_bar_cursor):
	(x_error_catcher, x_connection_closed, x_error_handler):
	(x_error_quitter, xembed_send_message, x_iconify_frame):
	(my_log_handler): Rename locals to avoid shadowing.
	(x_delete_glyphs, x_ins_del_lines): Mark with NO_RETURN.
	(x_connection_closed): Tell GCC not to suggest NO_RETURN.

	* xfaces.c (clear_face_cache, Fx_list_fonts, Fface_font):
	Rename or move locals to avoid shadowing.
	(tty_defined_color, merge_face_heights): Now static.
	(free_realized_faces_for_fontset): Remove; not used.
	(Fx_list_fonts): Mark variable that gcc -Wuninitialized
	does not deduce is never used uninitialized.
	(STRDUPA, LSTRDUPA, FONT_POINT_SIZE_QUANTUM): Remove; not used.
	(LFACEP): Define only if XASSERTS, as it's not needed otherwise.

	* terminal.c (store_terminal_param): Now static.

	* xmenu.c (menu_highlight_callback): Now static.
	(set_frame_menubar): Remove unused local.
	(xmenu_show): Rename parameter to avoid shadowing.
	(xmenu_show, xdialog_show, xmenu_show): Make local pointers "const"
	since they might point to immutable storage.
	(next_menubar_widget_id): Declare only if USE_X_TOOLKIT,
	since it's unused otherwise.

	* xdisp.c (produce_glyphless_glyph): Initialize lower_xoff.
	Add a FIXME, since the code still doesn't look right.  (Bug#8215)
	(Fcurrent_bidi_paragraph_direction): Simplify slightly; this
	avoids a gcc -Wuninitialized diagnostic.
	(display_line, BUILD_COMPOSITE_GLYPH_STRING, draw_glyphs):
	(note_mouse_highlight): Mark variables that gcc -Wuninitialized
	does not deduce are never used uninitialized.

	* lisp.h (IF_LINT): New macro, copied from ../lib-src/emacsclient.c.

	* xdisp.c (redisplay_window): Rename local to avoid shadowing.
	* window.c (window_loop, size_window):
	(run_window_configuration_change_hook, enlarge_window): Likewise.

	* window.c (display_buffer): Now static.
	(size_window): Mark variables that gcc -Wuninitialized
	does not deduce are never used uninitialized.
	* window.h (check_all_windows): New decl, to forestall
	gcc -Wmissing-prototypes diagnostic.
	* dispextern.h (bidi_dump_cached_states): Likewise.

	* charset.h (CHECK_CHARSET_GET_CHARSET): Rename locals to avoid
	shadowing.
	* charset.c (map_charset_for_dump, Fchar_charset): Likewise.
	Include <limits.h>.
	(Fsort_charsets): Redo min/max calculation to shorten the code a bit
	and to avoid gcc -Wuninitialized warning.
	(load_charset_map): Mark variables that gcc -Wuninitialized
	does not deduce are never used uninitialized.
	(load_charset): Abort instead of using uninitialized var (Bug#8229).

	* coding.c (coding_set_source, coding_set_destination):
	Use "else { /* comment */ }" rather than "else /* comment */;"
	for clarity, and to avoid gcc -Wempty-body warning.
	(Fdefine_coding_system_internal): Don't redeclare 'i' inside
	a block, when the outer 'i' will do.
	(decode_coding_utf_8, decode_coding_utf_16, detect_coding_emacs_mule):
	(emacs_mule_char, decode_coding_emacs_mule, detect_coding_iso_2022):
	(decode_coding_iso_2022, decode_coding_sjis, decode_coding_big5):
	(decode_coding_raw_text, decode_coding_charset, get_translation_table):
	(Fdecode_sjis_char, Fdefine_coding_system_internal):
	Rename locals to avoid shadowing.
	* character.h (FETCH_STRING_CHAR_ADVANCE): Likewise.
	* coding.c (emacs_mule_char, encode_invocation_designation):
	Now static, since they're not used elsewhere.
	(decode_coding_iso_2022): Add "default: abort ();" as a safety check.
	(decode_coding_object, encode_coding_object, detect_coding_system):
	(decode_coding_emacs_mule): Mark variables that gcc
	-Wuninitialized does not deduce are never used uninitialized.
	(detect_coding_iso_2022): Initialize a local variable that might
	be used uninitialized.  Leave a FIXME because it's not clear that
	this initialization is needed.  (Bug#8211)
	(ISO_CODE_LF, ISO_CODE_CR, CODING_ISO_FLAG_EUC_TW_SHIFT):
	(ONE_MORE_BYTE_NO_CHECK, UTF_BOM, UTF_16_INVALID_P):
	(SHIFT_OUT_OK, ENCODE_CONTROL_SEQUENCE_INTRODUCER):
	(ENCODE_DIRECTION_R2L, ENCODE_DIRECTION_L2R):
	Remove unused macros.

	* category.c (hash_get_category_set): Remove unused local var.
	(copy_category_table): Now static, since it's not used elsewhere.
	* character.c (string_count_byte8): Likewise.

	* ccl.c (CCL_WRITE_STRING, CCL_ENCODE_CHAR, Fccl_execute_on_string):
	(Fregister_code_conversion_map): Rename locals to avoid shadowing.

	* chartab.c (copy_sub_char_table): Now static, since it's not used
	elsewhere.
	(sub_char_table_ref_and_range, char_table_ref_and_range):
	Rename locals to avoid shadowing.
	(ASET_RANGE, GET_SUB_CHAR_TABLE): Remove unused macros.

	* bidi.c (bidi_check_type): Now static, since it's not used elsewhere.
	(BIDI_BOB): Remove unused macro.

	* cm.c (cmgoto): Mark variables that gcc -Wuninitialized does not
	deduce are never used uninitialized.
	* term.c (encode_terminal_code): Likewise.

	* term.c (encode_terminal_code): Now static.  Remove unused local.

	* tparam.h: New file.
	* term.c, tparam.h: Include it.
	* deps.mk (term.o, tparam.o): Depend on tparam.h.
	* term.c (tputs, tgetent, tgetflag, tgetnum, tparam, tgetstr):
	Move these decls to tparam.h, and make them agree with what
	is actually in tparam.c.  The previous trick of using incompatible
	decls in different modules does not conform to the C standard.
	All callers of tparam changed to use tparam's actual API.
	* tparam.c (tparam1, tparam, tgoto):
	Use const pointers where appropriate.

	* cm.c (calccost, cmgoto): Use const pointers where appropriate.
	* cm.h (struct cm): Likewise.
	* dispextern.h (do_line_insertion_deletion_costs): Likewise.
	* scroll.c (ins_del_costs, do_line_insertion_deletion_costs): Likewise.
	* term.c (tty_ins_del_lines, calculate_costs, struct fkey_table):
	(term_get_fkeys_1, append_glyphless_glyph, produce_glyphless_glyph):
	(turn_on_face, init_tty): Likewise.
	* termchar.h (struct tty_display_info): Likewise.

	* term.c (term_mouse_position): Rename local to avoid shadowing.

	* alloc.c (mark_ttys): Move decl from here ...
	* lisp.h (mark_ttys): ... to here, so that it's checked against defn.

2011-03-11  Andreas Schwab  <schwab@linux-m68k.org>

	* .gdbinit (pwinx, xbuffer): Fix access to buffer name.

2011-03-09  Juanma Barranquero  <lekktu@gmail.com>

	* search.c (compile_pattern_1): Remove argument regp, unused since
	revid:rms@gnu.org-19941211082627-3x1g1wyqkjmwloig.
	(compile_pattern): Don't pass it.

2011-03-08  Jan Djärv  <jan.h.d@swipnet.se>

	* xterm.h (DEFAULT_GDK_DISPLAY): New define.
	(GDK_WINDOW_XID, gtk_widget_get_preferred_size): New defines
	for ! HAVE_GTK3.
	(GTK_WIDGET_TO_X_WIN): Use GDK_WINDOW_XID.

	* xmenu.c (menu_position_func): Call gtk_widget_get_preferred_size.

	* gtkutil.c: Include gtkx.h if HAVE_GTK3.  If ! HAVE_GTK3, define
	gdk_window_get_screen, gdk_window_get_geometry,
	gdk_x11_window_lookup_for_display and GDK_KEY_g.
	(xg_set_screen): Use DEFAULT_GDK_DISPLAY.
	(xg_get_pixbuf_from_pixmap): New function.
	(xg_get_pixbuf_from_pix_and_mask): Change parameters from GdkPixmap
	to Pixmap, take frame as parameter, remove GdkColormap parameter.
	Call xg_get_pixbuf_from_pixmap instead of
	gdk_pixbuf_get_from_drawable.
	(xg_get_image_for_pixmap): Do not make GdkPixmaps, call
	xg_get_pixbuf_from_pix_and_mask with Pixmap parameters instead.
	(xg_check_special_colors): Use GtkStyleContext and its functions
	for HAVE_GTK3.
	(xg_prepare_tooltip, xg_hide_tooltip): Call gdk_window_get_screen.
	(xg_prepare_tooltip, create_dialog, menubar_map_cb)
	(xg_update_frame_menubar, xg_tool_bar_detach_callback)
	(xg_tool_bar_attach_callback, xg_update_tool_bar_sizes):
	Call gtk_widget_get_preferred_size.
	(xg_frame_resized): gdk_window_get_geometry only takes 5
	parameters.
	(xg_win_to_widget, xg_event_is_for_menubar):
	Call gdk_x11_window_lookup_for_display.
	(xg_set_widget_bg): New function.
	(delete_cb): New function.
	(xg_create_frame_widgets): Connect delete-event to delete_cb.
	Call xg_set_widget_bg.  Only set backgrund pixmap for ! HAVE_GTK3
	(xg_set_background_color): Call xg_set_widget_bg.
	(xg_set_frame_icon): Call xg_get_pixbuf_from_pix_and_mask.
	(xg_create_scroll_bar): vadj is a GtkAdjustment for HAVE_GTK3.
	Only call gtk_range_set_update_policy if ! HAVE_GTK3.
	(xg_make_tool_item): Only connect xg_tool_bar_item_expose_callback
	if ! HAVE_GTK3.
	(update_frame_tool_bar): Call gtk_widget_hide.
	(xg_initialize): Use GDK_KEY_g.

	* xsmfns.c (gdk_set_sm_client_id): Define to gdk_set_sm_client_id
	if ! HAVE_GTK3
	(x_session_initialize): Call gdk_x11_set_sm_client_id.

	* xterm.c (XFillRectangle): Use cairo routines for HAVE_GTK3.
	(x_term_init): Disable Xinput(2) with GDK_CORE_DEVICE_EVENTS.
	Load ~/emacs.d/gtkrc only for ! HAVE_GTK3.

2011-03-08  Juanma Barranquero  <lekktu@gmail.com>

	* w32xfns.c (select_palette): Check success of RealizePalette against
	GDI_ERROR, not zero.

See ChangeLog.11 for earlier changes.

;; Local Variables:
;; coding: utf-8
;; End:

  Copyright (C) 2011  Free Software Foundation, Inc.

  This file is part of GNU Emacs.

  GNU Emacs is free software: you can redistribute it and/or modify
  it under the terms of the GNU General Public License as published by
  the Free Software Foundation, either version 3 of the License, or
  (at your option) any later version.

  GNU Emacs is distributed in the hope that it will be useful,
  but WITHOUT ANY WARRANTY; without even the implied warranty of
  MERCHANTABILITY or FITNESS FOR A PARTICULAR PURPOSE.  See the
  GNU General Public License for more details.

  You should have received a copy of the GNU General Public License
  along with GNU Emacs.  If not, see <http://www.gnu.org/licenses/>.<|MERGE_RESOLUTION|>--- conflicted
+++ resolved
@@ -1,5 +1,6 @@
-<<<<<<< HEAD
 2011-06-23  Paul Eggert  <eggert@cs.ucla.edu>
+
+	Integer and buffer overflow fixes (Bug#8873).
 
 	* print.c (printchar, strout): Check for string overflow.
 	(PRINTPREPARE, printchar, strout):
@@ -33,14 +34,6 @@
 	Check for size overflow.
 
 	* image.c (cache_image): Check for size arithmetic overflow.
-=======
-2011-06-22  Leo Liu  <sdl.web@gmail.com>
-
-	* minibuf.c (Fcompleting_read_default, Vcompleting_read_function):
-	Move to minibuffer.el.
->>>>>>> 4e323265
-
-2011-06-22  Paul Eggert  <eggert@cs.ucla.edu>
 
 	* lread.c: Integer overflow issues.
 	(saved_doc_string_size, saved_doc_string_length)
@@ -50,6 +43,13 @@
 	out-of-range doc string lengths.
 	(read_list): Don't assume file position fits in int.
 	(read_escape): Check for hex character overflow.
+
+2011-06-22  Leo Liu  <sdl.web@gmail.com>
+
+	* minibuf.c (Fcompleting_read_default, Vcompleting_read_function):
+	Move to minibuffer.el.
+
+2011-06-22  Paul Eggert  <eggert@cs.ucla.edu>
 
 	Fixes for GLYPH_DEBUG found by GCC 4.6.0 static checking.
 	The following patches are for when GLYPH_DEBUG && !XASSERT.
