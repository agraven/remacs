--- conflicted
+++ resolved
@@ -1329,11 +1329,7 @@
   if (!for_deletion && FRAME_HAS_MINIBUF_P (sf))
     resize_mini_window (XWINDOW (FRAME_MINIBUF_WINDOW (sf)), 1);
 
-<<<<<<< HEAD
-  if (FRAME_TERMCAP_P (XFRAME (frame)))
-=======
-  if (FRAME_TERMCAP_P (f) || FRAME_MSDOS_P (f))
->>>>>>> 5c9b6e90
+  if (FRAME_TERMCAP_P (f))
     {
       struct tty_display_info *tty = FRAME_TTY (f);
       Lisp_Object top_frame = tty->top_frame;
