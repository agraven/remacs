/* Synchronous subprocess invocation for GNU Emacs.

Copyright (C) 1985-1988, 1993-1995, 1999-2017 Free Software Foundation,
Inc.

This file is part of GNU Emacs.

GNU Emacs is free software: you can redistribute it and/or modify
it under the terms of the GNU General Public License as published by
the Free Software Foundation, either version 3 of the License, or (at
your option) any later version.

GNU Emacs is distributed in the hope that it will be useful,
but WITHOUT ANY WARRANTY; without even the implied warranty of
MERCHANTABILITY or FITNESS FOR A PARTICULAR PURPOSE.  See the
GNU General Public License for more details.

You should have received a copy of the GNU General Public License
along with GNU Emacs.  If not, see <http://www.gnu.org/licenses/>.  */


#include <config.h>
#include <errno.h>
#include <stdio.h>
#include <stdlib.h>
#include <sys/types.h>
#include <unistd.h>

#include <sys/file.h>
#include <fcntl.h>

#include "lisp.h"

#ifdef WINDOWSNT
#include <sys/socket.h>	/* for fcntl */
#include <windows.h>
#include "w32.h"
#define _P_NOWAIT 1	/* from process.h */
#endif

#include "commands.h"
#include "buffer.h"
#include "coding.h"
#include <epaths.h>
#include "process.h"
#include "syssignal.h"
#include "syswait.h"
#include "blockinput.h"
#include "frame.h"

#ifdef HAVE_NS
#include "nsterm.h"
#endif

/* Pattern used by call-process-region to make temp files.  */
static Lisp_Object Vtemp_file_name_pattern;

/* The next two variables are used while record-unwind-protect is in place
   during call-process for a subprocess for which record_deleted_pid has
   not yet been called.  At other times, synch_process_pid is zero and
   synch_process_tempfile's contents are irrelevant.  Doing this via static
   C variables is more convenient than putting them into the arguments
   of record-unwind-protect, as they need to be updated at randomish
   times in the code, and Lisp cannot always store these values as
   Emacs integers.  It's safe to use static variables here, as the
   code is never invoked reentrantly.  */

/* If nonzero, a process-ID that has not been reaped.  */
static pid_t synch_process_pid;

/* If a string, the name of a temp file that has not been removed.  */
#define synch_process_tempfile make_number (0)

/* Indexes of file descriptors that need closing on call_process_kill.  */
enum
  {
    /* The subsidiary process's stdout and stderr.  stdin is handled
       separately, in either Fcall_process_region or create_temp_file.  */
    CALLPROC_STDOUT, CALLPROC_STDERR,

    /* How to read from a pipe (or substitute) from the subsidiary process.  */
    CALLPROC_PIPEREAD,

    /* A bound on the number of file descriptors.  */
    CALLPROC_FDS
  };

static Lisp_Object call_process (ptrdiff_t, Lisp_Object *, int, ptrdiff_t);

/* Return the current buffer's working directory, or the home
   directory if it's unreachable, as a string suitable for a system call.
   Signal an error if the result would not be an accessible directory.  */

Lisp_Object
encode_current_directory (void)
{
  Lisp_Object dir;

  dir = BVAR (current_buffer, directory);

  dir = Funhandled_file_name_directory (dir);

  /* If the file name handler says that dir is unreachable, use
     a sensible default. */
  if (NILP (dir))
    dir = build_string ("~");

  dir = expand_and_dir_to_file (dir, Qnil);

  if (NILP (Ffile_accessible_directory_p (dir)))
    report_file_error ("Setting current directory",
		       BVAR (current_buffer, directory));

  /* Remove "/:" from DIR and encode it.  */
  dir = ENCODE_FILE (remove_slash_colon (dir));

  if (! file_accessible_directory_p (dir))
    report_file_error ("Setting current directory",
		       BVAR (current_buffer, directory));

  return dir;
}

/* If P is reapable, record it as a deleted process and kill it.
   Do this in a critical section.  Unless PID is wedged it will be
   reaped on receipt of the first SIGCHLD after the critical section.  */

void
record_kill_process (struct Lisp_Process *p, Lisp_Object tempfile)
{
  sigset_t oldset;
  block_child_signal (&oldset);

  if (p->alive)
    {
      record_deleted_pid (p->pid, tempfile);
      p->alive = 0;
      kill (- p->pid, SIGKILL);
    }

  unblock_child_signal (&oldset);
}

/* Clean up files, file descriptors and processes created by Fcall_process.  */

static void
delete_temp_file (Lisp_Object name)
{
  unlink (SSDATA (name));
}

static void
call_process_kill (void *ptr)
{
  int *callproc_fd = ptr;
  int i;
  for (i = 0; i < CALLPROC_FDS; i++)
    if (0 <= callproc_fd[i])
      emacs_close (callproc_fd[i]);

  if (synch_process_pid)
    {
      struct Lisp_Process proc;
      proc.alive = 1;
      proc.pid = synch_process_pid;
      record_kill_process (&proc, synch_process_tempfile);
      synch_process_pid = 0;
    }
  else if (STRINGP (synch_process_tempfile))
    delete_temp_file (synch_process_tempfile);
}

/* Clean up when exiting Fcall_process: restore the buffer, and
   kill the subsidiary process group if the process still exists.  */

static void
call_process_cleanup (Lisp_Object buffer)
{
  Fset_buffer (buffer);

  if (synch_process_pid)
    {
      kill (-synch_process_pid, SIGINT);
      message1 ("Waiting for process to die...(type C-g again to kill it instantly)");
      immediate_quit = 1;
      QUIT;
      wait_for_termination (synch_process_pid, 0, 1);
      synch_process_pid = 0;
      immediate_quit = 0;
      message1 ("Waiting for process to die...done");
    }
}

#ifdef DOS_NT
static mode_t const default_output_mode = S_IREAD | S_IWRITE;
#else
static mode_t const default_output_mode = 0666;
#endif

DEFUN ("call-process", Fcall_process, Scall_process, 1, MANY, 0,
       doc: /* Call PROGRAM synchronously in separate process.
The remaining arguments are optional.
The program's input comes from file INFILE (nil means `/dev/null').
Insert output in DESTINATION before point; t means current buffer; nil for DESTINATION
 means discard it; 0 means discard and don't wait; and `(:file FILE)', where
 FILE is a file name string, means that it should be written to that file
 (if the file already exists it is overwritten).
DESTINATION can also have the form (REAL-BUFFER STDERR-FILE); in that case,
REAL-BUFFER says what to do with standard output, as above,
while STDERR-FILE says what to do with standard error in the child.
STDERR-FILE may be nil (discard standard error output),
t (mix it with ordinary output), or a file name string.

Fourth arg DISPLAY non-nil means redisplay buffer as output is inserted.
Remaining arguments are strings passed as command arguments to PROGRAM.

If executable PROGRAM can't be found as an executable, `call-process'
signals a Lisp error.  `call-process' reports errors in execution of
the program only through its return and output.

If DESTINATION is 0, `call-process' returns immediately with value nil.
Otherwise it waits for PROGRAM to terminate
and returns a numeric exit status or a signal description string.
If you quit, the process is killed with SIGINT, or SIGKILL if you quit again.

usage: (call-process PROGRAM &optional INFILE DESTINATION DISPLAY &rest ARGS)  */)
  (ptrdiff_t nargs, Lisp_Object *args)
{
  Lisp_Object infile, encoded_infile;
  int filefd;
  ptrdiff_t count = SPECPDL_INDEX ();

  if (nargs >= 2 && ! NILP (args[1]))
    {
      infile = Fexpand_file_name (args[1], BVAR (current_buffer, directory));
      CHECK_STRING (infile);
    }
  else
    infile = build_string (NULL_DEVICE);

  encoded_infile = ENCODE_FILE (infile);

  filefd = emacs_open (SSDATA (encoded_infile), O_RDONLY, 0);
  if (filefd < 0)
    report_file_error ("Opening process input file", infile);
  record_unwind_protect_int (close_file_unwind, filefd);
  return unbind_to (count, call_process (nargs, args, filefd, -1));
}

/* Like Fcall_process (NARGS, ARGS), except use FILEFD as the input file.

   If TEMPFILE_INDEX is nonnegative, it is the specpdl index of an
   unwinder that is intended to remove the input temporary file; in
   this case NARGS must be at least 2 and ARGS[1] is the file's name.

   At entry, the specpdl stack top entry must be close_file_unwind (FILEFD).  */

static Lisp_Object
call_process (ptrdiff_t nargs, Lisp_Object *args, int filefd,
	      ptrdiff_t tempfile_index)
{
  Lisp_Object buffer, current_dir, path;
  bool display_p;
  int fd0;
  int callproc_fd[CALLPROC_FDS];
  int status;
  ptrdiff_t i;
  ptrdiff_t count = SPECPDL_INDEX ();
  USE_SAFE_ALLOCA;

  char **new_argv;
  /* File to use for stderr in the child.
     t means use same as standard output.  */
  Lisp_Object error_file;
  Lisp_Object output_file = Qnil;
<<<<<<< HEAD
=======
#ifdef MSDOS	/* Demacs 1.1.1 91/10/16 HIRANO Satoshi */
  char *tempfile = NULL;
#else
>>>>>>> af3db69e
  sigset_t oldset;
  pid_t pid;
  int child_errno;
  int fd_output, fd_error;
  struct coding_system process_coding; /* coding-system of process output */
  struct coding_system argument_coding;	/* coding-system of arguments */
  /* Set to the return value of Ffind_operation_coding_system.  */
  Lisp_Object coding_systems;
  bool discard_output;

  if (synch_process_pid)
    error ("call-process invoked recursively");

  /* Qt denotes that Ffind_operation_coding_system is not yet called.  */
  coding_systems = Qt;

  CHECK_STRING (args[0]);

  error_file = Qt;

#ifndef subprocesses
  /* Without asynchronous processes we cannot have BUFFER == 0.  */
  if (nargs >= 3
      && (INTEGERP (CONSP (args[2]) ? XCAR (args[2]) : args[2])))
    error ("Operating system cannot handle asynchronous subprocesses");
#endif /* subprocesses */

  /* Decide the coding-system for giving arguments.  */
  {
    Lisp_Object val, *args2;

    /* If arguments are supplied, we may have to encode them.  */
    if (nargs >= 5)
      {
	bool must_encode = 0;
	Lisp_Object coding_attrs;

	for (i = 4; i < nargs; i++)
	  CHECK_STRING (args[i]);

	for (i = 4; i < nargs; i++)
	  if (STRING_MULTIBYTE (args[i]))
	    must_encode = 1;

	if (!NILP (Vcoding_system_for_write))
	  val = Vcoding_system_for_write;
	else if (! must_encode)
	  val = Qraw_text;
	else
	  {
	    SAFE_NALLOCA (args2, 1, nargs + 1);
	    args2[0] = Qcall_process;
	    for (i = 0; i < nargs; i++) args2[i + 1] = args[i];
	    coding_systems = Ffind_operation_coding_system (nargs + 1, args2);
	    val = CONSP (coding_systems) ? XCDR (coding_systems) : Qnil;
	  }
	val = complement_process_encoding_system (val);
	setup_coding_system (Fcheck_coding_system (val), &argument_coding);
	coding_attrs = CODING_ID_ATTRS (argument_coding.id);
	if (NILP (CODING_ATTR_ASCII_COMPAT (coding_attrs)))
	  {
	    /* We should not use an ASCII incompatible coding system.  */
	    val = raw_text_coding_system (val);
	    setup_coding_system (val, &argument_coding);
	  }
      }
  }

  if (nargs < 3)
    buffer = Qnil;
  else
    {
      buffer = args[2];

      /* If BUFFER is a list, its meaning is (BUFFER-FOR-STDOUT
	 FILE-FOR-STDERR), unless the first element is :file, in which case see
	 the next paragraph. */
      if (CONSP (buffer) && !EQ (XCAR (buffer), QCfile))
	{
	  if (CONSP (XCDR (buffer)))
	    {
	      Lisp_Object stderr_file;
	      stderr_file = XCAR (XCDR (buffer));

	      if (NILP (stderr_file) || EQ (Qt, stderr_file))
		error_file = stderr_file;
	      else
		error_file = Fexpand_file_name (stderr_file, Qnil);
	    }

	  buffer = XCAR (buffer);
	}

      /* If the buffer is (still) a list, it might be a (:file "file") spec. */
      if (CONSP (buffer) && EQ (XCAR (buffer), QCfile))
	{
	  output_file = Fexpand_file_name (XCAR (XCDR (buffer)),
					   BVAR (current_buffer, directory));
	  CHECK_STRING (output_file);
	  buffer = Qnil;
	}

      if (! (NILP (buffer) || EQ (buffer, Qt) || INTEGERP (buffer)))
	{
	  Lisp_Object spec_buffer;
	  spec_buffer = buffer;
	  buffer = Fget_buffer_create (buffer);
	  /* Mention the buffer name for a better error message.  */
	  if (NILP (buffer))
	    CHECK_BUFFER (spec_buffer);
	  CHECK_BUFFER (buffer);
	}
    }

  /* Make sure that the child will be able to chdir to the current
     buffer's current directory, or its unhandled equivalent.  We
     can't just have the child check for an error when it does the
     chdir, since it's in a vfork.  */
  current_dir = encode_current_directory ();

  if (STRINGP (error_file))
    error_file = ENCODE_FILE (error_file);
  if (STRINGP (output_file))
    output_file = ENCODE_FILE (output_file);

  display_p = INTERACTIVE && nargs >= 4 && !NILP (args[3]);

  for (i = 0; i < CALLPROC_FDS; i++)
    callproc_fd[i] = -1;
  record_unwind_protect_ptr (call_process_kill, callproc_fd);

  /* Search for program; barf if not found.  */
  {
    int ok;

    ok = openp (Vexec_path, args[0], Vexec_suffixes, &path,
		make_number (X_OK), false);
    if (ok < 0)
      report_file_error ("Searching for program", args[0]);
  }

  /* Remove "/:" from PATH.  */
  path = remove_slash_colon (path);

  SAFE_NALLOCA (new_argv, 1, nargs < 4 ? 2 : nargs - 2);

  if (nargs > 4)
    {
      ptrdiff_t i;

      argument_coding.dst_multibyte = 0;
      for (i = 4; i < nargs; i++)
	{
	  argument_coding.src_multibyte = STRING_MULTIBYTE (args[i]);
	  if (CODING_REQUIRE_ENCODING (&argument_coding))
	    /* We must encode this argument.  */
	    args[i] = encode_coding_string (&argument_coding, args[i], 1);
	}
      for (i = 4; i < nargs; i++)
	new_argv[i - 3] = SSDATA (args[i]);
      new_argv[i - 3] = 0;
    }
  else
    new_argv[1] = 0;
  path = ENCODE_FILE (path);
  new_argv[0] = SSDATA (path);

  discard_output = INTEGERP (buffer) || (NILP (buffer) && NILP (output_file));

  if (discard_output)
    {
      fd_output = emacs_open (NULL_DEVICE, O_WRONLY, 0);
      if (fd_output < 0)
	report_file_error ("Opening null device", Qnil);
    }
  else if (STRINGP (output_file))
    {
      fd_output = emacs_open (SSDATA (output_file),
			      O_WRONLY | O_CREAT | O_TRUNC | O_TEXT,
			      default_output_mode);
      if (fd_output < 0)
	{
	  int open_errno = errno;
	  output_file = DECODE_FILE (output_file);
	  report_file_errno ("Opening process output file",
			     output_file, open_errno);
	}
    }
  else
    {
      int fd[2];
      if (emacs_pipe (fd) != 0)
	report_file_error ("Creating process pipe", Qnil);
      callproc_fd[CALLPROC_PIPEREAD] = fd[0];
      fd_output = fd[1];
    }
  callproc_fd[CALLPROC_STDOUT] = fd_output;

  fd_error = fd_output;

  if (STRINGP (error_file) || (NILP (error_file) && !discard_output))
    {
      fd_error = emacs_open ((STRINGP (error_file)
			      ? SSDATA (error_file)
			      : NULL_DEVICE),
			     O_WRONLY | O_CREAT | O_TRUNC | O_TEXT,
			     default_output_mode);
      if (fd_error < 0)
	{
	  int open_errno = errno;
	  report_file_errno ("Cannot redirect stderr",
			     (STRINGP (error_file)
			      ? DECODE_FILE (error_file)
			      : build_string (NULL_DEVICE)),
			     open_errno);
	}
      callproc_fd[CALLPROC_STDERR] = fd_error;
    }

<<<<<<< HEAD
=======
#ifdef MSDOS /* MW, July 1993 */
  status = child_setup (filefd, fd_output, fd_error, new_argv, 0, current_dir);

  if (status < 0)
    {
      child_errno = errno;
      unbind_to (count, Qnil);
      synchronize_system_messages_locale ();
      return
	code_convert_string_norecord (build_string (strerror (child_errno)),
				      Vlocale_coding_system, 0);
    }

  for (i = 0; i < CALLPROC_FDS; i++)
    if (0 <= callproc_fd[i])
      {
	emacs_close (callproc_fd[i]);
	callproc_fd[i] = -1;
      }
  emacs_close (filefd);
  clear_unwind_protect (count - 1);

  if (tempfile)
    {
      /* Since CRLF is converted to LF within `decode_coding', we
	 can always open a file with binary mode.  */
      callproc_fd[CALLPROC_PIPEREAD] = emacs_open (tempfile, O_RDONLY, 0);
      if (callproc_fd[CALLPROC_PIPEREAD] < 0)
	{
	  int open_errno = errno;
	  report_file_errno ("Cannot re-open temporary file",
			     build_string (tempfile), open_errno);
	}
    }

#endif /* MSDOS */

>>>>>>> af3db69e
  /* Do the unwind-protect now, even though the pid is not known, so
     that no storage allocation is done in the critical section.
     The actual PID will be filled in during the critical section.  */
  record_unwind_protect (call_process_cleanup, Fcurrent_buffer ());

  block_input ();
  block_child_signal (&oldset);

#ifdef WINDOWSNT
  pid = child_setup (filefd, fd_output, fd_error, new_argv, 0, current_dir);
#else  /* not WINDOWSNT */

  /* vfork, and prevent local vars from being clobbered by the vfork.  */
  {
    Lisp_Object volatile buffer_volatile = buffer;
    Lisp_Object volatile coding_systems_volatile = coding_systems;
    Lisp_Object volatile current_dir_volatile = current_dir;
    bool volatile display_p_volatile = display_p;
    bool volatile sa_must_free_volatile = sa_must_free;
    int volatile fd_error_volatile = fd_error;
    int volatile filefd_volatile = filefd;
    ptrdiff_t volatile count_volatile = count;
    ptrdiff_t volatile sa_avail_volatile = sa_avail;
    ptrdiff_t volatile sa_count_volatile = sa_count;
    char **volatile new_argv_volatile = new_argv;
    int volatile callproc_fd_volatile[CALLPROC_FDS];
    for (i = 0; i < CALLPROC_FDS; i++)
      callproc_fd_volatile[i] = callproc_fd[i];

    pid = vfork ();

    buffer = buffer_volatile;
    coding_systems = coding_systems_volatile;
    current_dir = current_dir_volatile;
    display_p = display_p_volatile;
    sa_must_free = sa_must_free_volatile;
    fd_error = fd_error_volatile;
    filefd = filefd_volatile;
    count = count_volatile;
    sa_avail = sa_avail_volatile;
    sa_count = sa_count_volatile;
    new_argv = new_argv_volatile;

    for (i = 0; i < CALLPROC_FDS; i++)
      callproc_fd[i] = callproc_fd_volatile[i];
    fd_output = callproc_fd[CALLPROC_STDOUT];
  }

  if (pid == 0)
    {
      unblock_child_signal (&oldset);

      setsid ();

      /* Emacs ignores SIGPIPE, but the child should not.  */
      signal (SIGPIPE, SIG_DFL);
      /* Likewise for SIGPROF.  */
#ifdef SIGPROF
      signal (SIGPROF, SIG_DFL);
#endif

      child_setup (filefd, fd_output, fd_error, new_argv, 0, current_dir);
    }

#endif /* not WINDOWSNT */

  child_errno = errno;

  if (pid > 0)
    {
      synch_process_pid = pid;

      if (INTEGERP (buffer))
	{
	  if (tempfile_index < 0)
	    record_deleted_pid (pid, Qnil);
	  else
	    {
	      eassert (1 < nargs);
	      record_deleted_pid (pid, args[1]);
	      clear_unwind_protect (tempfile_index);
	    }
	  synch_process_pid = 0;
	}
    }

  unblock_child_signal (&oldset);
  unblock_input ();

  if (pid < 0)
    report_file_errno ("Doing vfork", Qnil, child_errno);

  /* Close our file descriptors, except for callproc_fd[CALLPROC_PIPEREAD]
     since we will use that to read input from.  */
  for (i = 0; i < CALLPROC_FDS; i++)
    if (i != CALLPROC_PIPEREAD && 0 <= callproc_fd[i])
      {
	emacs_close (callproc_fd[i]);
	callproc_fd[i] = -1;
      }
  emacs_close (filefd);
  clear_unwind_protect (count - 1);

  if (INTEGERP (buffer))
    return unbind_to (count, Qnil);

  if (BUFFERP (buffer))
    Fset_buffer (buffer);

  fd0 = callproc_fd[CALLPROC_PIPEREAD];

  if (0 <= fd0)
    {
      Lisp_Object val, *args2;

      val = Qnil;
      if (!NILP (Vcoding_system_for_read))
	val = Vcoding_system_for_read;
      else
	{
	  if (EQ (coding_systems, Qt))
	    {
	      ptrdiff_t i;

	      SAFE_NALLOCA (args2, 1, nargs + 1);
	      args2[0] = Qcall_process;
	      for (i = 0; i < nargs; i++) args2[i + 1] = args[i];
	      coding_systems
		= Ffind_operation_coding_system (nargs + 1, args2);
	    }
	  if (CONSP (coding_systems))
	    val = XCAR (coding_systems);
	  else if (CONSP (Vdefault_process_coding_system))
	    val = XCAR (Vdefault_process_coding_system);
	  else
	    val = Qnil;
	}
      Fcheck_coding_system (val);
      /* In unibyte mode, character code conversion should not take
	 place but EOL conversion should.  So, setup raw-text or one
	 of the subsidiary according to the information just setup.  */
      if (NILP (BVAR (current_buffer, enable_multibyte_characters))
	  && !NILP (val))
	val = raw_text_coding_system (val);
      setup_coding_system (val, &process_coding);
      process_coding.dst_multibyte
	= ! NILP (BVAR (current_buffer, enable_multibyte_characters));
      process_coding.src_multibyte = 0;
    }

  immediate_quit = 1;
  QUIT;

  if (0 <= fd0)
    {
      enum { CALLPROC_BUFFER_SIZE_MIN = 16 * 1024 };
      enum { CALLPROC_BUFFER_SIZE_MAX = 4 * CALLPROC_BUFFER_SIZE_MIN };
      char buf[CALLPROC_BUFFER_SIZE_MAX];
      int bufsize = CALLPROC_BUFFER_SIZE_MIN;
      int nread;
      EMACS_INT total_read = 0;
      int carryover = 0;
      bool display_on_the_fly = display_p;
      struct coding_system saved_coding = process_coding;

      while (1)
	{
	  /* Repeatedly read until we've filled as much as possible
	     of the buffer size we have.  But don't read
	     less than 1024--save that for the next bufferful.  */
	  nread = carryover;
	  while (nread < bufsize - 1024)
	    {
	      int this_read = emacs_read (fd0, buf + nread,
					  bufsize - nread);

	      if (this_read < 0)
		goto give_up;

	      if (this_read == 0)
		{
		  process_coding.mode |= CODING_MODE_LAST_BLOCK;
		  break;
		}

	      nread += this_read;
	      total_read += this_read;

	      if (display_on_the_fly)
		break;
	    }

	  /* Now NREAD is the total amount of data in the buffer.  */
	  immediate_quit = 0;

	  if (!nread)
	    ;
	  else if (NILP (BVAR (current_buffer, enable_multibyte_characters))
		   && ! CODING_MAY_REQUIRE_DECODING (&process_coding))
	    insert_1_both (buf, nread, nread, 0, 1, 0);
	  else
	    {			/* We have to decode the input.  */
	      Lisp_Object curbuf;
	      ptrdiff_t count1 = SPECPDL_INDEX ();

	      XSETBUFFER (curbuf, current_buffer);
	      /* FIXME: Call signal_after_change!  */
	      prepare_to_modify_buffer (PT, PT, NULL);
	      /* We cannot allow after-change-functions be run
		 during decoding, because that might modify the
		 buffer, while we rely on process_coding.produced to
		 faithfully reflect inserted text until we
		 TEMP_SET_PT_BOTH below.  */
	      specbind (Qinhibit_modification_hooks, Qt);
	      decode_coding_c_string (&process_coding,
				      (unsigned char *) buf, nread, curbuf);
	      unbind_to (count1, Qnil);
	      if (display_on_the_fly
		  && CODING_REQUIRE_DETECTION (&saved_coding)
		  && ! CODING_REQUIRE_DETECTION (&process_coding))
		{
		  /* We have detected some coding system, but the
		     detection may have been via insufficient data.
		     So give up displaying on the fly.  */
		  if (process_coding.produced > 0)
		    del_range_2 (process_coding.dst_pos,
				 process_coding.dst_pos_byte,
				 (process_coding.dst_pos
				  + process_coding.produced_char),
				 (process_coding.dst_pos_byte
				  + process_coding.produced),
				 0);
		  display_on_the_fly = false;
		  process_coding = saved_coding;
		  carryover = nread;
		  /* Make the above condition always fail in the future.  */
		  saved_coding.common_flags
		    &= ~CODING_REQUIRE_DETECTION_MASK;
		  continue;
		}

	      TEMP_SET_PT_BOTH (PT + process_coding.produced_char,
				PT_BYTE + process_coding.produced);
	      carryover = process_coding.carryover_bytes;
	      if (carryover > 0)
		memcpy (buf, process_coding.carryover,
			process_coding.carryover_bytes);
	    }

	  if (process_coding.mode & CODING_MODE_LAST_BLOCK)
	    break;

	  /* Make the buffer bigger as we continue to read more data,
	     but not past CALLPROC_BUFFER_SIZE_MAX.  */
	  if (bufsize < CALLPROC_BUFFER_SIZE_MAX && total_read > 32 * bufsize)
	    if ((bufsize *= 2) > CALLPROC_BUFFER_SIZE_MAX)
	      bufsize = CALLPROC_BUFFER_SIZE_MAX;

	  if (display_p)
	    {
	      redisplay_preserve_echo_area (1);
	      /* This variable might have been set to 0 for code
		 detection.  In that case, set it back to 1 because
		 we should have already detected a coding system.  */
	      display_on_the_fly = true;
	    }
	  immediate_quit = true;
	  QUIT;
	}
    give_up: ;

      Vlast_coding_system_used = CODING_ID_NAME (process_coding.id);
      /* If the caller required, let the buffer inherit the
	 coding-system used to decode the process output.  */
      if (inherit_process_coding_system)
	call1 (intern ("after-insert-file-set-buffer-file-coding-system"),
	       make_number (total_read));
    }

  immediate_quit = 0;

  /* Don't kill any children that the subprocess may have left behind
     when exiting.  */
  synch_process_pid = 0;

  SAFE_FREE ();
  unbind_to (count, Qnil);

  if (WIFSIGNALED (status))
    {
      const char *signame;

      synchronize_system_messages_locale ();
      signame = strsignal (WTERMSIG (status));

      if (signame == 0)
	signame = "unknown";

      return code_convert_string_norecord (build_string (signame),
					   Vlocale_coding_system, 0);
    }

  eassert (WIFEXITED (status));
  return make_number (WEXITSTATUS (status));
}

/* Create a temporary file suitable for storing the input data of
   call-process-region.  NARGS and ARGS are the same as for
   call-process-region.  Store into *FILENAME_STRING_PTR a Lisp string
   naming the file, and return a file descriptor for reading.
   Unwind-protect the file, so that the file descriptor will be closed
   and the file removed when the caller unwinds the specpdl stack.  */

static int
create_temp_file (ptrdiff_t nargs, Lisp_Object *args,
		  Lisp_Object *filename_string_ptr)
{
  int fd;
  Lisp_Object filename_string;
  Lisp_Object val, start, end;
  Lisp_Object tmpdir;

  if (STRINGP (Vtemporary_file_directory))
    tmpdir = Vtemporary_file_directory;
  else
    {
      char *outf;
#ifndef DOS_NT
      outf = getenv ("TMPDIR");
      tmpdir = build_string (outf ? outf : "/tmp/");
#else /* DOS_NT */
      if ((outf = egetenv ("TMPDIR"))
	  || (outf = egetenv ("TMP"))
	  || (outf = egetenv ("TEMP")))
	tmpdir = build_string (outf);
      else
	tmpdir = Ffile_name_as_directory (build_string ("c:/temp"));
#endif
    }

  {
    Lisp_Object pattern = Fexpand_file_name (Vtemp_file_name_pattern, tmpdir);
    char *tempfile;
    ptrdiff_t count;

#ifdef WINDOWSNT
    /* Cannot use the result of Fexpand_file_name, because it
       downcases the XXXXXX part of the pattern, and mktemp then
       doesn't recognize it.  */
    if (!NILP (Vw32_downcase_file_names))
      {
	Lisp_Object dirname = Ffile_name_directory (pattern);

	if (NILP (dirname))
	  pattern = Vtemp_file_name_pattern;
	else
	  pattern = concat2 (dirname, Vtemp_file_name_pattern);
      }
#endif

    filename_string = Fcopy_sequence (ENCODE_FILE (pattern));
    tempfile = SSDATA (filename_string);

    count = SPECPDL_INDEX ();
    record_unwind_protect_nothing ();
    fd = mkostemp (tempfile, O_BINARY | O_CLOEXEC);
    if (fd < 0)
      report_file_error ("Failed to open temporary file using pattern",
			 pattern);
    set_unwind_protect (count, delete_temp_file, filename_string);
    record_unwind_protect_int (close_file_unwind, fd);
  }

  start = args[0];
  end = args[1];
  /* Decide coding-system of the contents of the temporary file.  */
  if (!NILP (Vcoding_system_for_write))
    val = Vcoding_system_for_write;
  else if (NILP (BVAR (current_buffer, enable_multibyte_characters)))
    val = Qraw_text;
  else
    {
      Lisp_Object coding_systems;
      Lisp_Object *args2;
      USE_SAFE_ALLOCA;
      SAFE_NALLOCA (args2, 1, nargs + 1);
      args2[0] = Qcall_process_region;
      memcpy (args2 + 1, args, nargs * sizeof *args);
      coding_systems = Ffind_operation_coding_system (nargs + 1, args2);
      val = CONSP (coding_systems) ? XCDR (coding_systems) : Qnil;
      SAFE_FREE ();
    }
  val = complement_process_encoding_system (val);

  {
    ptrdiff_t count1 = SPECPDL_INDEX ();

    specbind (intern ("coding-system-for-write"), val);
    /* POSIX lets mk[s]temp use "."; don't invoke jka-compr if we
       happen to get a ".Z" suffix.  */
    specbind (Qfile_name_handler_alist, Qnil);
    write_region (start, end, filename_string, Qnil, Qlambda, Qnil, Qnil, fd);

    unbind_to (count1, Qnil);
  }

  if (lseek (fd, 0, SEEK_SET) < 0)
    report_file_error ("Setting file position", filename_string);

  /* Note that Fcall_process takes care of binding
     coding-system-for-read.  */

  *filename_string_ptr = filename_string;
  return fd;
}

DEFUN ("call-process-region", Fcall_process_region, Scall_process_region,
       3, MANY, 0,
       doc: /* Send text from START to END to a synchronous process running PROGRAM.

START and END are normally buffer positions specifying the part of the
buffer to send to the process.
If START is nil, that means to use the entire buffer contents; END is
ignored.
If START is a string, then send that string to the process
instead of any buffer contents; END is ignored.
The remaining arguments are optional.
Delete the text if fourth arg DELETE is non-nil.

Insert output in BUFFER before point; t means current buffer; nil for
 BUFFER means discard it; 0 means discard and don't wait; and `(:file
 FILE)', where FILE is a file name string, means that it should be
 written to that file (if the file already exists it is overwritten).
BUFFER can also have the form (REAL-BUFFER STDERR-FILE); in that case,
REAL-BUFFER says what to do with standard output, as above,
while STDERR-FILE says what to do with standard error in the child.
STDERR-FILE may be nil (discard standard error output),
t (mix it with ordinary output), or a file name string.

Sixth arg DISPLAY non-nil means redisplay buffer as output is inserted.
Remaining args are passed to PROGRAM at startup as command args.

If BUFFER is 0, `call-process-region' returns immediately with value nil.
Otherwise it waits for PROGRAM to terminate
and returns a numeric exit status or a signal description string.
If you quit, the process is killed with SIGINT, or SIGKILL if you quit again.

usage: (call-process-region START END PROGRAM &optional DELETE BUFFER DISPLAY &rest ARGS)  */)
  (ptrdiff_t nargs, Lisp_Object *args)
{
  Lisp_Object infile, val;
  ptrdiff_t count = SPECPDL_INDEX ();
  Lisp_Object start = args[0];
  Lisp_Object end = args[1];
  bool empty_input;
  int fd;

  if (STRINGP (start))
    empty_input = SCHARS (start) == 0;
  else if (NILP (start))
    empty_input = BEG == Z;
  else
    {
      validate_region (&args[0], &args[1]);
      start = args[0];
      end = args[1];
      empty_input = XINT (start) == XINT (end);
    }

  if (!empty_input)
    fd = create_temp_file (nargs, args, &infile);
  else
    {
      infile = Qnil;
      fd = emacs_open (NULL_DEVICE, O_RDONLY, 0);
      if (fd < 0)
	report_file_error ("Opening null device", Qnil);
      record_unwind_protect_int (close_file_unwind, fd);
    }

  if (nargs > 3 && !NILP (args[3]))
    Fdelete_region (start, end);

  if (nargs > 3)
    {
      args += 2;
      nargs -= 2;
    }
  else
    {
      args[0] = args[2];
      nargs = 2;
    }
  args[1] = infile;

  val = call_process (nargs, args, fd, empty_input ? -1 : count);
  return unbind_to (count, val);
}

static char **
add_env (char **env, char **new_env, char *string)
{
  char **ep;
  bool ok = 1;
  if (string == NULL)
    return new_env;

  /* See if this string duplicates any string already in the env.
     If so, don't put it in.
     When an env var has multiple definitions,
     we keep the definition that comes first in process-environment.  */
  for (ep = env; ok && ep != new_env; ep++)
    {
      char *p = *ep, *q = string;
      while (ok)
	{
	  if (*p && *q != *p)
	    break;
	  if (*q == 0)
	    /* The string is a lone variable name; keep it for now, we
	       will remove it later.  It is a placeholder for a
	       variable that is not to be included in the environment.  */
	    break;
	  if (*q == '=')
	    ok = 0;
	  p++, q++;
	}
    }
  if (ok)
    *new_env++ = string;
  return new_env;
}

#ifndef DOS_NT

/* 'exec' failed inside a child running NAME, with error number ERR.
   Possibly a vforked child needed to allocate a large vector on the
   stack; such a child cannot fall back on malloc because that might
   mess up the allocator's data structures in the parent.
   Report the error and exit the child.  */

static _Noreturn void
exec_failed (char const *name, int err)
{
  /* Avoid deadlock if the child's perror writes to a full pipe; the
     pipe's reader is the parent, but with vfork the parent can't
     run until the child exits.  Truncate the diagnostic instead.  */
  fcntl (STDERR_FILENO, F_SETFL, O_NONBLOCK);

  errno = err;
  emacs_perror (name);
  _exit (err == ENOENT ? EXIT_ENOENT : EXIT_CANNOT_INVOKE);
}

#else

/* Do nothing.  There is no need to fail, as DOS_NT platforms do not
   fork and exec, and handle alloca exhaustion in a different way.  */

static void
exec_failed (char const *name, int err)
{
}

#endif

/* This is the last thing run in a newly forked inferior
   either synchronous or asynchronous.
   Copy descriptors IN, OUT and ERR as descriptors 0, 1 and 2.
   Initialize inferior's priority, pgrp, connected dir and environment.
   then exec another program based on new_argv.

   If SET_PGRP, put the subprocess into a separate process group.

   CURRENT_DIR is an elisp string giving the path of the current
   directory the subprocess should have.  Since we can't really signal
   a decent error from within the child, this should be verified as an
   executable directory by the parent.

   On GNUish hosts, either exec or return an error number.
   On MS-Windows, either return a pid or signal an error.
   On MS-DOS, either return an exit status or signal an error.  */

CHILD_SETUP_TYPE
child_setup (int in, int out, int err, char **new_argv, bool set_pgrp,
	     Lisp_Object current_dir)
{
  char **env;
  char *pwd_var;
#ifdef WINDOWSNT
  int cpid;
  HANDLE handles[3];
#else
  pid_t pid = getpid ();
#endif /* WINDOWSNT */

  /* Note that use of alloca is always safe here.  It's obvious for systems
     that do not have true vfork or that have true (stack) alloca.
     If using vfork and C_ALLOCA (when Emacs used to include
     src/alloca.c) it is safe because that changes the superior's
     static variables as if the superior had done alloca and will be
     cleaned up in the usual way. */
  {
    char *temp;
    ptrdiff_t i;

    i = SBYTES (current_dir);
    if (MAX_ALLOCA - 5 < i)
      exec_failed (new_argv[0], ENOMEM);
    pwd_var = alloca (i + 5);
    temp = pwd_var + 4;
    memcpy (pwd_var, "PWD=", 4);
    lispstpcpy (temp, current_dir);

#ifndef DOS_NT
    /* We can't signal an Elisp error here; we're in a vfork.  Since
       the callers check the current directory before forking, this
       should only return an error if the directory's permissions
       are changed between the check and this chdir, but we should
       at least check.  */
    if (chdir (temp) < 0)
      _exit (EXIT_CANCELED);
#else /* DOS_NT */
    /* Get past the drive letter, so that d:/ is left alone.  */
    if (i > 2 && IS_DEVICE_SEP (temp[1]) && IS_DIRECTORY_SEP (temp[2]))
      {
	temp += 2;
	i -= 2;
      }
#endif /* DOS_NT */

    /* Strip trailing slashes for PWD, but leave "/" and "//" alone.  */
    while (i > 2 && IS_DIRECTORY_SEP (temp[i - 1]))
      temp[--i] = 0;
  }

  /* Set `env' to a vector of the strings in the environment.  */
  {
    register Lisp_Object tem;
    register char **new_env;
    char **p, **q;
    register int new_length;
    Lisp_Object display = Qnil;

    new_length = 0;

    for (tem = Vprocess_environment;
	 CONSP (tem) && STRINGP (XCAR (tem));
	 tem = XCDR (tem))
      {
	if (strncmp (SSDATA (XCAR (tem)), "DISPLAY", 7) == 0
	    && (SDATA (XCAR (tem)) [7] == '\0'
		|| SDATA (XCAR (tem)) [7] == '='))
	  /* DISPLAY is specified in process-environment.  */
	  display = Qt;
	new_length++;
      }

    /* If not provided yet, use the frame's DISPLAY.  */
    if (NILP (display))
      {
	Lisp_Object tmp = Fframe_parameter (selected_frame, Qdisplay);
	if (!STRINGP (tmp) && CONSP (Vinitial_environment))
	  /* If still not found, Look for DISPLAY in Vinitial_environment.  */
	  tmp = Fgetenv_internal (build_string ("DISPLAY"),
				  Vinitial_environment);
	if (STRINGP (tmp))
	  {
	    display = tmp;
	    new_length++;
	  }
      }

    /* new_length + 2 to include PWD and terminating 0.  */
    if (MAX_ALLOCA / sizeof *env - 2 < new_length)
      exec_failed (new_argv[0], ENOMEM);
    env = new_env = alloca ((new_length + 2) * sizeof *env);
    /* If we have a PWD envvar, pass one down,
       but with corrected value.  */
    if (egetenv ("PWD"))
      *new_env++ = pwd_var;

    if (STRINGP (display))
      {
	if (MAX_ALLOCA - sizeof "DISPLAY=" < SBYTES (display))
	  exec_failed (new_argv[0], ENOMEM);
	char *vdata = alloca (sizeof "DISPLAY=" + SBYTES (display));
	lispstpcpy (stpcpy (vdata, "DISPLAY="), display);
	new_env = add_env (env, new_env, vdata);
      }

    /* Overrides.  */
    for (tem = Vprocess_environment;
	 CONSP (tem) && STRINGP (XCAR (tem));
	 tem = XCDR (tem))
      new_env = add_env (env, new_env, SSDATA (XCAR (tem)));

    *new_env = 0;

    /* Remove variable names without values.  */
    p = q = env;
    while (*p != 0)
      {
	while (*q != 0 && strchr (*q, '=') == NULL)
	  q++;
	*p = *q++;
	if (*p != 0)
	  p++;
      }
  }


#ifdef WINDOWSNT
  prepare_standard_handles (in, out, err, handles);
  set_process_dir (SSDATA (current_dir));
  /* Spawn the child.  (See w32proc.c:sys_spawnve).  */
  cpid = spawnve (_P_NOWAIT, new_argv[0], new_argv, env);
  reset_standard_handles (in, out, err, handles);
  if (cpid == -1)
    /* An error occurred while trying to spawn the process.  */
    report_file_error ("Spawning child process", Qnil);
  return cpid;

#else  /* not WINDOWSNT */

#ifndef MSDOS

  restore_nofile_limit ();

  /* Redirect file descriptors and clear the close-on-exec flag on the
     redirected ones.  IN, OUT, and ERR are close-on-exec so they
     need not be closed explicitly.  */
  dup2 (in, STDIN_FILENO);
  dup2 (out, STDOUT_FILENO);
  dup2 (err, STDERR_FILENO);

  setpgid (0, 0);
  tcsetpgrp (0, pid);

  int errnum = emacs_exec_file (new_argv[0], new_argv, env);
  exec_failed (new_argv[0], errnum);

#endif  /* not WINDOWSNT */
}

<<<<<<< HEAD
#ifndef WINDOWSNT
/* Move the file descriptor FD so that its number is not less than MINFD.
   If the file descriptor is moved at all, the original is closed on MSDOS,
   but not elsewhere as the caller will close it anyway.  */
static int
relocate_fd (int fd, int minfd)
{
  if (fd >= minfd)
    return fd;
  else
    {
      int new = fcntl (fd, F_DUPFD_CLOEXEC, minfd);
      if (new == -1)
	{
	  emacs_perror ("while setting up child");
	  _exit (EXIT_CANCELED);
	}
      return new;
    }
}
#endif /* not WINDOWSNT */

=======
>>>>>>> af3db69e
static bool
getenv_internal_1 (const char *var, ptrdiff_t varlen, char **value,
		   ptrdiff_t *valuelen, Lisp_Object env)
{
  for (; CONSP (env); env = XCDR (env))
    {
      Lisp_Object entry = XCAR (env);
      if (STRINGP (entry)
	  && SBYTES (entry) >= varlen
#ifdef WINDOWSNT
	  /* NT environment variables are case insensitive.  */
	  && ! strnicmp (SSDATA (entry), var, varlen)
#else  /* not WINDOWSNT */
	  && ! memcmp (SDATA (entry), var, varlen)
#endif /* not WINDOWSNT */
	  )
	{
	  if (SBYTES (entry) > varlen && SREF (entry, varlen) == '=')
	    {
	      *value = SSDATA (entry) + (varlen + 1);
	      *valuelen = SBYTES (entry) - (varlen + 1);
	      return 1;
	    }
	  else if (SBYTES (entry) == varlen)
	    {
	      /* Lone variable names in Vprocess_environment mean that
		 variable should be removed from the environment. */
	      *value = NULL;
	      return 1;
	    }
	}
    }
  return 0;
}

static bool
getenv_internal (const char *var, ptrdiff_t varlen, char **value,
		 ptrdiff_t *valuelen, Lisp_Object frame)
{
  /* Try to find VAR in Vprocess_environment first.  */
  if (getenv_internal_1 (var, varlen, value, valuelen,
			 Vprocess_environment))
    return *value ? 1 : 0;

  /* On Windows we make some modifications to Emacs' environment
     without recording them in Vprocess_environment.  */
#ifdef WINDOWSNT
  {
    char* tmpval = getenv (var);
    if (tmpval)
      {
        *value = tmpval;
        *valuelen = strlen (tmpval);
        return 1;
      }
  }
#endif

  /* For DISPLAY try to get the values from the frame or the initial env.  */
  if (strcmp (var, "DISPLAY") == 0)
    {
      Lisp_Object display
	= Fframe_parameter (NILP (frame) ? selected_frame : frame, Qdisplay);
      if (STRINGP (display))
	{
	  *value    = SSDATA (display);
	  *valuelen = SBYTES (display);
	  return 1;
	}
      /* If still not found, Look for DISPLAY in Vinitial_environment.  */
      if (getenv_internal_1 (var, varlen, value, valuelen,
			     Vinitial_environment))
	return *value ? 1 : 0;
    }

  return 0;
}

DEFUN ("getenv-internal", Fgetenv_internal, Sgetenv_internal, 1, 2, 0,
       doc: /* Get the value of environment variable VARIABLE.
VARIABLE should be a string.  Value is nil if VARIABLE is undefined in
the environment.  Otherwise, value is a string.

This function searches `process-environment' for VARIABLE.

If optional parameter ENV is a list, then search this list instead of
`process-environment', and return t when encountering a negative entry
\(an entry for a variable with no value).  */)
  (Lisp_Object variable, Lisp_Object env)
{
  char *value;
  ptrdiff_t valuelen;

  CHECK_STRING (variable);
  if (CONSP (env))
    {
      if (getenv_internal_1 (SSDATA (variable), SBYTES (variable),
			     &value, &valuelen, env))
	return value ? make_string (value, valuelen) : Qt;
      else
	return Qnil;
    }
  else if (getenv_internal (SSDATA (variable), SBYTES (variable),
			    &value, &valuelen, env))
    return make_string (value, valuelen);
  else
    return Qnil;
}

/* A version of getenv that consults the Lisp environment lists,
   easily callable from C.  This is usually called from egetenv.  */
char *
egetenv_internal (const char *var, ptrdiff_t len)
{
  char *value;
  ptrdiff_t valuelen;

  if (getenv_internal (var, len, &value, &valuelen, Qnil))
    return value;
  else
    return 0;
}


/* This is run before init_cmdargs.  */

void
init_callproc_1 (void)
{
#ifdef HAVE_NS
  const char *etc_dir = ns_etc_directory ();
  const char *path_exec = ns_exec_path ();
#endif

  Vdata_directory = decode_env_path ("EMACSDATA",
#ifdef HAVE_NS
                                             etc_dir ? etc_dir :
#endif
                                             PATH_DATA, 0);
  Vdata_directory = Ffile_name_as_directory (Fcar (Vdata_directory));

  Vdoc_directory = decode_env_path ("EMACSDOC",
#ifdef HAVE_NS
                                             etc_dir ? etc_dir :
#endif
                                             PATH_DOC, 0);
  Vdoc_directory = Ffile_name_as_directory (Fcar (Vdoc_directory));

  /* Check the EMACSPATH environment variable, defaulting to the
     PATH_EXEC path from epaths.h.  */
  Vexec_path = decode_env_path ("EMACSPATH",
#ifdef HAVE_NS
                                path_exec ? path_exec :
#endif
                                PATH_EXEC, 0);
  Vexec_directory = Ffile_name_as_directory (Fcar (Vexec_path));
  /* FIXME?  For ns, path_exec should go at the front?  */
  Vexec_path = nconc2 (decode_env_path ("PATH", "", 0), Vexec_path);
}

/* This is run after init_cmdargs, when Vinstallation_directory is valid.  */

void
init_callproc (void)
{
  bool data_dir = egetenv ("EMACSDATA") != 0;

  char *sh;
  Lisp_Object tempdir;
#ifdef HAVE_NS
  if (data_dir == 0)
    data_dir = ns_etc_directory () != 0;
#endif

  if (!NILP (Vinstallation_directory))
    {
      /* Add to the path the lib-src subdir of the installation dir.  */
      Lisp_Object tem;
      tem = Fexpand_file_name (build_string ("lib-src"),
			       Vinstallation_directory);
	  /* MSDOS uses wrapped binaries, so don't do this.  */
      if (NILP (Fmember (tem, Vexec_path)))
	{
#ifdef HAVE_NS
	  const char *path_exec = ns_exec_path ();
#endif
	  /* Running uninstalled, so default to tem rather than PATH_EXEC.  */
	  Vexec_path = decode_env_path ("EMACSPATH",
#ifdef HAVE_NS
					path_exec ? path_exec :
#endif
					SSDATA (tem), 0);
	  Vexec_path = nconc2 (decode_env_path ("PATH", "", 0), Vexec_path);
	}

      Vexec_directory = Ffile_name_as_directory (tem);

      /* Maybe use ../etc as well as ../lib-src.  */
      if (data_dir == 0)
	{
	  tem = Fexpand_file_name (build_string ("etc"),
				   Vinstallation_directory);
	  Vdoc_directory = Ffile_name_as_directory (tem);
	}
    }

  /* Look for the files that should be in etc.  We don't use
     Vinstallation_directory, because these files are never installed
     near the executable, and they are never in the build
     directory when that's different from the source directory.

     Instead, if these files are not in the nominal place, we try the
     source directory.  */
  if (data_dir == 0)
    {
      Lisp_Object tem, tem1, srcdir;
      Lisp_Object lispdir = Fcar (decode_env_path (0, PATH_DUMPLOADSEARCH, 0));

      srcdir = Fexpand_file_name (build_string ("../src/"), lispdir);

      tem = Fexpand_file_name (build_string ("NEWS"), Vdata_directory);
      tem1 = Ffile_exists_p (tem);
      if (!NILP (Fequal (srcdir, Vinvocation_directory)) || NILP (tem1))
	{
	  Lisp_Object newdir;
	  newdir = Fexpand_file_name (build_string ("../etc/"), lispdir);
	  tem = Fexpand_file_name (build_string ("NEWS"), newdir);
	  tem1 = Ffile_exists_p (tem);
	  if (!NILP (tem1))
	    Vdata_directory = newdir;
	}
    }

#ifndef CANNOT_DUMP
  if (initialized)
#endif
    {
      tempdir = Fdirectory_file_name (Vexec_directory);
      if (! file_accessible_directory_p (tempdir))
	dir_warning ("arch-dependent data dir", Vexec_directory);
    }

  tempdir = Fdirectory_file_name (Vdata_directory);
  if (! file_accessible_directory_p (tempdir))
    dir_warning ("arch-independent data dir", Vdata_directory);

  sh = getenv ("SHELL");
  Vshell_file_name = build_string (sh ? sh : "/bin/sh");

#ifdef DOS_NT
  Vshared_game_score_directory = Qnil;
#else
  Vshared_game_score_directory = build_unibyte_string (PATH_GAME);
  if (NILP (Ffile_accessible_directory_p (Vshared_game_score_directory)))
    Vshared_game_score_directory = Qnil;
#endif
}

void
set_initial_environment (void)
{
  char **envp;
  for (envp = environ; *envp; envp++)
    Vprocess_environment = Fcons (build_string (*envp),
				  Vprocess_environment);
  /* Ideally, the `copy' shouldn't be necessary, but it seems it's frequent
     to use `delete' and friends on process-environment.  */
  Vinitial_environment = Fcopy_sequence (Vprocess_environment);
}

void
syms_of_callproc (void)
{
#ifndef DOS_NT
  Vtemp_file_name_pattern = build_string ("emacsXXXXXX");
#else  /* DOS_NT */
  Vtemp_file_name_pattern = build_string ("emXXXXXX");
#endif
  staticpro (&Vtemp_file_name_pattern);

  DEFVAR_LISP ("shell-file-name", Vshell_file_name,
	       doc: /* File name to load inferior shells from.
Initialized from the SHELL environment variable, or to a system-dependent
default if SHELL is unset.  See Info node `(elisp)Security Considerations'.  */);

  DEFVAR_LISP ("exec-path", Vexec_path,
	       doc: /* List of directories to search programs to run in subprocesses.
Each element is a string (directory name) or nil (try default directory).

By default the last element of this list is `exec-directory'. The
last element is not always used, for example in shell completion
\(`shell-dynamic-complete-command').  */);

  DEFVAR_LISP ("exec-suffixes", Vexec_suffixes,
	       doc: /* List of suffixes to try to find executable file names.
Each element is a string.  */);
  Vexec_suffixes = Qnil;

  DEFVAR_LISP ("exec-directory", Vexec_directory,
	       doc: /* Directory for executables for Emacs to invoke.
More generally, this includes any architecture-dependent files
that are built and installed from the Emacs distribution.  */);

  DEFVAR_LISP ("data-directory", Vdata_directory,
	       doc: /* Directory of machine-independent files that come with GNU Emacs.
These are files intended for Emacs to use while it runs.  */);

  DEFVAR_LISP ("doc-directory", Vdoc_directory,
	       doc: /* Directory containing the DOC file that comes with GNU Emacs.
This is usually the same as `data-directory'.  */);

  DEFVAR_LISP ("configure-info-directory", Vconfigure_info_directory,
	       doc: /* For internal use by the build procedure only.
This is the name of the directory in which the build procedure installed
Emacs's info files; the default value for `Info-default-directory-list'
includes this.  */);
  Vconfigure_info_directory = build_string (PATH_INFO);

  DEFVAR_LISP ("shared-game-score-directory", Vshared_game_score_directory,
	       doc: /* Directory of score files for games which come with GNU Emacs.
If this variable is nil, then Emacs is unable to use a shared directory.  */);
#ifdef DOS_NT
  Vshared_game_score_directory = Qnil;
#else
  Vshared_game_score_directory = build_string (PATH_GAME);
#endif

  DEFVAR_LISP ("initial-environment", Vinitial_environment,
	       doc: /* List of environment variables inherited from the parent process.
Each element should be a string of the form ENVVARNAME=VALUE.
The elements must normally be decoded (using `locale-coding-system') for use.  */);
  Vinitial_environment = Qnil;

  DEFVAR_LISP ("process-environment", Vprocess_environment,
	       doc: /* List of overridden environment variables for subprocesses to inherit.
Each element should be a string of the form ENVVARNAME=VALUE.

Entries in this list take precedence to those in the frame-local
environments.  Therefore, let-binding `process-environment' is an easy
way to temporarily change the value of an environment variable,
irrespective of where it comes from.  To use `process-environment' to
remove an environment variable, include only its name in the list,
without "=VALUE".

This variable is set to nil when Emacs starts.

If multiple entries define the same variable, the first one always
takes precedence.

Non-ASCII characters are encoded according to the initial value of
`locale-coding-system', i.e. the elements must normally be decoded for
use.

See `setenv' and `getenv'.  */);
  Vprocess_environment = Qnil;

  defsubr (&Scall_process);
  defsubr (&Sgetenv_internal);
  defsubr (&Scall_process_region);
}<|MERGE_RESOLUTION|>--- conflicted
+++ resolved
@@ -274,12 +274,6 @@
      t means use same as standard output.  */
   Lisp_Object error_file;
   Lisp_Object output_file = Qnil;
-<<<<<<< HEAD
-=======
-#ifdef MSDOS	/* Demacs 1.1.1 91/10/16 HIRANO Satoshi */
-  char *tempfile = NULL;
-#else
->>>>>>> af3db69e
   sigset_t oldset;
   pid_t pid;
   int child_errno;
@@ -499,46 +493,6 @@
       callproc_fd[CALLPROC_STDERR] = fd_error;
     }
 
-<<<<<<< HEAD
-=======
-#ifdef MSDOS /* MW, July 1993 */
-  status = child_setup (filefd, fd_output, fd_error, new_argv, 0, current_dir);
-
-  if (status < 0)
-    {
-      child_errno = errno;
-      unbind_to (count, Qnil);
-      synchronize_system_messages_locale ();
-      return
-	code_convert_string_norecord (build_string (strerror (child_errno)),
-				      Vlocale_coding_system, 0);
-    }
-
-  for (i = 0; i < CALLPROC_FDS; i++)
-    if (0 <= callproc_fd[i])
-      {
-	emacs_close (callproc_fd[i]);
-	callproc_fd[i] = -1;
-      }
-  emacs_close (filefd);
-  clear_unwind_protect (count - 1);
-
-  if (tempfile)
-    {
-      /* Since CRLF is converted to LF within `decode_coding', we
-	 can always open a file with binary mode.  */
-      callproc_fd[CALLPROC_PIPEREAD] = emacs_open (tempfile, O_RDONLY, 0);
-      if (callproc_fd[CALLPROC_PIPEREAD] < 0)
-	{
-	  int open_errno = errno;
-	  report_file_errno ("Cannot re-open temporary file",
-			     build_string (tempfile), open_errno);
-	}
-    }
-
-#endif /* MSDOS */
-
->>>>>>> af3db69e
   /* Do the unwind-protect now, even though the pid is not known, so
      that no storage allocation is done in the critical section.
      The actual PID will be filled in during the critical section.  */
@@ -1264,7 +1218,7 @@
     report_file_error ("Spawning child process", Qnil);
   return cpid;
 
-#else  /* not WINDOWSNT */
+#endif  /* not WINDOWSNT */
 
 #ifndef MSDOS
 
@@ -1286,7 +1240,6 @@
 #endif  /* not WINDOWSNT */
 }
 
-<<<<<<< HEAD
 #ifndef WINDOWSNT
 /* Move the file descriptor FD so that its number is not less than MINFD.
    If the file descriptor is moved at all, the original is closed on MSDOS,
@@ -1309,8 +1262,6 @@
 }
 #endif /* not WINDOWSNT */
 
-=======
->>>>>>> af3db69e
 static bool
 getenv_internal_1 (const char *var, ptrdiff_t varlen, char **value,
 		   ptrdiff_t *valuelen, Lisp_Object env)
