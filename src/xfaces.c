--- conflicted
+++ resolved
@@ -3352,11 +3352,7 @@
     value = Qunspecified;
   else if (EQ (attr, QCheight))
     {
-<<<<<<< HEAD
-      value = Fstring_to_number (value, Qnil);
-=======
       value = Fstring_to_number (value, make_number (10));
->>>>>>> 76778016
       if (!INTEGERP (value) || XINT (value) <= 0)
 	signal_error ("Invalid face height from X resource", value);
     }
