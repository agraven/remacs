;;; diary-lib.el --- diary functions  -*- lexical-binding:t -*-

;; Copyright (C) 1989-1990, 1992-1995, 2001-2018 Free Software
;; Foundation, Inc.

;; Author: Edward M. Reingold <reingold@cs.uiuc.edu>
;; Maintainer: Glenn Morris <rgm@gnu.org>
;; Keywords: calendar

;; This file is part of GNU Emacs.

;; GNU Emacs is free software: you can redistribute it and/or modify
;; it under the terms of the GNU General Public License as published by
;; the Free Software Foundation, either version 3 of the License, or
;; (at your option) any later version.

;; GNU Emacs is distributed in the hope that it will be useful,
;; but WITHOUT ANY WARRANTY; without even the implied warranty of
;; MERCHANTABILITY or FITNESS FOR A PARTICULAR PURPOSE.  See the
;; GNU General Public License for more details.

;; You should have received a copy of the GNU General Public License
;; along with GNU Emacs.  If not, see <https://www.gnu.org/licenses/>.

;;; Commentary:

;; See calendar.el.

;;; Code:

(require 'calendar)
(eval-and-compile (load "diary-loaddefs" nil t))

(defgroup diary nil
  "Emacs diary."
  :prefix "diary-"
  :group 'calendar)

(defcustom diary-include-string "#include"
  "The string indicating inclusion of another file of diary entries.
See the documentation for the function `diary-include-other-diary-files'."
  :type 'string
  :group 'diary)

(defcustom diary-list-include-blanks nil
  "If nil, do not include days with no diary entry in the list of diary entries.
Such days will then not be shown in the fancy diary buffer, even if they
are holidays."
  :type 'boolean
  :group 'diary)

(defface diary-anniversary '((t :inherit font-lock-keyword-face))
  "Face used for anniversaries in the fancy diary display."
  :version "22.1"
  :group 'calendar-faces)

(defface diary-time '((t :inherit font-lock-variable-name-face))
  "Face used for times of day in the fancy diary display."
  :version "22.1"
  :group 'calendar-faces)

(defface diary-button '((((type pc) (class color))
                         (:foreground "lightblue")))
  "Face used for buttons in the fancy diary display."
  :version "22.1"
  :group 'calendar-faces)

;; Face markup of calendar and diary displays: Any entry line that
;; ends with [foo:value] where foo is a face attribute (except :box
;; :stipple) or with [face:blah] tags, will have these values applied
;; to the calendar and fancy diary displays.  These attributes "stack"
;; on calendar displays.  File-wide attributes can be defined as
;; follows: the first line matching "^# [tag:value]" defines the value
;; for that particular tag.
(defcustom diary-face-attrs
  '((" *\\[foreground:\\([-a-z]+\\)\\]$" 1 :foreground string)
    (" *\\[background:\\([-a-z]+\\)\\]$" 1 :background string)
    (" *\\[width:\\([-a-z]+\\)\\]$" 1 :width symbol)
    (" *\\[height:\\([.0-9]+\\)\\]$" 1 :height int)
    (" *\\[weight:\\([-a-z]+\\)\\]$" 1 :weight symbol)
    (" *\\[slant:\\([-a-z]+\\)\\]$" 1 :slant symbol)
    (" *\\[underline:\\([-a-z]+\\)\\]$" 1 :underline stringtnil)
    (" *\\[overline:\\([-a-z]+\\)\\]$" 1 :overline stringtnil)
    (" *\\[strike-through:\\([-a-z]+\\)\\]$" 1 :strike-through stringtnil)
    (" *\\[inverse-video:\\([-a-z]+\\)\\]$" 1 :inverse-video tnil)
    (" *\\[face:\\([-0-9a-z]+\\)\\]$" 1 :face string)
    (" *\\[font:\\([-a-z0-9]+\\)\\]$" 1 :font string)
    ;; Unsupported.
;;;    (" *\\[box:\\([-a-z]+\\)\\]$" 1 :box)
;;;    (" *\\[stipple:\\([-a-z]+\\)\\]$" 1 :stipple)
    )
  "Alist of (REGEXP SUBEXP ATTRIBUTE TYPE) elements.
This is used by `diary-pull-attrs' to fontify certain diary
elements.  REGEXP is a regular expression to for, and SUBEXP is
the numbered sub-expression to extract.  `diary-glob-file-regexp-prefix'
is pre-pended to REGEXP for file-wide specifiers.  ATTRIBUTE
specifies which face attribute (e.g. `:foreground') to modify, or
that this is a face (`:face') to apply.  TYPE is the type of
attribute being applied.  Available TYPES (see `diary-attrtype-convert')
are: `string', `symbol', `int', `tnil', `stringtnil.'"
  :type '(repeat (list (string :tag "Regular expression")
                       (integer :tag "Sub-expression")
                       (symbol :tag "Attribute (e.g. :foreground)")
                       (choice (const string :tag "A string")
                               (const symbol :tag "A symbol")
                               (const int :tag "An integer")
                               (const tnil :tag "t or nil")
                               (const stringtnil
                                      :tag "A string, t, or nil"))))
  :group 'diary)

(defcustom diary-glob-file-regexp-prefix "^\\#"
  "Regular expression pre-pended to `diary-face-attrs' for file-wide specifiers."
  :type 'regexp
  :group 'diary)

(defcustom diary-file-name-prefix nil
  "Non-nil means prefix each diary entry with the name of the file defining it."
  :type 'boolean
  :group 'diary)

(defcustom diary-file-name-prefix-function #'identity
  "The function that will take a diary file name and return the desired prefix."
  :type 'function
  :group 'diary)

(defcustom diary-sexp-entry-symbol "%%"
  "The string used to indicate a sexp diary entry in `diary-file'.
See the documentation for the function `diary-list-sexp-entries'."
  :type 'string
  :group 'diary)

(defcustom diary-comment-start nil
  "String marking the start of a comment in the diary, or nil.
Nil means there are no comments.  The diary does not display
parts of entries that are inside comments.  You can use comments
for whatever you like, e.g. for meta-data that packages such as
`appt.el' can use.  Comments may not span multiple lines, and there
can be only one comment on any line.
See also `diary-comment-end'."
  :version "24.1"
  :type '(choice (const :tag "No comment" nil) string)
  :group 'diary)

(defcustom diary-comment-end ""
  "String marking the end of a comment in the diary.
The empty string means comments finish at the end of a line.
See also `diary-comment-start'."
  :version "24.1"
  :type 'string
  :group 'diary)

(defcustom diary-hook nil
  "Hook run after displaying the diary.
Used for example by the appointment package - see `appt-activate'.
The variables `number' and `original-date' are dynamically bound around
the call."
  :type 'hook
  :group 'diary)

(defcustom diary-display-function #'diary-fancy-display
  "Function used to display the diary.
The two standard options are `diary-fancy-display' and `diary-simple-display'.

When this function is called, the variable `diary-entries-list'
is a list, in order by date, of all relevant diary entries in the
form of ((MONTH DAY YEAR) STRING), where string is the diary
entry for the given date.  This can be used, for example, to
produce a different buffer for display (perhaps combined with
holidays), or hard copy output."
  :type '(choice (const diary-fancy-display :tag "Fancy display")
                 (const diary-simple-display :tag "Basic display")
                 (const :tag "No display" ignore)
                 (function :tag "User-specified function"))
  :initialize 'custom-initialize-default
  :set 'diary-set-maybe-redraw
  :version "23.2"                       ; simple->fancy
  :group 'diary)

(defcustom diary-list-entries-hook nil
  "Hook run after diary file is culled for relevant entries.

If you add `diary-include-other-diary-files' to this hook, you
will probably also want to add `diary-mark-included-diary-files'
to `diary-mark-entries-hook'.  For example, to cause the fancy
diary buffer to be displayed with diary entries from various
included files, each day's entries sorted into lexicographic
order, add the following to your init file:

     (setq diary-display-function #\\='diary-fancy-display)
     (add-hook \\='diary-list-entries-hook #\\='diary-include-other-diary-files)
     (add-hook \\='diary-list-entries-hook #\\='diary-sort-entries t)

Note how the sort function is placed last, so that it can sort
the entries included from other files.

This hook runs after `diary-nongregorian-listing-hook'.  These two hooks
differ only if you are using included diary files.  In that case,
`diary-nongregorian-listing-hook' runs for each file, whereas
`diary-list-entries-hook' only runs once, for the main diary file.
So for example, to sort the complete list of diary entries you would
use the list-entries hook, whereas to process e.g. Islamic entries in
the main file and all included files, you would use the nongregorian hook."
  :type 'hook
  :options '(diary-include-other-diary-files diary-sort-entries)
  :group 'diary)

(defcustom diary-mark-entries-hook nil
  "List of functions called after marking diary entries in the calendar.
You might wish to add `diary-mark-included-diary-files', in which case
you will probably also want to add `diary-include-other-diary-files' to
`diary-list-entries-hook'.

This hook runs after `diary-nongregorian-marking-hook'.  These two hooks
differ only if you are using included diary files.  In that case,
`diary-nongregorian-marking-hook' runs for each file, whereas
`diary-mark-entries-hook' only runs once, for the main diary file."
  :type 'hook
  :options '(diary-mark-included-diary-files)
  :group 'diary)

(defcustom diary-nongregorian-listing-hook nil
  "List of functions called for listing diary file and included files.
As the files are processed for diary entries, these functions are used
to cull relevant entries.  You can use any or all of
`diary-bahai-list-entries', `diary-hebrew-list-entries', and
`diary-islamic-list-entries'.  The documentation for these functions
describes the style of such diary entries.

You can use this hook for other functions as well, if you want them to
be run on the main diary file and any included diary files.  Otherwise,
use `diary-list-entries-hook', which runs only for the main diary file."
  :type 'hook
  :options '(diary-bahai-list-entries
             diary-hebrew-list-entries
             diary-islamic-list-entries)
  :group 'diary)

(defcustom diary-nongregorian-marking-hook nil
  "List of functions called for marking diary file and included files.
As the files are processed for diary entries, these functions are used
to cull relevant entries.  You can use any or all of
`diary-bahai-mark-entries', `diary-hebrew-mark-entries' and
`diary-islamic-mark-entries'.  The documentation for these functions
describes the style of such diary entries.

You can use this hook for other functions as well, if you want them to
be run on the main diary file and any included diary files.  Otherwise,
use `diary-mark-entries-hook', which runs only for the main diary file."
  :type 'hook
  :options '(diary-bahai-mark-entries
             diary-hebrew-mark-entries
             diary-islamic-mark-entries)
  :group 'diary)

(defcustom diary-print-entries-hook #'lpr-buffer
  "Run by `diary-print-entries' after preparing a temporary diary buffer.
The buffer shows only the diary entries currently visible in the
diary buffer.  The default just does the printing.  Other uses
might include, for example, rearranging the lines into order by
day and time, saving the buffer instead of deleting it, or
changing the function used to do the printing."
  :type 'hook
  :group 'diary)

(defcustom diary-unknown-time -9999
  "Value returned by `diary-entry-time' when no time is found.
The default value -9999 causes entries with no recognizable time
to be placed before those with times; 9999 would place entries
with no recognizable time after those with times."
  :type 'integer
  :group 'diary
  :version "20.3")

(defcustom diary-mail-addr
  (or (bound-and-true-p user-mail-address) "")
  "Email address that `diary-mail-entries' will send email to."
  :group 'diary
  :type  'string
  :version "20.3")

(defcustom diary-mail-days 7
  "Default number of days for `diary-mail-entries' to check."
  :group 'diary
  :type 'integer
  :version "20.3")

(defcustom diary-remind-message
  '("Reminder: Only "
    (if (zerop (% days 7))
        (format "%d week%s" (/ days 7) (if (= 7 days) "" "s"))
      (format "%d day%s" days (if (= 1 days) "" "s")))
    " until "
    diary-entry)
  "Pseudo-pattern giving form of reminder messages in the fancy diary display.

Used by the function `diary-remind', a pseudo-pattern is a list of
expressions that can involve the keywords `days' (a number), `date'
\(a list of month, day, year), and `diary-entry' (a string)."
  :type 'sexp
  :risky t
  :group 'diary)

(defcustom diary-abbreviated-year-flag t
  "Interpret a two-digit year DD in a diary entry as either 19DD or 20DD.
This applies to the Gregorian, Hebrew, Islamic, and Bahá’í calendars.
When the current century is added to a two-digit year, if the result
is more than 50 years in the future, the previous century is assumed.
If the result is more than 50 years in the past, the next century is assumed.
If this variable is nil, years must be written in full."
  :type 'boolean
  :group 'diary)

(defun diary-outlook-format-1 (body)
  "Return a replace-match template for an element of `diary-outlook-formats'.
Returns a string using match elements 1-5, where:
1 = month name, 2 = day, 3 = year, 4 = time, 5 = location; also uses
%s = message subject.  BODY is the string from which the matches derive."
  (let* ((monthname (match-string 1 body))
        (day (match-string 2 body))
        (year (match-string 3 body))
        ;; Blech.
        (month (catch 'found
                 (dotimes (i (length calendar-month-name-array))
                   (if (string-equal (aref calendar-month-name-array i)
                                     monthname)
                       (throw 'found (1+ i))))
                 nil)))
    ;; If we could convert the monthname to a numeric month, we can
    ;; use the standard function calendar-date-string.
    (concat (if month
                (calendar-date-string (list month (string-to-number day)
                                            (string-to-number year))
                                      nil t)
              (cond ((eq calendar-date-style 'iso) "\\3 \\1 \\2") ; YMD
                    ((eq calendar-date-style 'european) "\\2 \\1 \\3") ; DMY
                    (t "\\1 \\2 \\3"))) ; MDY
            "\n \\4 %s, \\5")))
;; TODO Sometimes the time is in a different time-zone to the one you
;; are in.  Eg in PST, you might still get an email referring to:
;; "7:00 PM-8:00 PM. Greenwich Standard Time".
;; Note that it doesn't use a standard abbreviation for the timezone,
;; or anything helpful like that.
;; Sigh, this could cause the meeting to even be on a different day
;; to that given in the When: string.
;; These things seem to come in a multipart mail with a calendar part,
;; it's probably better to use that rather than this whole thing.
;; So this is unlikely to get improved.

;; TODO Is the format of these messages actually documented anywhere?
(defcustom diary-outlook-formats
  '(;; When: Tuesday, November 9, 2010 7:00 PM-8:00 PM. Greenwich Standard Time
    ;; Where: Meeting room B
    ("[ \t\n]*When: [[:alpha:]]+, \\([[:alpha:]]+\\) \\([0-9][0-9]*\\), \
\\([0-9]\\{4\\}\\),? \\(.+\\)\n\
\\(?:Where: \\(.+\n\\)\\)?" . diary-outlook-format-1))
  "Alist of regexps matching message text and replacement text.

The regexp must match the start of the message text containing an
appointment, but need not include a leading `^'.  If it matches the
current message, a diary entry is made from the corresponding
template.  If the template is a string, it should be suitable for
passing to `replace-match', and so will have occurrences of `\\D' to
substitute the match for the Dth subexpression.  It must also contain
a single `%s' which will be replaced with the text of the message's
Subject field.  Any other `%' characters must be doubled, so that the
template can be passed to `format'.

If the template is actually a function, it is called with the message
body text as argument, and may use `match-string' etc. to make a
template following the rules above."
  :type '(alist :key-type (regexp :tag "Regexp matching time/place")
                :value-type (choice
                             (string :tag "Template for entry")
                             (function :tag
                                       "Unary function providing template")))
  :version "22.1"
  :group 'diary)

(defvar diary-header-line-flag)
(defvar diary-header-line-format)

(defun diary-set-header (symbol value)
  "Set SYMBOL's value to VALUE, and redraw the diary header if necessary."
  (let ((oldvalue (symbol-value symbol))
        (dbuff (and diary-file (find-buffer-visiting diary-file))))
    (custom-set-default symbol value)
    (and dbuff
         (not (equal value oldvalue))
         (with-current-buffer dbuff
           (if (eq major-mode 'diary-mode)
               (setq header-line-format (and diary-header-line-flag
                                             diary-header-line-format)))))))

;; This can be removed once the kill/yank treatment of invisible text
;; (see etc/TODO) is fixed. -- gm
(defcustom diary-header-line-flag t
  "Non-nil means `diary-simple-display' will show a header line.
The format of the header is specified by `diary-header-line-format'."
  :group   'diary
  :type    'boolean
  :initialize 'custom-initialize-default
  :set 'diary-set-header
  :version "22.1")

(defvar diary-selective-display nil
  "Internal diary variable; non-nil if some diary text is hidden.")

(defcustom diary-header-line-format
  '(:eval (calendar-string-spread
           (list (if diary-selective-display
                     "Some text is hidden - press \"C-c C-s\" before edit/copy"
                   "Diary"))
           ?\s (window-width)))
  "Format of the header line displayed by `diary-simple-display'.
Only used if `diary-header-line-flag' is non-nil."
  :group 'diary
  :type 'sexp
  :risky t
  :initialize 'custom-initialize-default
  :set 'diary-set-header
  :version "23.3")                      ; frame-width -> window-width

;; The first version of this also checked for diary-selective-display
;; in the non-fancy case. This was an attempt to distinguish between
;; displaying the diary and just visiting the diary file. However,
;; when using fancy diary, calling diary when there are no entries to
;; display does not create the fancy buffer, nor does it set
;; diary-selective-display in the diary buffer. This means some
;; customizations will not take effect, eg:
;; https://lists.gnu.org/r/emacs-pretest-bug/2007-03/msg00466.html
;; So the check for diary-selective-display was dropped. This means the
;; diary will be displayed if one customizes a diary variable while
;; just visiting the diary-file. This is i) unlikely, and ii) no great loss.
;;;###cal-autoload
(defun diary-live-p ()
  "Return non-nil if the diary is being displayed.
The actual return value is a diary buffer."
  (or (get-buffer diary-fancy-buffer)
      (and diary-file (find-buffer-visiting diary-file))))

;;;###cal-autoload
(defun diary-set-maybe-redraw (symbol value)
  "Set SYMBOL's value to VALUE, and redraw the diary if necessary.
Redraws the diary if it is being displayed (note this is not the same as
just visiting the `diary-file'), and SYMBOL's value is to be changed."
  (let ((oldvalue (symbol-value symbol)))
    (custom-set-default symbol value)
    (and (not (equal value oldvalue))
         (diary-live-p)
         ;; Note this assumes diary was called without prefix arg.
         (diary))))

(defcustom diary-number-of-entries 1
  "Specifies how many days of diary entries are to be displayed initially.
This variable affects the diary display when the command \\[diary] is
used, or if the value of the variable `calendar-view-diary-initially-flag'
is non-nil.  For example, if the default value 1 is used, then only the
current day's diary entries will be displayed.  If the value 2 is used,
then both the current day's and the next day's entries will be displayed.

The value can also be a vector such as [0 2 2 2 2 4 1]; this value says
to display no diary entries on Sunday, the entries for the current date
and the day after on Monday through Thursday, Friday through Monday's
entries on Friday, and only Saturday's entries on Saturday.

This variable does not affect the diary display with the `d' command
from the calendar; in that case, the prefix argument controls the number
of days of diary entries displayed."
  :type '(choice (integer :tag "Entries")
                 (vector :value [0 0 0 0 0 0 0]
                         (integer :tag "Sunday")
                         (integer :tag "Monday")
                         (integer :tag "Tuesday")
                         (integer :tag "Wednesday")
                         (integer :tag "Thursday")
                         (integer :tag "Friday")
                         (integer :tag "Saturday")))
  :initialize 'custom-initialize-default
  :set 'diary-set-maybe-redraw
  :group 'diary)

;;; More user options in calendar.el, holidays.el.


(defun diary-check-diary-file ()
  "Check that the file specified by `diary-file' exists and is readable.
If so, return the expanded file name, otherwise signal an error."
  (if (and diary-file (file-exists-p diary-file))
      (if (file-readable-p diary-file)
          diary-file
        (error "Diary file `%s' is not readable" diary-file))
    (error "Diary file `%s' does not exist" diary-file)))

;;;###autoload
(defun diary (&optional arg)
  "Generate the diary window for ARG days starting with the current date.
If no argument is provided, the number of days of diary entries is governed
by the variable `diary-number-of-entries'.  A value of ARG less than 1
does nothing.  This function is suitable for execution in an init file."
  (interactive "P")
  (diary-check-diary-file)
  (diary-list-entries (calendar-current-date)
                      (if arg (prefix-numeric-value arg))))

;;;###cal-autoload
(defun diary-view-entries (&optional arg)
  "Prepare and display a buffer with diary entries.
Searches the file named in `diary-file' for entries that match
ARG days starting with the date indicated by the cursor position
in the displayed three-month calendar."
  (interactive "p")
  (diary-check-diary-file)
  (diary-list-entries (calendar-cursor-to-date t) arg))


;;;###cal-autoload
(defun diary-view-other-diary-entries (arg dfile)
  "Prepare and display buffer of diary entries from an alternative diary file.
Searches for entries that match ARG days, starting with the date indicated
by the cursor position in the displayed three-month calendar.
DFILE specifies the file to use as the diary file."
  (interactive
   (list (prefix-numeric-value current-prefix-arg)
         (read-file-name "Enter diary file name: " default-directory nil t)))
  (let ((diary-file dfile))
    (diary-view-entries arg)))

(defvar diary-syntax-table
  (let ((st (copy-syntax-table (standard-syntax-table))))
    (modify-syntax-entry ?* "w" st)
    (modify-syntax-entry ?: "w" st)
    st)
  "The syntax table used when parsing dates in the diary file.
It is the standard syntax table used in Fundamental mode, but with the
syntax of `*' and `:' changed to be word constituents.")

(defun diary-attrtype-convert (attrvalue type)
  "Convert string ATTRVALUE to TYPE appropriate for a face description.
Valid TYPEs are: string, symbol, int, stringtnil, tnil."
  (cond ((eq type 'string) attrvalue)
        ((eq type 'symbol) (intern-soft attrvalue))
        ((eq type 'int) (string-to-number attrvalue))
        ((eq type 'stringtnil)
         (cond ((string-equal "t" attrvalue) t)
               ((string-equal "nil" attrvalue) nil)
               (t attrvalue)))
        ((eq type 'tnil) (string-equal "t" attrvalue))))

(defun diary-pull-attrs (entry fileglobattrs)
  "Search for matches for regexps from `diary-face-attrs'.
If ENTRY is nil, searches from the start of the current buffer, and
prepends all regexps with `diary-glob-file-regexp-prefix'.
If ENTRY is a string, search for matches in that string, and remove them.
Returns a list of ENTRY followed by (ATTRIBUTE VALUE) pairs.
When ENTRY is non-nil, FILEGLOBATTRS forms the start of the (ATTRIBUTE VALUE)
pairs."
  (let (ret-attr)
    (if (null entry)
        (save-excursion
          (dolist (attr diary-face-attrs)
            ;; FIXME inefficient searching.
            (goto-char (point-min))
            (let* ((regexp (concat diary-glob-file-regexp-prefix (car attr)))
                   (regnum (cadr attr))
                   (attrname (nth 2 attr))
                   (type (nth 3 attr))
                   (attrvalue (if (re-search-forward regexp nil t)
                                  (match-string-no-properties regnum))))
              (and attrvalue
                   (setq attrvalue (diary-attrtype-convert attrvalue type))
                   (setq ret-attr (append ret-attr
                                          (list attrname attrvalue)))))))
      (setq ret-attr fileglobattrs)
      (dolist (attr diary-face-attrs)
        (let ((regexp (car attr))
              (regnum (cadr attr))
              (attrname (nth 2 attr))
              (type (nth 3 attr))
              (attrvalue nil))
          ;; If multiple matches, replace all, use the last (which may
          ;; be the first instance in the line, if the regexp is
          ;; anchored with $).
          (while (string-match regexp entry)
            (setq attrvalue (match-string-no-properties regnum entry)
                  entry (replace-match "" t t entry)))
          (and attrvalue
               (setq attrvalue (diary-attrtype-convert attrvalue type))
               (setq ret-attr (append ret-attr (list attrname attrvalue)))))))
    (list entry ret-attr)))

(defvar diary-modify-entry-list-string-function nil
  "Function applied to entry string before putting it into the entries list.
Can be used by programs integrating a diary list into other buffers (e.g.
org.el and planner.el) to modify the string or add properties to it.
The function takes a string argument and must return a string.")

(defvar diary-entries-list)             ; bound in diary-list-entries

(defun diary-add-to-list (date string specifier &optional marker
                               globcolor literal)
  "Add an entry to `diary-entries-list'.
Do nothing if DATE or STRING are nil.  DATE is the (MONTH DAY
YEAR) for which the entry applies; STRING is the text of the
entry as it will appear in the diary (i.e. with any format
strings such as \"%d\" expanded); SPECIFIER is the date part of
the entry as it appears in the diary-file; LITERAL is the entry
as it appears in the diary-file (i.e. before expansion).
If LITERAL is nil, it is taken to be the same as STRING.

The entry is added to the list as (DATE STRING SPECIFIER LOCATOR
GLOBCOLOR), where LOCATOR has the form (MARKER FILENAME LITERAL),
FILENAME being the file containing the diary entry.

Modifies STRING using `diary-modify-entry-list-string-function', if non-nil.
Also removes the region between `diary-comment-start' and
`diary-comment-end', if the former is non-nil."
  (when (and date string)
    ;; b-f-n is nil if we are visiting an include file in a temp-buffer.
    (let ((dfile (or (buffer-file-name) diary-file))
          cstart)
      (if diary-file-name-prefix
          (let ((prefix (funcall diary-file-name-prefix-function dfile)))
            (or (string-equal prefix "")
                (setq string (format "[%s] %s" prefix string)))))
      (and diary-modify-entry-list-string-function
           (setq string (funcall diary-modify-entry-list-string-function
                                 string)))
      (when (and diary-comment-start
                 (string-match (setq cstart (regexp-quote diary-comment-start))
                               string))
        ;; Preserve the value with the comments.
        (or literal (setq literal string))
        ;; Handles multiple comments per entry, so long as each is on
        ;; a single line, and each line has no more than one comment.
        (setq string (replace-regexp-in-string
                      (format "%s.*%s" cstart (regexp-quote diary-comment-end))
                      "" string)))
      (setq diary-entries-list
            (append diary-entries-list
                    (list (list date string specifier
                                (list marker dfile literal)
                                globcolor)))))))

(defun diary-list-entries-2 (date mark globattr list-only
                                  &optional months symbol gdate)
  "Internal subroutine of `diary-list-entries'.
Find diary entries applying to DATE, by searching from point-min for
each element of `diary-date-forms'.  MARK indicates an entry is non-marking.
GLOBATTR is the list of global file attributes.  If LIST-ONLY is
non-nil, don't change the buffer, only return a list of entries.
Optional array MONTHS replaces `calendar-month-name-array', and
means months cannot be abbreviated.  Optional string SYMBOL marks diary
entries of the desired type.  If DATE is not Gregorian, then the
Gregorian equivalent should be provided via GDATE.  Returns non-nil if
any entries were found."
  (let* ((month (calendar-extract-month date))
         (day (calendar-extract-day date))
         (year (calendar-extract-year date))
         (calendar-month-name-array (or months calendar-month-name-array))
         (case-fold-search t)
         entry-found)
    (calendar-dlet*
        ((dayname (format "%s\\|%s\\.?" (calendar-day-name date)
                          (calendar-day-name date 'abbrev)))
         (monthname (format "\\*\\|%s%s" (calendar-month-name month)
                            (if months ""
                              (format "\\|%s\\.?"
                                      (calendar-month-name month 'abbrev)))))
         (month (format "\\*\\|0*%d" month))
         (day (format "\\*\\|0*%d" day))
         (year (format "\\*\\|0*%d%s" year
                       (if diary-abbreviated-year-flag
                           (format "\\|%02d" (% year 100))
                         ""))))
      (dolist (date-form diary-date-forms)
        (let ((backup (when (eq (car date-form) 'backup)
                        (setq date-form (cdr date-form))
                        t))
              ;; date-form uses day etc as set above.
              (regexp (format "^%s?%s\\(%s\\)" (regexp-quote mark)
                              (if symbol (regexp-quote symbol) "")
                              (mapconcat #'eval date-form "\\)\\(?:")))
              entry-start date-start temp)
          (goto-char (point-min))
          (while (re-search-forward regexp nil t)
            (if backup (re-search-backward "\\<" nil t))
            ;; regexp moves us past the end of date, onto the next line.
            ;; Trailing whitespace after date not allowed (see diary-file).
            (if (and (bolp) (not (looking-at "[ \t]")))
                ;; Diary entry that consists only of date.
                (backward-char 1)
              ;; Found a nonempty diary entry--make it
              ;; visible and add it to the list.
                (setq date-start (line-end-position 0))
                ;; Actual entry starts on the next-line?
                (if (looking-at "[ \t]*\n[ \t]") (forward-line 1))
                (setq entry-found t
                      entry-start (point))
                (forward-line 1)
                (while (looking-at "[ \t]") ; continued entry
                  (forward-line 1))
                (unless (and (eobp) (not (bolp)))
                  (backward-char 1))
                (unless list-only
                  (remove-overlays date-start (point) 'invisible 'diary))
                (setq temp (diary-pull-attrs
                            (buffer-substring-no-properties
                             entry-start (point))
                            globattr))
                (diary-add-to-list
                 (or gdate date) (car temp)
                 (buffer-substring-no-properties
                  (1+ date-start) (1- entry-start))
                 (copy-marker entry-start) (cadr temp))))))
      entry-found)))

(defvar original-date)                  ; from diary-list-entries
(defvar file-glob-attrs)

(defun diary-list-entries-1 (months symbol absfunc)
  "List diary entries of a certain type.
MONTHS is an array of month names.  SYMBOL marks diary entries of the type
in question.  ABSFUNC is a function that converts absolute dates to dates
of the appropriate type."
  (with-no-warnings (defvar number) (defvar list-only))
  (let ((gdate original-date))
    (dotimes (_ number)
      (diary-list-entries-2
       (funcall absfunc (calendar-absolute-from-gregorian gdate))
       diary-nonmarking-symbol file-glob-attrs list-only months symbol gdate)
      (setq gdate
            (calendar-gregorian-from-absolute
             (1+ (calendar-absolute-from-gregorian gdate))))))
  (goto-char (point-min)))

(defvar diary-included-files nil
  "List of any diary files included in the last call to `diary-list-entries'.
Or to `diary-mark-entries'.")

(defvar diary-saved-point)              ; bound in diary-list-entries
(defvar diary-including)
(defvar diary--date-string)                    ; bound in diary-list-entries

(defun diary-list-entries (date number &optional list-only)
  "Create and display a buffer containing the relevant lines in `diary-file'.
Selects entries for NUMBER days starting with date DATE.  Hides any
other entries using overlays.  If NUMBER is less than 1, this function
does nothing.

Returns a list of all relevant diary entries found.
The list entries have the form ((MONTH DAY YEAR) STRING SPECIFIER) where
\(MONTH DAY YEAR) is the date of the entry, STRING is the entry text, and
SPECIFIER is the applicability.  If the variable `diary-list-include-blanks'
is non-nil, this list includes a dummy diary entry consisting of the empty
string for a date with no diary entries.

If producing entries for multiple dates (i.e., NUMBER > 1), then
this function normally returns the entries from any given diary
file in date order.  The entries for any given day are in the
order in which they were found in the file, not necessarily in
time-of-day order.  Note that any functions present on the
hooks (see below) may add entries, or change the order.  For
example, `diary-include-other-diary-files' adds entries from any
include files that it finds to the end of the original list.  The
entries from each file will be in date order, but the overall
list will not be.  If you want the entire list to be in time
order, add `diary-sort-entries' to the end of `diary-list-entries-hook'.

After preparing the initial list, hooks run in this order:

  `diary-nongregorian-listing-hook' runs for the main diary file,
      and each included file.  For example, this is the appropriate hook
      to process Islamic entries in all diary files.

  `diary-list-entries-hook' runs once only, for the main diary file.
      For example, this is appropriate for sorting all the entries.
      If not using include files, there is no difference from the previous
      hook.

  `diary-hook' runs last, after the diary is displayed.
      This is used e.g. by `appt-check'.

Functions called by these hooks may use the variables `original-date'
and `number', which are the arguments with which this function was called.
Note that hook functions should _not_ use `date', but `original-date'.
\(Sexp diary entries may use `date' - see `diary-list-sexp-entries'.)

This function displays the list using `diary-display-function', unless
LIST-ONLY is non-nil, in which case it just returns the list."
  (unless number
    (setq number (if (vectorp diary-number-of-entries)
                     (aref diary-number-of-entries (calendar-day-of-week date))
                   diary-number-of-entries)))
  (when (> number 0)
    (let* ((original-date date)    ; save for possible use in the hooks
           (diary--date-string (calendar-date-string date))
           (diary-buffer (find-buffer-visiting diary-file))
           ;; Dynamically bound in diary-include-files.
           (d-incp (and (boundp 'diary-including) diary-including))
           diary-entries-list file-glob-attrs temp-buff)
      (unless d-incp
        (setq diary-included-files nil)
        (message "Preparing diary..."))
      (unwind-protect
          (with-current-buffer (or diary-buffer
                                   (if list-only
                                       (setq temp-buff (generate-new-buffer
                                                        " *diary-temp*"))
                                     (find-file-noselect diary-file t)))
            (if diary-buffer
                (or (verify-visited-file-modtime diary-buffer)
                    (revert-buffer t t)))
            (if temp-buff
                ;; If including, caller has already verified it is readable.
                (insert-file-contents diary-file)
              ;; Setup things like the header-line-format and invisibility-spec.
              (if (eq major-mode (default-value 'major-mode))
                  (diary-mode)
                ;; This kludge is to make customizations to
                ;; diary-header-line-flag after diary has been displayed
                ;; take effect. Unconditionally calling (diary-mode)
                ;; clobbers file local variables.
                ;; https://lists.gnu.org/r/emacs-pretest-bug/2007-03/msg00363.html
                ;; https://lists.gnu.org/r/emacs-pretest-bug/2007-04/msg00404.html
                (if (eq major-mode 'diary-mode)
                    (setq header-line-format (and diary-header-line-flag
                                                  diary-header-line-format)))))
            ;; d-s-p is passed to the diary display function.
            (let ((diary-saved-point (point)))
              (save-excursion
                (save-restriction
                  (widen)                   ; bug#5093
                  (setq file-glob-attrs (cadr (diary-pull-attrs nil "")))
                  (with-syntax-table diary-syntax-table
                    (goto-char (point-min))
                    (unless list-only
                      (let ((ol (make-overlay (point-min) (point-max) nil t nil)))
                        (set (make-local-variable 'diary-selective-display) t)
                        (overlay-put ol 'invisible 'diary)
                        (overlay-put ol 'evaporate t)))
                    (dotimes (_ number)
                      (let ((sexp-found (diary-list-sexp-entries date))
                            (entry-found (diary-list-entries-2
                                          date diary-nonmarking-symbol
                                          file-glob-attrs list-only)))
                        (if diary-list-include-blanks
                            (or sexp-found entry-found
                                (diary-add-to-list date "" "" "" "")))
                        (setq date
                              (calendar-gregorian-from-absolute
                               (1+ (calendar-absolute-from-gregorian date)))))))
                  (goto-char (point-min))
                  ;; Although it looks like list-entries-hook runs
                  ;; every time, diary-include-other-diary-files
                  ;; binds it to nil (essentially) when it runs
                  ;; in included files.
                  (calendar-dlet* ((number number)
                                   (list-only list-only))
                    (run-hooks 'diary-nongregorian-listing-hook
                               'diary-list-entries-hook))
                  ;; We could make this explicit:
                  ;;; (run-hooks 'diary-nongregorian-listing-hook)
                  ;;; (if d-incp
                  ;;;     (diary-include-other-diary-files) ; recurse
                  ;;;   (run-hooks 'diary-list-entries-hook))
                  (unless list-only
                    ;; Avoid M-x diary; M-x calendar; M-x diary
                    ;; clobbering the calendar window.
                    ;; FIXME this is not the right solution.
                    (let ((display-buffer-fallback-action
                           (list (delq
                                  'display-buffer-in-previous-window
                                  (copy-sequence
                                   (car display-buffer-fallback-action))))))
                      (funcall diary-display-function)))
                  (calendar-dlet* ((number number)
                                   (original-date original-date))
                    (run-hooks 'diary-hook))))))
        (and temp-buff (buffer-name temp-buff) (kill-buffer temp-buff)))
      (or d-incp (message "Preparing diary...done"))
      diary-entries-list)))

(defun diary-unhide-everything ()
  "Show all invisible text in the diary."
  (kill-local-variable 'diary-selective-display)
  (save-restriction                     ; bug#5477
    (widen)
    (remove-overlays (point-min) (point-max) 'invisible 'diary))
  (kill-local-variable 'mode-line-format))


(defun diary-include-files (&optional mark)
  "Process diary entries from included diary files.
By default, lists included entries, but if optional argument MARK is non-nil
marks entries instead.
For example, this enables you to share common diary files.
Specify include files using lines matching `diary-include-string', e.g.
    #include \"filename\"
This is recursive; that is, included files may include other files."
  (goto-char (point-min))
  (while (re-search-forward
          (format "^%s \"\\([^\"]*\\)\"" (regexp-quote diary-include-string))
          nil t)
    (let ((diary-file (match-string-no-properties 1))
          (diary-mark-entries-hook #'diary-mark-included-diary-files)
          (diary-list-entries-hook #'diary-include-other-diary-files)
          (diary-including t)
          diary-hook diary-list-include-blanks efile)
      (if (file-exists-p diary-file)
          (if (file-readable-p diary-file)
              (if (member (setq efile (expand-file-name diary-file))
                          diary-included-files)
                  (error "Recursive diary include for %s" diary-file)
                (setq diary-included-files
                      (append diary-included-files (list efile)))
                (if mark
                    (diary-mark-entries)
                  ;; FIXME: `diary-include-files' can be run from
                  ;; diary-mark-entries-hook (via
                  ;; diary-mark-included-diary-files) or from
                  ;; diary-list-entries-hook (via
                  ;; diary-include-other-diary-files).  In the "list" case,
                  ;; `number' is dynamically bound, but not in the "mark" case!
                  (with-no-warnings (defvar number))
                  (setq diary-entries-list
                        (append diary-entries-list
                                (diary-list-entries original-date number t)))))
            (display-warning
             'diary
             (format-message "Can't read included diary file %s\n"
			     diary-file)
             :error))
        (display-warning
         'diary
         (format-message "Can't find included diary file %s\n"
			 diary-file)
         :error))))
  (goto-char (point-min)))

(defun diary-include-other-diary-files ()
  "Add diary entries from included diary files to `diary-entries-list'.
To use, add this function to `diary-list-entries-hook'.
For details, see `diary-include-files'.
See also `diary-mark-included-diary-files'."
  (diary-include-files))

(defun diary-display-no-entries ()
  "Common subroutine of `diary-simple-display' and `diary-fancy-display'.
Handles the case where there are no diary entries.
Returns a cons (NOENTRIES . HOLIDAY-STRING)."
    (let* ((holiday-list (if diary-show-holidays-flag
                             (calendar-check-holidays original-date)))
           (hol-string (format "%s%s%s"
                               diary--date-string
                               (if holiday-list ": " "")
                               (mapconcat #'identity holiday-list "; ")))
           (msg (format "No diary entries for %s" hol-string))
           ;; Empty list, or single item with no text.
           ;; FIXME multiple items with no text?
           (noentries (or (not diary-entries-list)
                          (and (not (cdr diary-entries-list))
                               (string-equal "" (cadr
                                                 (car diary-entries-list)))))))
      ;; Inconsistency: whether or not the holidays are displayed in a
      ;; separate buffer depends on if there are diary entries.
      (when noentries
        (if (or (< (length msg) (frame-width))
                (not holiday-list))
            (message "%s" msg)
          ;; holiday-list which is too wide for a message gets a buffer.
          (calendar-in-read-only-buffer holiday-buffer
            (calendar-set-mode-line (format "Holidays for %s"
                                            diary--date-string))
            (insert (mapconcat #'identity holiday-list "\n")))
          (message "No diary entries for %s" diary--date-string)))
      (cons noentries hol-string)))


(defun diary-simple-display ()
  "Display the diary buffer if there are any relevant entries or holidays.
Entries that do not apply are made invisible.  Holidays are shown
in the mode line.  This is an option for `diary-display-function'."
  ;; If selected window is dedicated (to the calendar), need a new one
  ;; to display the diary.
  (let* ((pop-up-frames (or pop-up-frames (window-dedicated-p)))
         (dbuff (find-buffer-visiting diary-file))
         (empty (diary-display-no-entries)))
    ;; This may be too wide, but when simple diary is used there is
    ;; nowhere else for the holidays to go.  Also, it is documented in
    ;; diary-show-holidays-flag that the holidays go in the mode-line.
    ;; FIXME however if there are no diary entries a separate buffer
    ;; is displayed - this is inconsistent.
    (with-current-buffer dbuff
      (calendar-set-mode-line (format "Diary for %s" (cdr empty))))
    (unless (car empty)                 ; no entries
      (with-current-buffer dbuff
        (let ((window (display-buffer (current-buffer))))
          ;; d-s-p is passed from diary-list-entries.
          (set-window-point window diary-saved-point)
          (set-window-start window (point-min)))))))

(defvar diary-goto-entry-function #'diary-goto-entry
  "Function called to jump to a diary entry.
Modes that require special handling of the included file
containing the diary entry can assign a suitable function to this
variable.")

(define-button-type 'diary-entry
  'action (lambda (button) (funcall diary-goto-entry-function button))
  'face 'diary-button 'help-echo "Find this diary entry"
  'follow-link t)

(defun diary-goto-entry (button)
  "Jump to the diary entry for the BUTTON at point."
  (let* ((locator (button-get button 'locator))
         (marker (car locator))
         markbuf file)
    ;; If marker pointing to diary location is valid, use that.
    (if (and marker (setq markbuf (marker-buffer marker)))
        (progn
          (pop-to-buffer markbuf)
          (goto-char (marker-position marker)))
      ;; Marker is invalid (eg buffer has been killed).
      (or (and (setq file (cadr locator))
               (file-exists-p file)
               (find-file-other-window file)
               (progn
                 (when (eq major-mode (default-value 'major-mode)) (diary-mode))
                 (goto-char (point-min))
                 (if (re-search-forward (format "%s.*\\(%s\\)"
                                                (regexp-quote (nth 2 locator))
                                                (regexp-quote (nth 3 locator)))
                                        nil t)
                     (goto-char (match-beginning 1)))))
          (message "Unable to locate this diary entry")))))

(defvar displayed-year)                 ; bound in calendar-generate
(defvar displayed-month)

(defun diary-fancy-display ()
  "Prepare a diary buffer with relevant entries in a fancy, noneditable form.
Holidays are shown unless `diary-show-holidays-flag' is nil.
Days with no diary entries are not shown (even if that day is a
holiday), unless `diary-list-include-blanks' is non-nil.

This is an option for `diary-display-function'."
  ;; Turn off selective-display in the diary file's buffer.
  (with-current-buffer (find-buffer-visiting diary-file)
    (diary-unhide-everything))
  (unless (car (diary-display-no-entries)) ; no entries
    ;; Prepare the fancy diary buffer.
    (calendar-in-read-only-buffer diary-fancy-buffer
      (calendar-set-mode-line "Diary Entries")
      (let ((holiday-list-last-month 1)
            (holiday-list-last-year 1)
            (date (list 0 0 0))
            holiday-list)
        (dolist (entry diary-entries-list)
          (unless (calendar-date-equal date (car entry))
            (setq date (car entry))
            (and diary-show-holidays-flag
                 (calendar-date-compare
                  (list (list holiday-list-last-month
                              (calendar-last-day-of-month
                               holiday-list-last-month
                               holiday-list-last-year)
                              holiday-list-last-year))
                  (list date))
                 ;; We need to get the holidays for the next 3 months.
                 (setq holiday-list-last-month
                       (calendar-extract-month date)
                       holiday-list-last-year
                       (calendar-extract-year date))
                 (progn
                   (calendar-increment-month
                    holiday-list-last-month holiday-list-last-year 1)
                   t)
                 (setq holiday-list
                       (let ((displayed-month holiday-list-last-month)
                             (displayed-year holiday-list-last-year))
                         (calendar-holiday-list)))
                 (calendar-increment-month
                  holiday-list-last-month holiday-list-last-year 1))
            (let ((longest 0)
                  date-holiday-list cc)
              ;; Make a list of all holidays for date.
              (dolist (h holiday-list)
                (if (calendar-date-equal date (car h))
                    (setq date-holiday-list (append date-holiday-list
                                                    (cdr h)))))
              (insert (if (bobp) "" ?\n) (calendar-date-string date))
              (if date-holiday-list (insert ":  "))
              (setq cc (current-column))
              (insert (mapconcat (lambda (x)
                                   (setq longest (max longest (length x)))
                                   x)
                                 date-holiday-list
                                 (concat "\n" (make-string cc ?\s))))
              (insert ?\n (make-string (+ cc longest) ?=) ?\n)))
          (let ((this-entry (cadr entry))
                this-loc marks temp-face)
            (unless (zerop (length this-entry))
              (if (setq this-loc (nth 3 entry))
                  (insert-button this-entry
                                 ;; (MARKER FILENAME SPECIFIER LITERAL)
                                 'locator (list (car this-loc)
                                                (cadr this-loc)
                                                (nth 2 entry)
                                                (or (nth 2 this-loc)
                                                    (nth 1 entry)))
                                 :type 'diary-entry)
                (insert this-entry))
              (insert ?\n)
              ;; Doesn't make sense to check font-lock-mode - see
              ;; comments above diary-entry-marker in calendar.el.
              (and ; font-lock-mode
                   (setq marks (nth 4 entry))
                   (save-excursion
                     (setq temp-face (calendar-make-temp-face marks))
                     (search-backward this-entry)
                     (overlay-put
                      (make-overlay (match-beginning 0) (match-end 0))
                      'face temp-face)))))))
      ;; FIXME can't remember what this check was for.
      ;; To prevent something looping, or a minor optimization?
      (if (eq major-mode 'diary-fancy-display-mode)
          (run-hooks 'diary-fancy-display-mode-hook)
        (diary-fancy-display-mode))
      (calendar-set-mode-line diary--date-string))))

;; FIXME modernize?
(defun diary-print-entries ()
  "Print a hard copy of the diary display.

If the simple diary display is being used, prepare a temp buffer with the
visible lines of the diary buffer, add a heading line composed from the mode
line, print the temp buffer, and destroy it.

If the fancy diary display is being used, just print the buffer.

The hooks given by the variable `diary-print-entries-hook' are called to do
the actual printing."
  (interactive)
  (let ((diary-buffer (get-buffer diary-fancy-buffer))
        temp-buffer heading start end)
    (if diary-buffer
        (with-current-buffer diary-buffer
          (run-hooks 'diary-print-entries-hook))
      (or (setq diary-buffer (find-buffer-visiting diary-file))
          (error "You don't have a diary buffer!"))
      ;; Name affects printing?
      (setq temp-buffer (get-buffer-create " *Printable Diary Entries*"))
      (with-current-buffer diary-buffer
        (setq heading
              (if (not (stringp mode-line-format))
                  "All Diary Entries"
                (string-match "^-*\\([^-].*[^-]\\)-*$" mode-line-format)
                (match-string 1 mode-line-format))
              start (point-min))
        (while
            (progn
              (setq end (next-single-char-property-change start 'invisible))
              (unless (get-char-property start 'invisible)
                (with-current-buffer temp-buffer
                  (insert-buffer-substring diary-buffer start end)))
              (setq start end)
              (and end (< end (point-max))))))
      (set-buffer temp-buffer)
      (goto-char (point-min))
      (insert heading "\n"
              (make-string (length heading) ?=) "\n")
      (run-hooks 'diary-print-entries-hook)
      (kill-buffer temp-buffer))))

;;;###cal-autoload
(defun diary-show-all-entries ()
  "Show all of the diary entries in the diary file.
This function gets rid of the selective display of the diary file so that
all entries, not just some, are visible.  If there is no diary buffer, one
is created."
  (interactive)
  (let* ((d-file (diary-check-diary-file))
         (pop-up-frames (or pop-up-frames (window-dedicated-p)))
         (win (selected-window))
         (height (window-height)))
    (with-current-buffer (or (find-buffer-visiting d-file)
                             (find-file-noselect d-file t))
      (when (eq major-mode (default-value 'major-mode)) (diary-mode))
      (diary-unhide-everything)
      (display-buffer (current-buffer))
      (when (and (/= height (window-height win))
                 (with-current-buffer (window-buffer win)
                   (derived-mode-p 'calendar-mode)))
        (fit-window-to-buffer win)))))

;;;###autoload
(defun diary-mail-entries (&optional ndays)
  "Send a mail message showing diary entries for next NDAYS days.
If no prefix argument is given, NDAYS is set to `diary-mail-days'.
Mail is sent to the address specified by `diary-mail-addr'.

Here is an example of a script to call `diary-mail-entries',
suitable for regular scheduling using cron (or at).  Note that
since `emacs -script' does not load your init file, you should
ensure that all relevant variables are set.

#!/usr/bin/emacs -script
;; diary-rem.el - run the Emacs diary-reminder

\(setq diary-mail-days 3
      diary-file \"/path/to/diary.file\"
      calendar-date-style \\='european
      diary-mail-addr \"user@host.name\")

\(diary-mail-entries)

# diary-rem.el ends here
"
  (interactive "P")
  (if (string-equal diary-mail-addr "")
      (user-error "You must set `diary-mail-addr' to use this command")
    (let ((diary-display-function #'diary-fancy-display))
      (diary-list-entries (calendar-current-date) (or ndays diary-mail-days)))
    (compose-mail diary-mail-addr
                  (concat "Diary entries generated "
                          (calendar-date-string (calendar-current-date))))
    (insert
     (if (get-buffer diary-fancy-buffer)
         (with-current-buffer diary-fancy-buffer (buffer-string))
       "No entries found"))
    (call-interactively (get mail-user-agent 'sendfunc))))

(defun diary-name-pattern (string-array &optional abbrev-array paren)
  "Return a regexp matching the strings in the array STRING-ARRAY.
If the optional argument ABBREV-ARRAY is present, the regexp
also matches the supplied abbreviations, with or without final `.'
characters.  If the optional argument PAREN is non-nil, surrounds
the regexp with parentheses."
  (regexp-opt (append string-array
                      abbrev-array
                      (if abbrev-array
                          (mapcar (lambda (e) (format "%s." e))
                                  abbrev-array))
                      nil)
              paren))

(defvar diary-marking-entries-flag nil
  "True during the marking of diary entries, nil otherwise.")

(defvar diary-marking-entry-flag nil
  "True during the marking of diary entries, if current entry is marking.")

;; file-glob-attrs bound in diary-mark-entries.
(defun diary-mark-entries-1 (markfunc &optional months symbol absfunc)
  "Mark diary entries of a certain type.
MARKFUNC is a function that marks entries of the appropriate type
matching a given date pattern.  MONTHS is an array of month names.
SYMBOL marks diary entries of the type in question.  ABSFUNC is a
function that converts absolute dates to dates of the appropriate type.  "
  (calendar-dlet*
      ((dayname (diary-name-pattern calendar-day-name-array
                                    calendar-day-abbrev-array))
       (monthname (format "%s\\|\\*"
                          (if months
                              (diary-name-pattern months)
                            (diary-name-pattern calendar-month-name-array
                                                calendar-month-abbrev-array))))
       (month "[0-9]+\\|\\*")
       (day "[0-9]+\\|\\*")
       (year "[0-9]+\\|\\*"))
    (let* ((case-fold-search t)
           marks)
      (dolist (date-form diary-date-forms)
        (if (eq (car date-form) 'backup) ; ignore 'backup directive
            (setq date-form (cdr date-form)))
        (let* ((l (length date-form))
               (d-name-pos (- l (length (memq 'dayname date-form))))
               (d-name-pos (if (/= l d-name-pos) (1+ d-name-pos)))
               (m-name-pos (- l (length (memq 'monthname date-form))))
               (m-name-pos (if (/= l m-name-pos) (1+ m-name-pos)))
               (d-pos (- l (length (memq 'day date-form))))
               (d-pos (if (/= l d-pos) (1+ d-pos)))
               (m-pos (- l (length (memq 'month date-form))))
               (m-pos (if (/= l m-pos) (1+ m-pos)))
               (y-pos (- l (length (memq 'year date-form))))
               (y-pos (if (/= l y-pos) (1+ y-pos)))
               (regexp (format "^%s\\(%s\\)"
                               (if symbol (regexp-quote symbol) "")
                               (mapconcat #'eval date-form "\\)\\("))))
          (goto-char (point-min))
          (while (re-search-forward regexp nil t)
            (let* ((dd-name
                    (if d-name-pos
                        (match-string-no-properties d-name-pos)))
                   (mm-name
                    (if m-name-pos
                        (match-string-no-properties m-name-pos)))
                   (mm (string-to-number
                        (if m-pos
                            (match-string-no-properties m-pos)
                          "")))
                   (dd (string-to-number
                        (if d-pos
                            (match-string-no-properties d-pos)
                          "")))
                   (y-str (if y-pos
                              (match-string-no-properties y-pos)))
                   (yy (if (not y-str)
                           0
                         (if (and (= (length y-str) 2)
                                  diary-abbreviated-year-flag)
                             (let* ((current-y
                                     (calendar-extract-year
                                      (if absfunc
                                          (funcall
                                           absfunc
                                           (calendar-absolute-from-gregorian
                                            (calendar-current-date)))
                                        (calendar-current-date))))
                                    (y (+ (string-to-number y-str)
                                          ;; Current century, eg 2000.
                                          (* 100 (/ current-y 100))))
                                    (offset (- y current-y)))
                               ;; Add 2-digit year to current century.
                               ;; If more than 50 years in the future,
                               ;; assume last century. If more than 50
                               ;; years in the past, assume next century.
                               (if (> offset 50)
                                   (- y 100)
                                 (if (< offset -50)
                                     (+ y 100)
                                   y)))
                           (string-to-number y-str)))))
              (setq marks (cadr (diary-pull-attrs
                                 (buffer-substring-no-properties
                                  (point) (line-end-position))
                                 file-glob-attrs)))
              ;; Only mark all days of a given name if the pattern
              ;; contains no more specific elements.
              (if (and dd-name (not (or d-pos m-pos y-pos)))
                  (calendar-mark-days-named
                   (cdr (assoc-string dd-name
                                      (calendar-make-alist
                                       calendar-day-name-array
                                       0 nil calendar-day-abbrev-array
                                       (mapcar (lambda (e)
                                                 (format "%s." e))
                                               calendar-day-abbrev-array))
                                      t))
                   marks)
                (if mm-name
                    (setq mm
                          (if (string-equal mm-name "*") 0
                            (cdr (assoc-string
                                  mm-name
                                  (if months (calendar-make-alist months)
                                    (calendar-make-alist
                                     calendar-month-name-array
                                     1 nil calendar-month-abbrev-array
                                     (mapcar (lambda (e)
                                               (format "%s." e))
                                             calendar-month-abbrev-array)))
                                  t)))))
                (funcall markfunc mm dd yy marks)))))))))

;;;###cal-autoload
(defun diary-mark-entries (&optional redraw)
  "Mark days in the calendar window that have diary entries.
Marks each entry in the diary that is visible in the calendar window.

After marking the entries, runs `diary-nongregorian-marking-hook'
for the main diary file, and each included file.  For example,
this is the appropriate hook to process Islamic entries in all
diary files.  Next `diary-mark-entries-hook' runs, for the main diary
file only.  If not using include files, there is no difference between
these two hooks.

If the optional argument REDRAW is non-nil (which is the case
interactively, for example) then this first removes any existing diary
marks.  This is intended to deal with deleted diary entries."
  (interactive "p")
  ;; To remove any deleted diary entries. Do not redraw when:
  ;; i) processing #include diary files (else only get the marks from
  ;; the last #include file processed).
  ;; ii) called via calendar-redraw (since calendar has already been
  ;; erased).
  ;; Use of REDRAW handles both of these cases.
  (when (and redraw calendar-mark-diary-entries-flag)
    (setq calendar-mark-diary-entries-flag nil)
    (calendar-redraw))
  (let ((diary-marking-entries-flag t)
        (diary-buffer (find-buffer-visiting diary-file))
        ;; Dynamically bound in diary-include-files.
        (d-incp (and (boundp 'diary-including) diary-including))
        file-glob-attrs temp-buff)
    (unless d-incp
      (setq diary-included-files nil)
      (message "Marking diary entries..."))
    (unwind-protect
        (with-current-buffer (or diary-buffer
                                 (if d-incp
                                     (setq temp-buff (generate-new-buffer
                                                        " *diary-temp*"))
                                   (find-file-noselect
                                    (diary-check-diary-file) t)))
          (if temp-buff
              ;; If including, caller has already verified it is readable.
              (insert-file-contents diary-file)
            (if (eq major-mode (default-value 'major-mode)) (diary-mode)))
          (setq calendar-mark-diary-entries-flag t)
          (setq file-glob-attrs (nth 1 (diary-pull-attrs nil '())))
          (with-syntax-table diary-syntax-table
            (save-excursion
              (diary-mark-entries-1 'calendar-mark-date-pattern)
              (diary-mark-sexp-entries)
              ;; Although it looks like mark-entries-hook runs every time,
              ;; diary-mark-included-diary-files binds it to nil
              ;; (essentially) when it runs in included files.
              (run-hooks 'diary-nongregorian-marking-hook
                         'diary-mark-entries-hook))))
      (and temp-buff (buffer-name temp-buff) (kill-buffer temp-buff)))
    (or d-incp (message "Marking diary entries...done"))))

(defun diary-sexp-entry (sexp entry date)
  "Process a SEXP diary ENTRY for DATE."
  (let ((result
         (calendar-dlet* ((date date)
                          (entry entry))
           (if calendar-debug-sexp
               (let ((debug-on-error t))
                 (eval (car (read-from-string sexp))))
             (condition-case err
                 (eval (car (read-from-string sexp)))
               (error
                (display-warning
                 'diary
                 (format "Bad diary sexp at line %d in %s:\n%s\n\
Error: %S\n"
                         (count-lines (point-min) (point))
                         diary-file sexp err)
                 :error)
                nil))))))
    (cond ((stringp result) result)
          ((and (consp result)
                (stringp (cdr result)))
           result)
          (result entry)
          (t nil))))

(defun diary-mark-sexp-entries ()
  "Mark days in the calendar window that have sexp diary entries.
Each entry in the diary file (or included files) visible in the calendar window
is marked.  See the documentation for the function `diary-list-sexp-entries'."
  (let* ((sexp-mark (regexp-quote diary-sexp-entry-symbol))
         (s-entry (format "^\\(%s(\\)\\|\\(%s%s(diary-remind\\)" sexp-mark
                          (regexp-quote diary-nonmarking-symbol)
                          sexp-mark))
         (file-glob-attrs (nth 1 (diary-pull-attrs nil '())))
         m y first-date last-date date mark file-glob-attrs
         sexp-start sexp entry entry-start)
    (with-current-buffer calendar-buffer
      (setq m displayed-month
            y displayed-year))
    (calendar-increment-month m y -1)
    (setq first-date (calendar-absolute-from-gregorian (list m 1 y)))
    (calendar-increment-month m y 2)
    (setq last-date
          (calendar-absolute-from-gregorian
           (list m (calendar-last-day-of-month m y) y)))
    (goto-char (point-min))
    (while (re-search-forward s-entry nil t)
      (setq diary-marking-entry-flag (char-equal (preceding-char) ?\())
      (re-search-backward "(")
      (setq sexp-start (point))
      (forward-sexp)
      (setq sexp (buffer-substring-no-properties sexp-start (point)))
      (forward-char 1)
      (if (and (bolp) (not (looking-at "[ \t]")))
          ;; Diary entry consists only of the sexp.
          (progn
            (backward-char 1)
            (setq entry ""))
        (setq entry-start (point))
        ;; Find end of entry.
        (forward-line 1)
        (while (looking-at "[ \t]")
          (forward-line 1))
        (if (bolp) (backward-char 1))
        (setq entry (buffer-substring-no-properties entry-start (point))))
      (setq date (1- first-date))
      ;; FIXME this loops over all visible dates.
      ;; Could be optimized in many cases. Depends on whether t or * present.
      (while (<= (setq date (1+ date)) last-date)
        (when (setq mark (diary-sexp-entry
                          sexp entry
                          (calendar-gregorian-from-absolute date)))
          (calendar-mark-visible-date
           (calendar-gregorian-from-absolute date)
           (or (cadr (diary-pull-attrs entry file-glob-attrs))
               (if (consp mark) (car mark)))))))))

(defun diary-mark-included-diary-files ()
  "Mark diary entries from included diary files.
To use, add this function to `diary-mark-entries-hook'.
For details, see `diary-include-files'.
See also `diary-include-other-diary-files'."
  (diary-include-files t))

(defun calendar-mark-days-named (dayname &optional color)
  "Mark all dates in the calendar window that are day DAYNAME of the week.
0 means all Sundays, 1 means all Mondays, and so on.
Optional argument COLOR is passed to `calendar-mark-visible-date' as MARK."
  (with-current-buffer calendar-buffer
    (let ((prev-month displayed-month)
          (prev-year displayed-year)
          (succ-month displayed-month)
          (succ-year displayed-year)
          (last-day)
          (day))
      (calendar-increment-month succ-month succ-year 1)
      (calendar-increment-month prev-month prev-year -1)
      (setq day (calendar-absolute-from-gregorian
                 (calendar-nth-named-day 1 dayname prev-month prev-year))
            last-day (calendar-absolute-from-gregorian
                      (calendar-nth-named-day -1 dayname succ-month succ-year)))
      (while (<= day last-day)
        (calendar-mark-visible-date (calendar-gregorian-from-absolute day)
                                    color)
        (setq day (+ day 7))))))

(defun calendar-mark-month (month year p-month p-day p-year &optional color)
  "Mark dates in the MONTH/YEAR that conform to pattern P-MONTH/P-DAY/P-YEAR.
A value of 0 in any position of the pattern is a wildcard.
Optional argument COLOR is passed to `calendar-mark-visible-date' as MARK."
  (if (or (and (= month p-month)
               (or (zerop p-year) (= year p-year)))
          (and (zerop p-month)
               (or (zerop p-year) (= year p-year))))
      (if (zerop p-day)
          (dotimes (i (calendar-last-day-of-month month year))
            (calendar-mark-visible-date (list month (1+ i) year) color))
        (calendar-mark-visible-date (list month p-day year) color))))

(defun calendar-mark-date-pattern (month day year &optional color)
  "Mark all dates in the calendar window that conform to MONTH/DAY/YEAR.
A value of 0 in any position is a wildcard.  Optional argument COLOR is
passed to `calendar-mark-visible-date' as MARK."
  (with-current-buffer calendar-buffer
    (let ((m displayed-month)
          (y displayed-year))
      (calendar-increment-month m y -1)
      (dotimes (_ 3)
        (calendar-mark-month m y month day year color)
        (calendar-increment-month m y 1)))))

;; Bahá’í, Hebrew, Islamic.
(defun calendar-mark-complex (month day year fromabs &optional color)
  "Mark dates in the calendar conforming to MONTH DAY YEAR of some system.
The function FROMABS converts absolute dates to the appropriate date system.
Optional argument COLOR is passed to `calendar-mark-visible-date' as MARK."
  ;; Not one of the simple cases--check all visible dates for match.
  ;; Actually, the following code takes care of ALL of the cases, but
  ;; it's much too slow to be used for the simple (common) cases.
  (let* ((m displayed-month)
         (y displayed-year)
         (first-date (progn
                       (calendar-increment-month m y -1)
                       (calendar-absolute-from-gregorian (list m 1 y))))
         (last-date (progn
                      (calendar-increment-month m y 2)
                      (calendar-absolute-from-gregorian
                       (list m (calendar-last-day-of-month m y) y))))
         (date (1- first-date))
         local-date)
    (while (<= (setq date (1+ date)) last-date)
      (setq local-date (funcall fromabs date))
      (and (or (zerop month)
               (= month (calendar-extract-month local-date)))
           (or (zerop day)
               (= day (calendar-extract-day local-date)))
           (or (zerop year)
               (= year (calendar-extract-year local-date)))
           (calendar-mark-visible-date
            (calendar-gregorian-from-absolute date) color)))))

;; Bahá’í, Islamic.
(defun calendar-mark-1 (month day year fromabs toabs &optional color)
  "Mark dates in the calendar conforming to MONTH DAY YEAR of some system.
The function FROMABS converts absolute dates to the appropriate date system.
The function TOABS carries out the inverse operation.  Optional argument
COLOR is passed to `calendar-mark-visible-date' as MARK."
  (with-current-buffer calendar-buffer
    (if (and (not (zerop month)) (not (zerop day)))
        (if (not (zerop year))
            ;; Fully specified date.
            (let ((date (calendar-gregorian-from-absolute
                         (funcall toabs (list month day year)))))
              (if (calendar-date-is-visible-p date)
                  (calendar-mark-visible-date date color)))
          ;; Month and day in any year--this taken from the holiday stuff.
          (let* ((i-date (funcall fromabs
                                  (calendar-absolute-from-gregorian
                                   (list displayed-month 15 displayed-year))))
                 (m (calendar-extract-month i-date))
                 (y (calendar-extract-year i-date))
                 date)
            (unless (< m 1)             ; calendar doesn't apply
              (calendar-increment-month m y (- 10 month))
              (and (> m 7)              ; date might be visible
                   (calendar-date-is-visible-p
                    (setq date (calendar-gregorian-from-absolute
                                (funcall toabs (list month day y)))))
                   (calendar-mark-visible-date date color)))))
      (calendar-mark-complex month day year fromabs color))))


(defun diary-entry-time (s)
  "Return time at the beginning of the string S as a military-style integer.
For example, returns 1325 for 1:25pm.

Returns `diary-unknown-time' (default value -9999) if no time is recognized.
The recognized forms are XXXX, X:XX, or XX:XX (military time), and XXam,
XXAM, XXpm, XXPM, XX:XXam, XX:XXAM, XX:XXpm, or XX:XXPM.  A period (.) can
be used instead of a colon (:) to separate the hour and minute parts."
  (let (case-fold-search)
    (cond ((string-match                ; military time
            "\\`[ \t\n]*\\([0-9]?[0-9]\\)[:.]?\\([0-9][0-9]\\)\\(\\>\\|[^ap]\\)"
            s)
           (+ (* 100 (string-to-number (match-string 1 s)))
              (string-to-number (match-string 2 s))))
          ((string-match                ; hour only (XXam or XXpm)
            "\\`[ \t\n]*\\([0-9]?[0-9]\\)\\([ap]\\)m\\>" s)
           (+ (* 100 (% (string-to-number (match-string 1 s)) 12))
              (if (equal ?a (downcase (aref s (match-beginning 2))))
                  0 1200)))
          ((string-match        ; hour and minute (XX:XXam or XX:XXpm)
            "\\`[ \t\n]*\\([0-9]?[0-9]\\)[:.]\\([0-9][0-9]\\)\\([ap]\\)m\\>" s)
           (+ (* 100 (% (string-to-number (match-string 1 s)) 12))
              (string-to-number (match-string 2 s))
              (if (equal ?a (downcase (aref s (match-beginning 3))))
                  0 1200)))
          (t diary-unknown-time))))     ; unrecognizable

(defun diary-entry-compare (e1 e2)
  "Return t if E1 is earlier than E2."
  (or (calendar-date-compare e1 e2)
      (and (calendar-date-equal (car e1) (car e2))
           (let* ((ts1 (cadr e1)) (t1 (diary-entry-time ts1))
                  (ts2 (cadr e2)) (t2 (diary-entry-time ts2)))
             (or (< t1 t2)
                 (and (= t1 t2)
                      (string-lessp ts1 ts2)))))))

(defun diary-sort-entries ()
  "Sort the list of diary entries by time of day.
If you add this function to `diary-list-entries-hook', it should
be the last item in the hook, in case earlier items add diary
entries, or change the order."
  (setq diary-entries-list (sort diary-entries-list 'diary-entry-compare)))


(defun diary-list-sexp-entries (date)
  "Add sexp entries for DATE from the diary file to `diary-entries-list'.
Also, make them visible in the diary.  Returns t if any entries are found.

Sexp diary entries must be prefaced by a `diary-sexp-entry-symbol'
\(normally `%%').  The form of a sexp diary entry is

                  %%(SEXP) ENTRY

Both `entry' and `date' are available when the SEXP is evaluated.  If
the SEXP returns nil, the diary entry does not apply.  If it
returns a non-nil value, ENTRY will be taken to apply to DATE; if
the value is a string, that string will be the diary entry in the
fancy diary display.

For example, the following diary entry will apply to the 21st of
the month if it is a weekday and the Friday before if the 21st is
on a weekend:

      &%%(let ((dayname (calendar-day-of-week date))
               (day (calendar-extract-day date)))
           (or
             (and (= day 21) (memq dayname \\='(1 2 3 4 5)))
             (and (memq day \\='(19 20)) (= dayname 5)))
         ) UIUC pay checks deposited

A number of built-in functions are available for this type of
diary entry.  In the following, the optional parameter MARK
specifies a face or single-character string to use when
highlighting the day in the calendar.  For those functions that
take MONTH, DAY, and YEAR as arguments, the order of the input
parameters changes according to `calendar-date-style' (e.g. to
DAY MONTH YEAR in the European style).

  %%(diary-date MONTH DAY YEAR &optional MARK) text
    Entry applies if date is MONTH, DAY, YEAR.  DAY, MONTH, and YEAR can
    be a list of integers, t (meaning all values), or an integer.

  %%(diary-float MONTH DAYNAME N &optional DAY MARK) text
    Entry will appear on the Nth DAYNAME after/before MONTH DAY.
    DAYNAME=0 means Sunday, DAYNAME=1 means Monday, and so on.
    If N>0, use the Nth DAYNAME after MONTH DAY.
    If N<0, use the Nth DAYNAME before MONTH DAY.
    DAY defaults to 1 if N>0, and MONTH's last day otherwise.
    MONTH can be a list of months, a single month, or t to
    specify all months.

  %%(diary-block M1 D1 Y1 M2 D2 Y2 &optional MARK) text
    Entry will appear on dates between M1/D1/Y1 and M2/D2/Y2,
    inclusive.

  %%(diary-anniversary MONTH DAY YEAR &optional MARK) text
    Entry will appear on anniversary dates of MONTH DAY, YEAR.
    Text can contain `%d' or `%d%s'; `%d' will be replaced by the
    number of years since the MONTH DAY, YEAR, and `%s' by the
    ordinal ending of that number (i.e. `st', `nd', `rd' or `th',
    as appropriate).  The anniversary of February 29 is
    considered to be March 1 in a non-leap year.

  %%(diary-cyclic N MONTH DAY YEAR &optional MARK) text
    Entry will appear every N days, starting MONTH DAY, YEAR.
    Text can contain `%d' or `%d%s'; `%d' will be replaced by the
    number of repetitions since the MONTH DAY, YEAR and `%s' by
    the ordinal ending of that number (i.e. `st', `nd', `rd' or
    `th', as appropriate).

  %%(diary-remind SEXP DAYS &optional MARKING) text
    Entry is a reminder for diary sexp SEXP.  DAYS is either a
    single number or a list of numbers indicating the number(s)
    of days before the event that the warning(s) should occur.
    A negative number -DAYS has the same meaning as a list (1 2 ... DAYS).
    If the current date is (one of) DAYS before the event indicated
    by EXPR, then a suitable message (as specified by
    `diary-remind-message') appears.  In addition to the
    reminders beforehand, the diary entry also appears on the
    date itself.  If optional MARKING is non-nil then the
    *reminders* are marked on the calendar.  Marking of reminders
    is independent of whether the entry *itself* is a marking or
    non-marking one.

  %%(diary-hebrew-yahrzeit MONTH DAY YEAR) text
    Text is assumed to be the name of the person; the date is the
    date of death on the *civil* calendar.  The diary entry will
    appear on the proper Hebrew-date anniversary and on the day
    before.

All the remaining functions do not accept any text, and so only
make sense with `diary-fancy-display'.  Most produce output every day.

`diary-day-of-year'      - day of year and number of days remaining
`diary-iso-date'         - ISO commercial date
`diary-astro-day-number' - astronomical (Julian) day number
`diary-sunrise-sunset'   - local times of sunrise and sunset

These functions give the date in alternative calendrical systems:

`diary-bahai-date', `diary-chinese-date', `diary-coptic-date',
`diary-ethiopic-date', `diary-french-date', `diary-hebrew-date',
`diary-islamic-date', `diary-julian-date', `diary-mayan-date',
`diary-persian-date'

Theses functions only produce output on certain dates:

`diary-lunar-phases'           - phases of moon (on the appropriate days)
`diary-hebrew-omer'            - Omer count, within 50 days after Passover
`diary-hebrew-parasha'         - weekly parasha, every Saturday
`diary-hebrew-rosh-hodesh'     - Rosh Hodesh, or the day or Saturday before
`diary-hebrew-sabbath-candles' - local time of candle lighting, on Fridays


Marking these entries is *extremely* time consuming, so it is
best if they are non-marking."
  (let ((s-entry (format "^%s?%s(" (regexp-quote diary-nonmarking-symbol)
                         (regexp-quote diary-sexp-entry-symbol)))
        entry-found file-glob-attrs marks
        sexp-start sexp entry specifier entry-start line-start
        diary-entry temp literal)
    (goto-char (point-min))
    (setq file-glob-attrs (nth 1 (diary-pull-attrs nil '())))
    (while (re-search-forward s-entry nil t)
      (backward-char 1)
      (setq sexp-start (point))
      (forward-sexp)
      (setq sexp (buffer-substring-no-properties sexp-start (point))
            line-start (line-end-position 0)
            specifier
            (buffer-substring-no-properties (1+ line-start) (point))
            entry-start (1+ line-start))
      (forward-char 1)
      (if (and (bolp) (not (looking-at "[ \t]")))
          ;; Diary entry consists only of the sexp.
          (progn
            (backward-char 1)
            (setq entry ""))
        (setq entry-start (point))
        (forward-line 1)
        (while (looking-at "[ \t]")
          (forward-line 1))
        (if (bolp) (backward-char 1))
        (setq entry (buffer-substring-no-properties entry-start (point))))
      (setq diary-entry (diary-sexp-entry sexp entry date)
            literal entry               ; before evaluation
            entry (if (consp diary-entry)
                      (cdr diary-entry)
                    diary-entry))
      (when diary-entry
        (remove-overlays line-start (point) 'invisible 'diary)
        (if (< 0 (length entry))
            (setq temp (diary-pull-attrs entry file-glob-attrs)
                  entry (nth 0 temp)
                  marks (nth 1 temp))))
      (diary-add-to-list date entry specifier
                         (if entry-start (copy-marker entry-start))
                         marks literal)
      (setq entry-found (or entry-found diary-entry)))
    entry-found))

(defun diary-make-date (a b c)
  "Convert A B C into the internal calendar date form.
The expected order of the inputs depends on `calendar-date-style',
e.g. in the European case, A = day, B = month, C = year.  Returns
a list (MONTH DAY YEAR), i.e. the American style, which is the
form used internally by the calendar and diary."
  (cond ((eq calendar-date-style 'iso)  ; YMD
         (list b c a))
        ((eq calendar-date-style 'european) ; DMY
         (list b a c))
        (t (list a b c))))


;;; Sexp diary functions.

;; To be called from diary-sexp-entry, where DATE, ENTRY are bound.
(defun diary-date (month day year &optional mark)
  "Specific date(s) diary entry.
Entry applies if date is MONTH, DAY, YEAR.  Each parameter can be a
list of integers, t (meaning all values), or an integer.  The order
of the input parameters changes according to `calendar-date-style'
\(e.g. to DAY MONTH YEAR in the European style).

An optional parameter MARK specifies a face or single-character string
to use when highlighting the day in the calendar."
  (with-no-warnings (defvar date) (defvar entry))
  (let* ((ddate (diary-make-date month day year))
         (dd (calendar-extract-day ddate))
         (mm (calendar-extract-month ddate))
         (yy (calendar-extract-year ddate))
         (m (calendar-extract-month date))
         (y (calendar-extract-year date))
         (d (calendar-extract-day date)))
    (and
     (or (and (listp dd) (memq d dd))
         (equal d dd)
         (eq dd t))
     (or (and (listp mm) (memq m mm))
         (equal m mm)
         (eq mm t))
     (or (and (listp yy) (memq y yy))
         (equal y yy)
         (eq yy t))
     (cons mark entry))))

;; To be called from diary-sexp-entry, where DATE, ENTRY are bound.
(defun diary-block (m1 d1 y1 m2 d2 y2 &optional mark)
  "Block diary entry.
Entry applies if date is between, or on one of, two dates.  The order
of the input parameters changes according to `calendar-date-style'
\(e.g. to D1, M1, Y1, D2, M2, Y2 in the European style).

An optional parameter MARK specifies a face or single-character string
to use when highlighting the day in the calendar."
  (with-no-warnings (defvar date) (defvar entry))
  (let ((date1 (calendar-absolute-from-gregorian
                (diary-make-date m1 d1 y1)))
        (date2 (calendar-absolute-from-gregorian
                (diary-make-date m2 d2 y2)))
        (d (calendar-absolute-from-gregorian date)))
    (and (<= date1 d) (<= d date2)
         (cons mark entry))))

;; To be called from diary-sexp-entry, where DATE, ENTRY are bound.
(defun diary-float (month dayname n &optional day mark)
  "Diary entry for the Nth DAYNAME after/before MONTH DAY.
DAYNAME=0 means Sunday, DAYNAME=1 means Monday, and so on.
If N>0, use the Nth DAYNAME after MONTH DAY.
If N<0, use the Nth DAYNAME before MONTH DAY.
DAY defaults to 1 if N>0, and MONTH's last day otherwise.
MONTH can be a list of months, an integer, or t (meaning all months).
Optional MARK specifies a face or single-character string to use when
highlighting the day in the calendar."
  (with-no-warnings (defvar date) (defvar entry))
  ;; This is messy because the diary entry may apply, but the date on which it
  ;; is based can be in a different month/year.  For example, asking for the
  ;; first Monday after December 30.  For large values of |n| the problem is
  ;; more grotesque.
  (and (= dayname (calendar-day-of-week date))
       (let* ((m (calendar-extract-month date))
              (d (calendar-extract-day date))
              (y (calendar-extract-year date))
              ;; Last (n>0) or first (n<0) possible base date for entry.
              (limit
               (calendar-nth-named-absday (- n) dayname m y d))
              (last-abs (if (> n 0) limit (+ limit 6)))
              (first-abs (if (> n 0) (- limit 6) limit))
              (last (calendar-gregorian-from-absolute last-abs))
              (first (calendar-gregorian-from-absolute first-abs))
              ;; m1, d1 is first possible base date.
              (m1 (calendar-extract-month first))
              (d1 (calendar-extract-day first))
              (y1 (calendar-extract-year first))
              ;; m2, d2 is last possible base date.
              (m2 (calendar-extract-month last))
              (d2 (calendar-extract-day last))
              (y2 (calendar-extract-year last)))
         (if (or (and (= m1 m2) ; only possible base dates in one month
                      (or (eq month t)
                          (if (listp month)
                              (memq m1 month)
                            (= m1 month)))
                      (let ((d (or day (if (> n 0)
                                           1
                                         (calendar-last-day-of-month m1 y1)))))
                        (and (<= d1 d) (<= d d2))))
                 ;; Only possible base dates straddle two months.
                 (and (or (< y1 y2)
                          (and (= y1 y2) (< m1 m2)))
                      (or
                       ;; m1, d1 works as a base date.
                       (and
                        (or (eq month t)
                            (if (listp month)
                                (memq m1 month)
                              (= m1 month)))
                        (<= d1 (or day (if (> n 0)
                                           1
                                         (calendar-last-day-of-month m1 y1)))))
                       ;; m2, d2 works as a base date.
                       (and (or (eq month t)
                                (if (listp month)
                                    (memq m2 month)
                                  (= m2 month)))
                            (<= (or day (if (> n 0)
                                            1
                                          (calendar-last-day-of-month m2 y2)))
                                d2)))))
             (cons mark entry)))))

(defun diary-ordinal-suffix (n)
  "Ordinal suffix for N. (That is, `st', `nd', `rd', or `th', as appropriate.)"
  (if (or (memq (% n 100) '(11 12 13))
          (< 3 (% n 10)))
      "th"
    (aref ["th" "st" "nd" "rd"] (% n 10))))

;; To be called from diary-sexp-entry, where DATE, ENTRY are bound.
(defun diary-anniversary (month day &optional year mark)
  "Anniversary diary entry.
Entry applies if date is the anniversary of MONTH, DAY, YEAR.
The order of the input parameters changes according to
`calendar-date-style' (e.g. to DAY MONTH YEAR in the European style).

The diary entry can contain `%d' or `%d%s'; the %d will be replaced
by the number of years since the MONTH, DAY, YEAR, and the %s will
be replaced by the ordinal ending of that number (that is, `st',
`nd', `rd' or `th', as appropriate).  The anniversary of February 29
is considered to be March 1 in non-leap years.

An optional parameter MARK specifies a face or single-character
string to use when highlighting the day in the calendar."
  (with-no-warnings (defvar date) (defvar entry))
  (let* ((ddate (diary-make-date month day year))
         (dd (calendar-extract-day ddate))
         (mm (calendar-extract-month ddate))
         (yy (calendar-extract-year ddate))
         (y (calendar-extract-year date))
         (diff (if yy (- y yy) 100)))
    (and (= mm 2) (= dd 29) (not (calendar-leap-year-p y))
         (setq mm 3
               dd 1))
    (and (> diff 0) (calendar-date-equal (list mm dd y) date)
         (cons mark (format entry diff (diary-ordinal-suffix diff))))))

;; To be called from diary-sexp-entry, where DATE, ENTRY are bound.
(defun diary-cyclic (n month day year &optional mark)
  "Cycle diary entry--entry applies every N days starting at MONTH, DAY, YEAR.
The order of the input parameters changes according to
`calendar-date-style' (e.g. to N DAY MONTH YEAR in the European
style).  The entry can contain `%d' or `%d%s'; the %d will be
replaced by the number of repetitions since the MONTH DAY YEAR,
and %s by the ordinal ending of that number (that is, `st', `nd',
`rd' or `th', as appropriate).

An optional parameter MARK specifies a face or single-character
string to use when highlighting the day in the calendar."
  (with-no-warnings (defvar date) (defvar entry))
  (or (> n 0)
      (user-error "Day count must be positive"))
  (let* ((diff (- (calendar-absolute-from-gregorian date)
                  (calendar-absolute-from-gregorian
                   (diary-make-date month day year))))
         (cycle (/ diff n)))
    (and (>= diff 0) (zerop (% diff n))
         (cons mark (format entry cycle (diary-ordinal-suffix cycle))))))

(defun diary-day-of-year ()
  "Day of year and number of days remaining in the year of date diary entry."
  (with-no-warnings (defvar date))
  (calendar-day-of-year-string date))

(defun diary-remind (sexp days &optional marking)
  "Provide a reminder of a diary entry.
SEXP is a diary-sexp.  DAYS is either a single number or a list
of numbers indicating the number(s) of days before the event that
the warning(s) should occur on.  A negative number -DAYS has the
same meaning as a list (1 2 ... DAYS).  If the current date
is (one of) DAYS before the event indicated by SEXP, then this function
returns a suitable message (as specified by `diary-remind-message').

In addition to the reminders beforehand, the diary entry also
appears on the date itself.

A `diary-nonmarking-symbol' at the beginning of the line of the
`diary-remind' entry specifies that the diary entry (not the
reminder) is non-marking.  Marking of reminders is independent of
whether the entry itself is a marking or nonmarking; if optional
parameter MARKING is non-nil then the reminders are marked on the
calendar."
  ;; `date' has a value at this point, from diary-sexp-entry.
  (with-no-warnings (defvar date))
  ;; Convert a negative number to a list of days.
  (and (integerp days)
       (< days 0)
       (setq days (number-sequence 1 (- days))))
  (calendar-dlet* ((diary-entry (eval sexp)))
    (cond
     ;; Diary entry applies on date.
     ((and diary-entry
           (or (not diary-marking-entries-flag) diary-marking-entry-flag))
      diary-entry)
     ;; Diary entry may apply to `days' before date.
     ((and (integerp days)
           (not diary-entry)      ; diary entry does not apply to date
           (or (not diary-marking-entries-flag) marking))
      ;; Adjust date, and re-evaluate.
      (let ((date (calendar-gregorian-from-absolute
                   (+ (calendar-absolute-from-gregorian date) days))))
        (when (setq diary-entry (eval sexp))
          ;; Discard any mark portion from diary-anniversary, etc.
          (if (consp diary-entry) (setq diary-entry (cdr diary-entry)))
<<<<<<< HEAD
          (mapconcat #'eval diary-remind-message ""))))
=======
          (calendar-dlet* ((days days))
            (mapconcat #'eval diary-remind-message "")))))
>>>>>>> b61a8729
     ;; Diary entry may apply to one of a list of days before date.
     ((and (listp days) days)
      (or (diary-remind sexp (car days) marking)
          (diary-remind sexp (cdr days) marking))))))


;;; Diary insertion functions.

;;;###cal-autoload
(defun diary-make-entry (string &optional nonmarking file)
  "Insert a diary entry STRING which may be NONMARKING in FILE.
If omitted, NONMARKING defaults to nil and FILE defaults to
`diary-file'."
  (let ((pop-up-frames (or pop-up-frames (window-dedicated-p))))
    (find-file-other-window (or file diary-file)))
  (when (eq major-mode (default-value 'major-mode)) (diary-mode))
  (widen)
  (diary-unhide-everything)
  (goto-char (point-max))
  (when (let ((case-fold-search t))
          (search-backward "Local Variables:"
                           (max (- (point-max) 3000) (point-min))
                           t))
    (beginning-of-line)
    (insert "\n")
    (forward-line -1))
  (insert
   (if (bolp) "" "\n")
   (if nonmarking diary-nonmarking-symbol "")
   string " "))

;;;###cal-autoload
(defun diary-insert-entry (arg &optional event)
  "Insert a diary entry for the date indicated by point.
Prefix argument ARG makes the entry nonmarking."
  (interactive
   (list current-prefix-arg last-nonmenu-event))
  (diary-make-entry (calendar-date-string (calendar-cursor-to-date t event) t t)
                    arg))

;;;###cal-autoload
(defun diary-insert-weekly-entry (arg)
  "Insert a weekly diary entry for the day of the week indicated by point.
Prefix argument ARG makes the entry nonmarking."
  (interactive "P")
  (diary-make-entry (calendar-day-name (calendar-cursor-to-date t))
                    arg))

(defun diary-date-display-form (&optional type)
  "Return value for `calendar-date-display-form' using `calendar-date-style'.
Optional symbol TYPE is either `monthly' or `yearly'."
  (cond ((eq type 'monthly) (cond ((eq calendar-date-style 'iso)
                                   '((format "*-*-%.2d"
                                             (string-to-number day))))
                                  ((eq calendar-date-style 'european)
                                   '(day " * "))
                                  (t '("* " day ))))
        ((eq type 'yearly) (cond ((eq calendar-date-style 'iso)
                                  '((format "*-%.2d-%.2d"
                                            (string-to-number month)
                                            (string-to-number day))))
                                 ((eq calendar-date-style 'european)
                                  '(day " " monthname))
                                 (t '(monthname " " day))))
        ;; Iso cannot contain "-", because this form used eg by
        ;; diary-insert-anniversary-entry.
        (t (cond ((eq calendar-date-style 'iso)
                 '((format "%s %.2d %.2d" year
                           (string-to-number month) (string-to-number day))))
                 ((eq calendar-date-style 'european)
                  '(day " " month " " year))
                 (t '(month " " day " " year))))))

(defun diary-insert-entry-1 (&optional type nomark months symbol absfunc)
  "Subroutine to insert a diary entry related to the date at point.
TYPE is the type of entry (`monthly' or `yearly').  NOMARK non-nil
means make the entry non-marking.  Array MONTHS is used in place
of `calendar-month-name-array'.  String SYMBOL marks the type of
diary entry.  Function ABSFUNC converts absolute dates to dates of
the appropriate type."
  (let ((calendar-date-display-form (if type
                                        (diary-date-display-form type)
                                      calendar-date-display-form))
        (calendar-month-name-array (or months calendar-month-name-array))
        (date (calendar-cursor-to-date t)))
    (diary-make-entry
     (format "%s%s" (or symbol "")
             (calendar-date-string
              (if absfunc
                  (funcall absfunc (calendar-absolute-from-gregorian date))
                date)
              (not absfunc)
              (not type)))
     nomark)))

;;;###cal-autoload
(defun diary-insert-monthly-entry (arg)
  "Insert a monthly diary entry for the day of the month indicated by point.
Prefix argument ARG makes the entry nonmarking."
  (interactive "P")
  (diary-insert-entry-1 'monthly arg))

;;;###cal-autoload
(defun diary-insert-yearly-entry (arg)
  "Insert an annual diary entry for the day of the year indicated by point.
Prefix argument ARG makes the entry nonmarking."
  (interactive "P")
  (diary-insert-entry-1 'yearly arg))

;;;###cal-autoload
(defun diary-insert-anniversary-entry (arg)
  "Insert an anniversary diary entry for the date given by point.
Prefix argument ARG makes the entry nonmarking."
  (interactive "P")
  (let ((calendar-date-display-form (diary-date-display-form)))
    (diary-make-entry
     (format "%s(diary-anniversary %s)"
             diary-sexp-entry-symbol
             (calendar-date-string (calendar-cursor-to-date t) nil t))
     arg)))

;;;###cal-autoload
(defun diary-insert-block-entry (arg)
  "Insert a block diary entry for the days between the point and marked date.
Prefix argument ARG makes the entry nonmarking."
  (interactive "P")
  (let ((calendar-date-display-form (diary-date-display-form))
        (cursor (calendar-cursor-to-date t))
        (mark (or (car calendar-mark-ring)
                  (error "No mark set in this buffer")))
        start end)
    (if (< (calendar-absolute-from-gregorian mark)
           (calendar-absolute-from-gregorian cursor))
        (setq start mark
              end cursor)
      (setq start cursor
            end mark))
    (diary-make-entry
     (format "%s(diary-block %s %s)"
             diary-sexp-entry-symbol
             (calendar-date-string start nil t)
             (calendar-date-string end nil t))
     arg)))

;;;###cal-autoload
(defun diary-insert-cyclic-entry (arg)
  "Insert a cyclic diary entry starting at the date given by point.
Prefix argument ARG makes the entry nonmarking."
  (interactive "P")
  (let ((calendar-date-display-form (diary-date-display-form)))
    (diary-make-entry
     (format "%s(diary-cyclic %d %s)"
             diary-sexp-entry-symbol
             (calendar-read "Repeat every how many days: "
                            (lambda (x) (> x 0)))
             (calendar-date-string (calendar-cursor-to-date t) nil t))
     arg)))

;;; Diary mode.

(defun diary-redraw-calendar ()
  "If `calendar-buffer' is live and diary entries are marked, redraw it."
  (and calendar-mark-diary-entries-flag
       (save-excursion
         (calendar-redraw)))
  ;; Return value suitable for `write-contents-functions'.
  nil)

(defvar diary-mode-map
  (let ((map (make-sparse-keymap)))
    (define-key map "\C-c\C-s" 'diary-show-all-entries)
    (define-key map "\C-c\C-q" 'quit-window)
    map)
  "Keymap for `diary-mode'.")

(defun diary-font-lock-sexps (limit)
  "Recognize sexp diary entry up to LIMIT for font-locking."
  (if (re-search-forward
       (format "^%s?\\(%s\\)" (regexp-quote diary-nonmarking-symbol)
               (regexp-quote diary-sexp-entry-symbol))
       limit t)
      (condition-case nil
          (save-restriction
            (narrow-to-region (point-min) limit)
            (let ((start (point)))
              (forward-sexp 1)
              (store-match-data (list start (point)))
              t))
        (error t))))

(defun diary-font-lock-date-forms (month-array &optional symbol abbrev-array)
  "Create font-lock patterns for `diary-date-forms' using MONTH-ARRAY.
If given, optional SYMBOL must be a prefix to entries.  If
optional ABBREV-ARRAY is present, also matches the abbreviations
from this array (with or without a final `.'), in addition to the
full month names."
  (calendar-dlet*
      ((dayname (diary-name-pattern calendar-day-name-array
                                    calendar-day-abbrev-array t))
       (monthname (format "\\(%s\\|\\*\\)"
                          (diary-name-pattern month-array abbrev-array)))
       (month "\\([0-9]+\\|\\*\\)")
       (day "\\([0-9]+\\|\\*\\)")
       (year "-?\\([0-9]+\\|\\*\\)"))
    (mapcar (lambda (x)
              (cons
               (concat "^" (regexp-quote diary-nonmarking-symbol) "?"
                       (if symbol (regexp-quote symbol) "") "\\("
                       (mapconcat #'eval
                                  ;; If backup, omit first item (backup)
                                  ;; and last item (not part of date).
                                  (if (equal (car x) 'backup)
                                      (nreverse (cdr (reverse (cdr x))))
                                    x)
                                  "")
                       ;; With backup, last item is not part of date.
                       (if (equal (car x) 'backup)
                           (concat "\\)" (eval (car (reverse x))))
                         "\\)"))
               '(1 'diary)))
            diary-date-forms)))

(defmacro diary-font-lock-keywords-1 (markfunc listfunc feature months symbol)
  "Subroutine of the function `diary-font-lock-keywords'.
If MARKFUNC is a member of `diary-nongregorian-marking-hook', or
LISTFUNC of `diary-nongregorian-listing-hook', then require FEATURE and
return a font-lock pattern matching array of MONTHS and marking SYMBOL."
  `(when (or (memq ',markfunc diary-nongregorian-marking-hook)
             (memq ',listfunc diary-nongregorian-listing-hook))
     (require ',feature)
     (diary-font-lock-date-forms ,months ,symbol)))

(defconst diary-time-regexp
  ;; Accepted formats: 10:00 10.00 10h00 10h 10am 10:00am 10.00am
  ;; Use of "." as a separator annoyingly matches numbers, eg "123.45".
  ;; Hence often prefix this with "\\(^\\|\\s-\\)."
  (concat "[0-9]?[0-9]\\([AaPp][mM]\\|\\("
          "[Hh]\\([0-9][0-9]\\)?\\|[:.][0-9][0-9]"
          "\\)\\([AaPp][Mm]\\)?\\)")
  "Regular expression matching a time of day.")

(defvar calendar-hebrew-month-name-array-leap-year)
(defvar calendar-islamic-month-name-array)
(defvar calendar-bahai-month-name-array)
(defvar calendar-chinese-month-name-array)

;;;###cal-autoload
(defun diary-font-lock-keywords ()
  "Return a value for the variable `diary-font-lock-keywords'."
  (append
   (diary-font-lock-date-forms calendar-month-name-array
                               nil calendar-month-abbrev-array)
   (diary-font-lock-keywords-1 diary-hebrew-mark-entries
                               diary-hebrew-list-entries
                               cal-hebrew
                               calendar-hebrew-month-name-array-leap-year
                               diary-hebrew-entry-symbol)
   (diary-font-lock-keywords-1 diary-islamic-mark-entries
                               diary-islamic-list-entries
                               cal-islam
                               calendar-islamic-month-name-array
                               diary-islamic-entry-symbol)
   (diary-font-lock-keywords-1 diary-bahai-mark-entries
                               diary-bahai-list-entries
                               cal-bahai
                               calendar-bahai-month-name-array
                               diary-bahai-entry-symbol)
   (diary-font-lock-keywords-1 diary-chinese-mark-entries
                               diary-chinese-list-entries
                               cal-china
                               calendar-chinese-month-name-array
                               diary-chinese-entry-symbol)
   (list
    (cons
     (format "^%s.*$" (regexp-quote diary-include-string))
     'font-lock-keyword-face)
    (cons
     (format "^%s?\\(%s\\)" (regexp-quote diary-nonmarking-symbol)
             (regexp-quote diary-sexp-entry-symbol))
     '(1 font-lock-constant-face))
    (cons
     (format "^%s" (regexp-quote diary-nonmarking-symbol))
     'font-lock-constant-face)
    (cons
     (format "^%s?%s" (regexp-quote diary-nonmarking-symbol)
             (regexp-opt (mapcar #'regexp-quote
                                 (list diary-hebrew-entry-symbol
                                       diary-islamic-entry-symbol
                                       diary-bahai-entry-symbol
                                       diary-chinese-entry-symbol))
                         t))
     '(1 font-lock-constant-face))
    '(diary-font-lock-sexps . font-lock-keyword-face)
    ;; Don't need to worry about space around "-" because the first
    ;; match takes care of that.  It does mean the "-" itself may or
    ;; may not be fontified though.
    ;; diary-date-forms often include a final character that is not
    ;; part of the date (eg a non-digit to mark the end of the year).
    ;; This can use up the only space char between a date and time (b#7891).
    ;; Hence we use OVERRIDE, which can only override whitespace.
    ;; FIXME it's probably better to tighten up the diary-time-regexp
    ;; and drop the whitespace requirement below.
    `(,(format "\\(^\\|\\s-\\)%s\\(-%s\\)?" diary-time-regexp
               diary-time-regexp)
      . (0 'diary-time t)))))
;      . 'diary-time))))

(defvar diary-font-lock-keywords (diary-font-lock-keywords)
  "Forms to highlight in `diary-mode'.")

;;;###autoload
(define-derived-mode diary-mode fundamental-mode "Diary"
  "Major mode for editing the diary file."
  (set (make-local-variable 'font-lock-defaults)
       '(diary-font-lock-keywords t))
  (set (make-local-variable 'comment-start) diary-comment-start)
  (set (make-local-variable 'comment-end) diary-comment-end)
  (add-to-invisibility-spec '(diary . nil))
  (add-hook 'after-save-hook #'diary-redraw-calendar nil t)
  ;; In case the file was modified externally, refresh the calendar
  ;; after refreshing the diary buffer.
  (add-hook 'after-revert-hook #'diary-redraw-calendar nil t)
  (if diary-header-line-flag
      (setq header-line-format diary-header-line-format)))


;;; Fancy Diary Mode.

(defun diary-fancy-date-pattern ()
  "Return a regexp matching the first line of a fancy diary date header.
This depends on the calendar date style."
  (concat
   (calendar-dlet*
       ((dayname (diary-name-pattern calendar-day-name-array nil t))
        (monthname (diary-name-pattern calendar-month-name-array nil t))
        (day "1")
        (month "2")
        ;; FIXME? This used to be "-?[0-9]+" - what was the "-?" for?
        (year "3"))
     ;; This is ugly.  c-d-d-form expects `day' etc to be "numbers in
     ;; string form"; eg the iso version calls string-to-number on some.
     ;; Therefore we cannot eg just let day = "[0-9]+".  (Bug#8583).
     ;; Assumes no integers in c-day/month-name-array.
     (replace-regexp-in-string "[0-9]+" "[0-9]+"
                               (mapconcat #'eval calendar-date-display-form "")
                               nil t))
   ;; Optional ": holiday name" after the date.
   "\\(: .*\\)?"))

(defun diary-fancy-date-matcher (limit)
  "Search for a fancy diary data header, up to LIMIT."
  ;; Any number of " other holiday name" lines, followed by "==" line.
  (when (re-search-forward
         (format "%s\\(\n +.*\\)*\n=+$" (diary-fancy-date-pattern)) limit t)
    (put-text-property (match-beginning 0) (match-end 0) 'font-lock-multiline t)
    t))

(defvar diary-fancy-font-lock-keywords
  `((diary-fancy-date-matcher . 'diary)
    ("^.*\\([aA]nniversary\\|[bB]irthday\\).*$" . 'diary-anniversary)
    ("^.*Yahrzeit.*$" . font-lock-constant-face)
    ("^\\(Erev \\)?Rosh Hodesh.*" . font-lock-function-name-face)
    ("^Day.*omer.*$" . font-lock-builtin-face)
    ("^Parashat.*$" . font-lock-comment-face)
    (,(format "\\(^\\|\\s-\\)%s\\(-%s\\)?" diary-time-regexp
              diary-time-regexp)
     . 'diary-time))
  "Keywords to highlight in fancy diary display.")

;; If region looks like it might start or end in the middle of a
;; multiline pattern, extend the region to encompass the whole pattern.
(defun diary-fancy-font-lock-fontify-region-function (beg end &optional verbose)
  "Function to use for `font-lock-fontify-region-function' in Fancy Diary.
Needed to handle multiline keyword in `diary-fancy-font-lock-keywords'.
Fontify the region between BEG and END, quietly unless VERBOSE is non-nil."
  (goto-char beg)
  (forward-line 0)
  (if (looking-at "=+$") (forward-line -1))
  (while (and (looking-at " +[^ ]")
              (zerop (forward-line -1))))
  ;; This check not essential.
  (if (looking-at (diary-fancy-date-pattern))
      (setq beg (line-beginning-position)))
  (goto-char end)
  (forward-line 0)
  (while (and (looking-at " +[^ ]")
              (zerop (forward-line 1))))
  (if (looking-at "=+$")
      (setq end (line-beginning-position 2)))
  (font-lock-default-fontify-region beg end verbose))

(defvar diary-fancy-overriding-map (make-sparse-keymap)
  "Keymap overriding minor-mode maps in `diary-fancy-display-mode'.")

(define-derived-mode diary-fancy-display-mode special-mode
  "Diary"
  "Major mode used while displaying diary entries using Fancy Display."
  (set (make-local-variable 'font-lock-defaults)
       '(diary-fancy-font-lock-keywords
         t nil nil nil
         (font-lock-fontify-region-function
          . diary-fancy-font-lock-fontify-region-function)))
  (set (make-local-variable 'minor-mode-overriding-map-alist)
       (list (cons t diary-fancy-overriding-map)))
  (view-mode 1))

;; Following code from Dave Love <fx@gnu.org>.
;; Import Outlook-format appointments from mail messages in Gnus or
;; Rmail using command `diary-from-outlook'.  This, or the specialized
;; functions `diary-from-outlook-gnus' and `diary-from-outlook-rmail',
;; could be run from hooks to notice appointments automatically (in
;; which case they will prompt about adding to the diary).  The
;; message formats recognized are customizable through `diary-outlook-formats'.

(defun diary-from-outlook-internal (subject body &optional test-only)
  "Snarf a diary entry from a message assumed to be from MS Outlook.
SUBJECT and BODY are strings giving the message subject and body.
Arg TEST-ONLY non-nil means return non-nil if and only if the
message contains an appointment, don't make a diary entry."
  (catch 'finished
    (let (format-string)
      (dolist (fmt diary-outlook-formats)
        (when (eq 0 (string-match (car fmt) body))
          (unless test-only
            (setq format-string (cdr fmt))
            (save-excursion
              (save-window-excursion
                (diary-make-entry
                 (format (replace-match (if (functionp format-string)
                                            (funcall format-string body)
                                          format-string)
                                        t nil (match-string 0 body))
                         subject)))))
          (throw 'finished t))))
    nil))

(defvar gnus-article-mime-handles)
(defvar gnus-article-buffer)

(autoload 'gnus-fetch-field "gnus-util")
(autoload 'gnus-narrow-to-body "gnus")
(autoload 'mm-get-part "mm-decode")

(defun diary-from-outlook-gnus (&optional noconfirm)
  "Maybe snarf diary entry from Outlook-generated message in Gnus.
Unless the optional argument NOCONFIRM is non-nil (which is the case when
this function is called interactively), then if an entry is found the
user is asked to confirm its addition.
Add this function to `gnus-article-prepare-hook' to notice appointments
automatically."
  (interactive "p")
  (with-current-buffer gnus-article-buffer
    (let ((subject (gnus-fetch-field "subject"))
          (body (if gnus-article-mime-handles
                    ;; We're multipart.  Don't get confused by part
                    ;; buttons &c.  Assume info is in first part.
                    (mm-get-part (nth 1 gnus-article-mime-handles))
                  (save-restriction
                    (gnus-narrow-to-body)
                    (buffer-string)))))
      (when (diary-from-outlook-internal subject body t)
        (when (or noconfirm (y-or-n-p "Snarf diary entry? "))
          (diary-from-outlook-internal subject body)
          (message "Diary entry added"))))))

(custom-add-option 'gnus-article-prepare-hook 'diary-from-outlook-gnus)

(defvar rmail-buffer)

(defun diary-from-outlook-rmail (&optional noconfirm)
  "Maybe snarf diary entry from Outlook-generated message in Rmail.
Unless the optional argument NOCONFIRM is non-nil (which is the case when
this function is called interactively), then if an entry is found the
user is asked to confirm its addition."
  (interactive "p")
  ;; FIXME maybe the body needs rmail-mm decoding, in which case
  ;; there is no single buffer with both body and subject, sigh.
  (with-current-buffer rmail-buffer
    (let ((subject (mail-fetch-field "subject"))
          (body (buffer-substring (save-excursion
                                    (rfc822-goto-eoh)
                                    (point))
                                  (point-max))))
      (when (diary-from-outlook-internal subject body t)
        (when (or noconfirm (y-or-n-p "Snarf diary entry? "))
          (diary-from-outlook-internal subject body)
          (message "Diary entry added"))))))

(defvar diary-from-outlook-function nil
  "If non-nil, a function of one argument for `diary-from-outlook' to call.
If the current buffer contains an Outlook-style appointment message,
this function should extract it into a diary entry.  If the argument is
nil, it should ask for confirmation before adding this entry to the diary.
For examples, see `diary-from-outlook-rmail' and `diary-from-outlook-gnus'.")

(defun diary-from-outlook (&optional noconfirm)
  "Maybe snarf diary entry from current Outlook-generated message.
Uses `diary-from-outlook-function' if that is non-nil, else
`diary-from-outlook-rmail' for Rmail or `diary-from-outlook-gnus' for Gnus.
Unless the optional argument NOCONFIRM is non-nil (which is the
case when this function is called interactively), then if an
entry is found the user is asked to confirm its addition."
  (interactive "p")
  (let ((func (cond
               (diary-from-outlook-function)
               ((eq major-mode 'rmail-mode)
                #'diary-from-outlook-rmail)
               ((memq major-mode '(gnus-summary-mode gnus-article-mode))
                #'diary-from-outlook-gnus)
               (t (error "Don't know how to snarf in `%s'" major-mode)))))
    (funcall func noconfirm)))

(provide 'diary-lib)

;;; diary-lib.el ends here<|MERGE_RESOLUTION|>--- conflicted
+++ resolved
@@ -2049,12 +2049,8 @@
         (when (setq diary-entry (eval sexp))
           ;; Discard any mark portion from diary-anniversary, etc.
           (if (consp diary-entry) (setq diary-entry (cdr diary-entry)))
-<<<<<<< HEAD
-          (mapconcat #'eval diary-remind-message ""))))
-=======
           (calendar-dlet* ((days days))
             (mapconcat #'eval diary-remind-message "")))))
->>>>>>> b61a8729
      ;; Diary entry may apply to one of a list of days before date.
      ((and (listp days) days)
       (or (diary-remind sexp (car days) marking)
