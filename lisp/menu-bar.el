;;; menu-bar.el --- define a default menu bar

;; Copyright (C) 1993, 1994, 1995, 2000, 2001, 2002, 2003, 2004,
;;   2005, 2006, 2007 Free Software Foundation, Inc.

;; Author: RMS
;; Maintainer: FSF
;; Keywords: internal, mouse

;; This file is part of GNU Emacs.

;; GNU Emacs is free software; you can redistribute it and/or modify
;; it under the terms of the GNU General Public License as published by
;; the Free Software Foundation; either version 3, or (at your option)
;; any later version.

;; GNU Emacs is distributed in the hope that it will be useful,
;; but WITHOUT ANY WARRANTY; without even the implied warranty of
;; MERCHANTABILITY or FITNESS FOR A PARTICULAR PURPOSE.  See the
;; GNU General Public License for more details.

;; You should have received a copy of the GNU General Public License
;; along with GNU Emacs; see the file COPYING.  If not, write to the
;; Free Software Foundation, Inc., 51 Franklin Street, Fifth Floor,
;; Boston, MA 02110-1301, USA.

;; Avishai Yacobi suggested some menu rearrangements.

;;; Commentary:

;;; Code:

;;; User options:

(defcustom buffers-menu-max-size 10
  "*Maximum number of entries which may appear on the Buffers menu.
If this is 10, then only the ten most-recently-selected buffers are shown.
If this is nil, then all buffers are shown.
A large number or nil slows down menu responsiveness."
  :type '(choice integer
		 (const :tag "All" nil))
  :group 'mouse)

;; Don't clobber an existing menu-bar keymap, to preserve any menu-bar key
;; definitions made in loaddefs.el.
(or (lookup-key global-map [menu-bar])
    (define-key global-map [menu-bar] (make-sparse-keymap "menu-bar")))
(defvar menu-bar-help-menu (make-sparse-keymap "Help"))

;; Force Help item to come last, after the major mode's own items.
;; The symbol used to be called `help', but that gets confused with the
;; help key.
(setq menu-bar-final-items '(help-menu))

(define-key global-map [menu-bar help-menu] (cons "Help" menu-bar-help-menu))
(defvar menu-bar-tools-menu (make-sparse-keymap "Tools"))
(define-key global-map [menu-bar tools] (cons "Tools" menu-bar-tools-menu))
;; This definition is just to show what this looks like.
;; It gets modified in place when menu-bar-update-buffers is called.
(defvar global-buffers-menu-map (make-sparse-keymap "Buffers"))
(define-key global-map [menu-bar buffer]
  (cons "Buffers" global-buffers-menu-map))
(defvar menu-bar-options-menu (make-sparse-keymap "Options"))
(define-key global-map [menu-bar options]
  (cons "Options" menu-bar-options-menu))
(defvar menu-bar-edit-menu (make-sparse-keymap "Edit"))
(define-key global-map [menu-bar edit] (cons "Edit" menu-bar-edit-menu))
(defvar menu-bar-file-menu (make-sparse-keymap "File"))
(define-key global-map [menu-bar file] (cons "File" menu-bar-file-menu))

;; This alias is for compatibility with 19.28 and before.
(defvar menu-bar-files-menu menu-bar-file-menu)

;; This is referenced by some code below; it is defined in uniquify.el
(defvar uniquify-buffer-name-style)


;; The "File" menu items
(define-key menu-bar-file-menu [exit-emacs]
  '(menu-item "Exit Emacs" save-buffers-kill-emacs
	      :help "Save unsaved buffers, then exit"))

(define-key menu-bar-file-menu [separator-exit]
  '("--"))

;; Don't use delete-frame as event name because that is a special
;; event.
(define-key menu-bar-file-menu [delete-this-frame]
  '(menu-item "Delete Frame" delete-frame
	      :visible (fboundp 'delete-frame)
	      :enable (delete-frame-enabled-p)
	      :help "Delete currently selected frame"))
(define-key menu-bar-file-menu [make-frame-on-display]
  '(menu-item "New Frame on Display..." make-frame-on-display
	      :visible (fboundp 'make-frame-on-display)
	      :help "Open a new frame on another display"))
(define-key menu-bar-file-menu [make-frame]
  '(menu-item "New Frame" make-frame-command
	      :visible (fboundp 'make-frame-command)
	      :help "Open a new frame"))

(define-key menu-bar-file-menu [one-window]
  '(menu-item "Remove Splits" delete-other-windows
	      :enable (not (one-window-p t nil))
	      :help "Selected window grows to fill the whole frame"))

(define-key menu-bar-file-menu [split-window]
  '(menu-item "Split Window" split-window-vertically
	      :enable (and (menu-bar-menu-frame-live-and-visible-p)
			   (menu-bar-non-minibuffer-window-p))
	      :help "Split selected window in two windows"))

(define-key menu-bar-file-menu [separator-window]
  '(menu-item "--"))

(define-key menu-bar-file-menu [ps-print-region]
  '(menu-item "Postscript Print Region (B+W)" ps-print-region
	      :enable mark-active
	      :help "Pretty-print marked region in black and white to PostScript printer"))
(define-key menu-bar-file-menu [ps-print-buffer]
  '(menu-item "Postscript Print Buffer (B+W)" ps-print-buffer
	      :enable (menu-bar-menu-frame-live-and-visible-p)
	      :help "Pretty-print current buffer in black and white to PostScript printer"))
(define-key menu-bar-file-menu [ps-print-region-faces]
  '(menu-item "Postscript Print Region" ps-print-region-with-faces
	      :enable mark-active
	      :help "Pretty-print marked region to PostScript printer"))
(define-key menu-bar-file-menu [ps-print-buffer-faces]
  '(menu-item "Postscript Print Buffer" ps-print-buffer-with-faces
	      :enable (menu-bar-menu-frame-live-and-visible-p)
	      :help "Pretty-print current buffer to PostScript printer"))
(define-key menu-bar-file-menu [print-region]
  '(menu-item "Print Region" print-region
	      :enable mark-active
	      :help "Print region between mark and current position"))
(define-key menu-bar-file-menu [print-buffer]
  '(menu-item "Print Buffer" print-buffer
	      :enable (menu-bar-menu-frame-live-and-visible-p)
	      :help "Print current buffer with page headings"))

(define-key menu-bar-file-menu [separator-print]
  '(menu-item "--"))

(define-key menu-bar-file-menu [recover-session]
  '(menu-item "Recover Crashed Session" recover-session
	      :enable (and auto-save-list-file-prefix
			   (file-directory-p
                            (file-name-directory auto-save-list-file-prefix))
                           (directory-files
			    (file-name-directory auto-save-list-file-prefix)
			    nil
			    (concat "\\`"
				    (regexp-quote
				     (file-name-nondirectory
				      auto-save-list-file-prefix)))
			    t))
	      :help "Recover edits from a crashed session"))
(define-key menu-bar-file-menu [revert-buffer]
  '(menu-item "Revert Buffer" revert-buffer
	      :enable (or revert-buffer-function
			  revert-buffer-insert-file-contents-function
			  (and buffer-file-number
			       (or (buffer-modified-p)
				   (not (verify-visited-file-modtime
					 (current-buffer))))))
	      :help "Re-read current buffer from its file"))
(define-key menu-bar-file-menu [write-file]
  '(menu-item "Save As..." write-file
	      :enable (and (menu-bar-menu-frame-live-and-visible-p)
			   (menu-bar-non-minibuffer-window-p))
	      :help "Write current buffer to another file"))
(define-key menu-bar-file-menu [save-buffer]
  '(menu-item "Save" save-buffer
	      :enable (and (buffer-modified-p)
			   (buffer-file-name)
			   (menu-bar-non-minibuffer-window-p))
	      :help "Save current buffer to its file"))

(define-key menu-bar-file-menu [separator-save]
  '(menu-item "--"))

(defun menu-find-file-existing ()
  "Edit the existing file FILENAME."
  (interactive)
  (let* ((mustmatch (not (and (fboundp 'x-uses-old-gtk-dialog)
			      (x-uses-old-gtk-dialog))))
	 (filename (car (find-file-read-args "Find file: " mustmatch))))
    (if mustmatch
	(find-file-existing filename)
      (find-file filename))))


(define-key menu-bar-file-menu [kill-buffer]
  '(menu-item "Close" kill-this-buffer
	      :enable (kill-this-buffer-enabled-p)
	      :help "Discard (kill) current buffer"))
(define-key menu-bar-file-menu [insert-file]
  '(menu-item "Insert File..." insert-file
	      :enable (menu-bar-non-minibuffer-window-p)
	      :help "Insert another file into current buffer"))
(define-key menu-bar-file-menu [dired]
  '(menu-item "Open Directory..." dired
	      :enable (menu-bar-non-minibuffer-window-p)
	      :help "Read a directory, to operate on its files"))
(define-key menu-bar-file-menu [open-file]
  '(menu-item "Open File..." menu-find-file-existing
	      :enable (menu-bar-non-minibuffer-window-p)
	      :help "Read an existing file into an Emacs buffer"))
(define-key menu-bar-file-menu [new-file]
  '(menu-item "Visit New File..." find-file
	      :enable (menu-bar-non-minibuffer-window-p)
	      :help "Specify a new file's name, to edit the file"))


;; The "Edit" menu items

;; The "Edit->Search" submenu
(defvar menu-bar-last-search-type nil
  "Type of last non-incremental search command called from the menu.")

(defun nonincremental-repeat-search-forward ()
  "Search forward for the previous search string or regexp."
  (interactive)
  (cond
   ((and (eq menu-bar-last-search-type 'string)
	 search-ring)
    (search-forward (car search-ring)))
   ((and (eq menu-bar-last-search-type 'regexp)
	 regexp-search-ring)
    (re-search-forward (car regexp-search-ring)))
   (t
    (error "No previous search"))))

(defun nonincremental-repeat-search-backward ()
  "Search backward for the previous search string or regexp."
  (interactive)
  (cond
   ((and (eq menu-bar-last-search-type 'string)
	 search-ring)
    (search-backward (car search-ring)))
   ((and (eq menu-bar-last-search-type 'regexp)
	 regexp-search-ring)
    (re-search-backward (car regexp-search-ring)))
   (t
    (error "No previous search"))))

(defun nonincremental-search-forward (string)
  "Read a string and search for it nonincrementally."
  (interactive "sSearch for string: ")
  (setq menu-bar-last-search-type 'string)
  (if (equal string "")
      (search-forward (car search-ring))
    (isearch-update-ring string nil)
    (search-forward string)))

(defun nonincremental-search-backward (string)
  "Read a string and search backward for it nonincrementally."
  (interactive "sSearch for string: ")
  (setq menu-bar-last-search-type 'string)
  (if (equal string "")
      (search-backward (car search-ring))
    (isearch-update-ring string nil)
    (search-backward string)))

(defun nonincremental-re-search-forward (string)
  "Read a regular expression and search for it nonincrementally."
  (interactive "sSearch for regexp: ")
  (setq menu-bar-last-search-type 'regexp)
  (if (equal string "")
      (re-search-forward (car regexp-search-ring))
    (isearch-update-ring string t)
    (re-search-forward string)))

(defun nonincremental-re-search-backward (string)
  "Read a regular expression and search backward for it nonincrementally."
  (interactive "sSearch for regexp: ")
  (setq menu-bar-last-search-type 'regexp)
  (if (equal string "")
      (re-search-backward (car regexp-search-ring))
    (isearch-update-ring string t)
    (re-search-backward string)))

(defvar menu-bar-search-menu (make-sparse-keymap "Search"))

;; The Edit->Search->Incremental Search menu
(defvar menu-bar-i-search-menu
  (make-sparse-keymap "Incremental Search"))

(define-key menu-bar-i-search-menu [isearch-backward-regexp]
  '(menu-item "Backward Regexp..." isearch-backward-regexp
	      :help "Search backwards for a regular expression as you type it"))
(define-key menu-bar-i-search-menu [isearch-forward-regexp]
  '(menu-item "Forward Regexp..." isearch-forward-regexp
	      :help "Search forward for a regular expression as you type it"))
(define-key menu-bar-i-search-menu [isearch-backward]
  '(menu-item "Backward String..." isearch-backward
	      :help "Search backwards for a string as you type it"))
(define-key menu-bar-i-search-menu [isearch-forward]
  '(menu-item "Forward String..." isearch-forward
	      :help "Search forward for a string as you type it"))


(define-key menu-bar-search-menu [i-search]
  (list 'menu-item "Incremental Search" menu-bar-i-search-menu))
(define-key menu-bar-search-menu [separator-tag-isearch]
  '(menu-item "--"))

(define-key menu-bar-search-menu [tags-continue]
  '(menu-item "Continue Tags Search" tags-loop-continue
	      :help "Continue last tags search operation"))
(define-key menu-bar-search-menu [tags-srch]
  '(menu-item "Search tagged files..." tags-search
	      :help "Search for a regexp in all tagged files"))
(define-key menu-bar-search-menu [separator-tag-search]
  '(menu-item "--"))

(define-key menu-bar-search-menu [repeat-search-back]
  '(menu-item "Repeat Backwards" nonincremental-repeat-search-backward
	      :enable (or (and (eq menu-bar-last-search-type 'string)
			       search-ring)
			  (and (eq menu-bar-last-search-type 'regexp)
			       regexp-search-ring))
	      :help "Repeat last search backwards"))
(define-key menu-bar-search-menu [repeat-search-fwd]
  '(menu-item "Repeat Forward" nonincremental-repeat-search-forward
	      :enable (or (and (eq menu-bar-last-search-type 'string)
			       search-ring)
			  (and (eq menu-bar-last-search-type 'regexp)
			       regexp-search-ring))
	      :help "Repeat last search forward"))
(define-key menu-bar-search-menu [separator-repeat-search]
  '(menu-item "--"))

(define-key menu-bar-search-menu [re-search-backward]
  '(menu-item "Regexp Backwards..." nonincremental-re-search-backward
	      :help "Search backwards for a regular expression"))
(define-key menu-bar-search-menu [re-search-forward]
  '(menu-item "Regexp Forward..." nonincremental-re-search-forward
	      :help "Search forward for a regular expression"))

(define-key menu-bar-search-menu [search-backward]
  '(menu-item "String Backwards..." nonincremental-search-backward
	      :help "Search backwards for a string"))
(define-key menu-bar-search-menu [search-forward]
  '(menu-item "String Forward..." nonincremental-search-forward
	      :help "Search forward for a string"))

;; The Edit->Replace submenu

(defvar menu-bar-replace-menu (make-sparse-keymap "Replace"))

(define-key menu-bar-replace-menu [tags-repl-continue]
  '(menu-item "Continue Replace" tags-loop-continue
	      :help "Continue last tags replace operation"))
(define-key menu-bar-replace-menu [tags-repl]
  '(menu-item "Replace in tagged files..." tags-query-replace
	      :help "Interactively replace a regexp in all tagged files"))
(define-key menu-bar-replace-menu [separator-replace-tags]
  '(menu-item "--"))

(define-key menu-bar-replace-menu [query-replace-regexp]
  '(menu-item "Replace Regexp..." query-replace-regexp
	      :enable (not buffer-read-only)
	      :help "Replace regular expression interactively, ask about each occurrence"))
(define-key menu-bar-replace-menu [query-replace]
  '(menu-item "Replace String..." query-replace
	      :enable (not buffer-read-only)
	      :help "Replace string interactively, ask about each occurrence"))

;;; Assemble the top-level Edit menu items.
(define-key menu-bar-edit-menu [props]
  '(menu-item "Text Properties" facemenu-menu))

(define-key menu-bar-edit-menu [fill]
  '(menu-item "Fill" fill-region
	      :enable (and mark-active (not buffer-read-only))
	      :help
	      "Fill text in region to fit between left and right margin"))

(define-key menu-bar-edit-menu [separator-bookmark]
  '(menu-item "--"))

(define-key menu-bar-edit-menu [bookmark]
  '(menu-item "Bookmarks" menu-bar-bookmark-map))

(defvar menu-bar-goto-menu (make-sparse-keymap "Go To"))

(define-key menu-bar-goto-menu [set-tags-name]
  '(menu-item "Set Tags File Name..." visit-tags-table
	      :help "Tell Tags commands which tag table file to use"))

(define-key menu-bar-goto-menu [separator-tag-file]
  '(menu-item "--"))

(define-key menu-bar-goto-menu [apropos-tags]
  '(menu-item "Tags Apropos..." tags-apropos
	      :help "Find function/variables whose names match regexp"))
(define-key menu-bar-goto-menu [next-tag-otherw]
  '(menu-item "Next Tag in Other Window"
	      menu-bar-next-tag-other-window
	      :enable (and (boundp 'tags-location-ring)
			   (not (ring-empty-p tags-location-ring)))
	      :help "Find next function/variable matching last tag name in another window"))

(defun menu-bar-next-tag-other-window ()
  "Find the next definition of the tag already specified."
  (interactive)
  (find-tag-other-window nil t))

(defun menu-bar-next-tag ()
  "Find the next definition of the tag already specified."
  (interactive)
  (find-tag nil t))

(define-key menu-bar-goto-menu [next-tag]
  '(menu-item "Find Next Tag"
	      menu-bar-next-tag
	      :enable (and (boundp 'tags-location-ring)
			   (not (ring-empty-p tags-location-ring)))
	      :help "Find next function/variable matching last tag name"))
(define-key menu-bar-goto-menu [find-tag-otherw]
  '(menu-item "Find Tag in Other Window..." find-tag-other-window
	      :help "Find function/variable definition in another window"))
(define-key menu-bar-goto-menu [find-tag]
  '(menu-item "Find Tag..." find-tag
	      :help "Find definition of function or variable"))

(define-key menu-bar-goto-menu [separator-tags]
  '(menu-item "--"))

(define-key menu-bar-goto-menu [end-of-buf]
  '(menu-item "Goto End of Buffer" end-of-buffer))
(define-key menu-bar-goto-menu [beg-of-buf]
  '(menu-item "Goto Beginning of Buffer" beginning-of-buffer))
(define-key menu-bar-goto-menu [go-to-pos]
  '(menu-item "Goto Buffer Position..." goto-char
	      :help "Read a number N and go to buffer position N"))
(define-key menu-bar-goto-menu [go-to-line]
  '(menu-item "Goto Line..." goto-line
	      :help "Read a line number and go to that line"))

(define-key menu-bar-edit-menu [goto]
  (list 'menu-item "Go To" menu-bar-goto-menu))

(define-key menu-bar-edit-menu [replace]
  (list 'menu-item "Replace" menu-bar-replace-menu))

(define-key menu-bar-edit-menu [search]
  (list 'menu-item "Search" menu-bar-search-menu))

(define-key menu-bar-edit-menu [separator-search]
  '(menu-item "--"))

(define-key menu-bar-edit-menu [mark-whole-buffer]
  '(menu-item "Select All" mark-whole-buffer
	      :help "Mark the whole buffer for a subsequent cut/copy."))
(define-key menu-bar-edit-menu [clear]
  '(menu-item "Clear" delete-region
	      :enable (and mark-active
			   (not buffer-read-only)
			   (not (mouse-region-match)))
	      :help
	      "Delete the text in region between mark and current position"))
(defvar yank-menu (cons "Select Yank" nil))
(fset 'yank-menu (cons 'keymap yank-menu))
(define-key menu-bar-edit-menu [paste-from-menu]
  '(menu-item "Paste from kill menu" yank-menu
	      :enable (and (cdr yank-menu) (not buffer-read-only))
	      :help "Choose a string from the kill ring and paste it"))
(define-key menu-bar-edit-menu [paste]
  '(menu-item "Paste" yank
	      :enable (and
		       ;; Emacs compiled --without-x doesn't have
		       ;; x-selection-exists-p.
		       (fboundp 'x-selection-exists-p)
		       (x-selection-exists-p) (not buffer-read-only))
	      :help "Paste (yank) text most recently cut/copied"))
(define-key menu-bar-edit-menu [copy]
  '(menu-item "Copy" menu-bar-kill-ring-save
	      :enable mark-active
	      :help "Copy text in region between mark and current position"
	      :keys "\\[kill-ring-save]"))
(define-key menu-bar-edit-menu [cut]
  '(menu-item "Cut" kill-region
	      :enable (and mark-active (not buffer-read-only))
	      :help
	      "Cut (kill) text in region between mark and current position"))
(define-key menu-bar-edit-menu [undo]
  '(menu-item "Undo" undo
	      :enable (and (not buffer-read-only)
			   (not (eq t buffer-undo-list))
			   (if (eq last-command 'undo)
			       (listp pending-undo-list)
			     (consp buffer-undo-list)))
	      :help "Undo last operation"))


(defun menu-bar-kill-ring-save (beg end)
  (interactive "r")
  (if (mouse-region-match)
      (message "Selecting a region with the mouse does `copy' automatically")
    (kill-ring-save beg end)))

;; These are alternative definitions for the cut, paste and copy
;; menu items.  Use them if your system expects these to use the clipboard.

(put 'clipboard-kill-region 'menu-enable
     '(and mark-active (not buffer-read-only)))
(put 'clipboard-kill-ring-save 'menu-enable 'mark-active)
(put 'clipboard-yank 'menu-enable
     '(and (or (and (fboundp 'x-selection-exists-p)
		    (x-selection-exists-p))
	       (x-selection-exists-p 'CLIPBOARD))
	   (not buffer-read-only)))

(defun clipboard-yank ()
  "Insert the clipboard contents, or the last stretch of killed text."
  (interactive "*")
  (let ((x-select-enable-clipboard t))
    (yank)))

(defun clipboard-kill-ring-save (beg end)
  "Copy region to kill ring, and save in the X clipboard."
  (interactive "r")
  (let ((x-select-enable-clipboard t))
    (kill-ring-save beg end)))

(defun clipboard-kill-region (beg end)
  "Kill the region, and save it in the X clipboard."
  (interactive "r")
  (let ((x-select-enable-clipboard t))
    (kill-region beg end)))

(defun menu-bar-enable-clipboard ()
  "Make CUT, PASTE and COPY (keys and menu bar items) use the clipboard.
Do the same for the keys of the same name."
  (interactive)
  ;; We can't use constant list structure here because it becomes pure,
  ;; and because it gets modified with cache data.
  (define-key menu-bar-edit-menu [paste]
    (cons "Paste" (cons "Paste text from clipboard" 'clipboard-yank)))
  (define-key menu-bar-edit-menu [copy]
    (cons "Copy" (cons "Copy text in region to the clipboard"
		       'clipboard-kill-ring-save)))
  (define-key menu-bar-edit-menu [cut]
    (cons "Cut" (cons "Delete text in region and copy it to the clipboard"
		      'clipboard-kill-region)))

  ;; These are Sun server keysyms for the Cut, Copy and Paste keys
  ;; (also for XFree86 on Sun keyboard):
  (define-key global-map [f20] 'clipboard-kill-region)
  (define-key global-map [f16] 'clipboard-kill-ring-save)
  (define-key global-map [f18] 'clipboard-yank)
  ;; X11R6 versions:
  (define-key global-map [cut] 'clipboard-kill-region)
  (define-key global-map [copy] 'clipboard-kill-ring-save)
  (define-key global-map [paste] 'clipboard-yank))

;; The "Options" menu items

(defvar menu-bar-custom-menu (make-sparse-keymap "Customize"))

(define-key menu-bar-custom-menu [customize-apropos-groups]
  '(menu-item "Groups Matching Regexp..." customize-apropos-groups
	      :help "Browse groups whose names match regexp"))
(define-key menu-bar-custom-menu [customize-apropos-faces]
  '(menu-item "Faces Matching Regexp..." customize-apropos-faces
	      :help "Browse faces whose names match regexp"))
(define-key menu-bar-custom-menu [customize-apropos-options]
  '(menu-item "Options Matching Regexp..." customize-apropos-options
	      :help "Browse options whose names match regexp"))
(define-key menu-bar-custom-menu [customize-apropos]
  '(menu-item "Settings Matching Regexp..." customize-apropos
	      :help "Browse customizable settings whose names match regexp"))
(define-key menu-bar-custom-menu [separator-1]
  '("--"))
(define-key menu-bar-custom-menu [customize-group]
  '(menu-item "Specific Group..." customize-group
	      :help "Customize settings of specific group"))
(define-key menu-bar-custom-menu [customize-face]
  '(menu-item "Specific Face..." customize-face
	      :help "Customize attributes of specific face"))
(define-key menu-bar-custom-menu [customize-option]
  '(menu-item "Specific Option..." customize-option
	      :help "Customize value of specific option"))
(define-key menu-bar-custom-menu [separator-2]
  '("--"))
(define-key menu-bar-custom-menu [customize-changed-options]
  '(menu-item "New Options..." customize-changed-options
	      :help "Options added or changed in recent Emacs versions"))
(define-key menu-bar-custom-menu [customize-saved]
  '(menu-item "Saved Options" customize-saved
	      :help "Customize previously saved options"))
(define-key menu-bar-custom-menu [separator-3]
  '("--"))
(define-key menu-bar-custom-menu [customize-browse]
  '(menu-item "Browse Customization Groups" customize-browse
	      :help "Browse all customization groups"))
(define-key menu-bar-custom-menu [customize]
  '(menu-item "Top-level Customization Group" customize
	      :help "The master group called `Emacs'"))

;(defvar menu-bar-preferences-menu (make-sparse-keymap "Preferences"))

(defmacro menu-bar-make-mm-toggle (fname doc help &optional props)
  "Make a menu-item for a global minor mode toggle.
FNAME is the minor mode's name (variable and function).
DOC is the text to use for the menu entry.
HELP is the text to use for the tooltip.
PROPS are additional properties."
  `'(menu-item ,doc ,fname
     ,@props
     :help ,help
     :button (:toggle . (and (default-boundp ',fname)
			     (default-value ',fname)))))

(defmacro menu-bar-make-toggle (name variable doc message help &rest body)
  `(progn
     (defun ,name (&optional interactively)
       ,(concat "Toggle whether to " (downcase (substring help 0 1))
		(substring help 1) ".
In an interactive call, record this option as a candidate for saving
by \"Save Options\" in Custom buffers.")
       (interactive "p")
       (if ,(if body `(progn . ,body)
	      `(progn
		 (custom-load-symbol ',variable)
		 (let ((set (or (get ',variable 'custom-set) 'set-default))
		       (get (or (get ',variable 'custom-get) 'default-value)))
		   (funcall set ',variable (not (funcall get ',variable))))))
	   (message ,message "enabled globally")
  	 (message ,message "disabled globally"))
       ;; The function `customize-mark-as-set' must only be called when
       ;; a variable is set interactively, as the purpose is to mark it as
       ;; a candidate for "Save Options", and we do not want to save options
       ;; the user have already set explicitly in his init file.
       (if interactively (customize-mark-as-set ',variable)))
     '(menu-item ,doc ,name
		 :help ,help
                 :button (:toggle . (and (default-boundp ',variable)
					 (default-value ',variable))))))

;;; Assemble all the top-level items of the "Options" menu
(define-key menu-bar-options-menu [customize]
  (list 'menu-item "Customize Emacs" menu-bar-custom-menu))

(defun menu-bar-options-save ()
  "Save current values of Options menu items using Custom."
  (interactive)
  (let ((need-save nil))
    ;; These are set with menu-bar-make-mm-toggle, which does not
    ;; put on a customized-value property.
    (dolist (elt '(line-number-mode column-number-mode size-indication-mode
		   cua-mode show-paren-mode transient-mark-mode
		   blink-cursor-mode display-time-mode display-battery-mode))
      (and (customize-mark-to-save elt)
	   (setq need-save t)))
    ;; These are set with `customize-set-variable'.
    (dolist (elt '(scroll-bar-mode
		   debug-on-quit debug-on-error
		   tooltip-mode menu-bar-mode tool-bar-mode
		   save-place uniquify-buffer-name-style fringe-mode
		   indicate-empty-lines indicate-buffer-boundaries
		   case-fold-search
		   current-language-environment default-input-method
		   ;; Saving `text-mode-hook' is somewhat questionable,
		   ;; as we might get more than we bargain for, if
		   ;; other code may has added hooks as well.
		   ;; Nonetheless, not saving it would like be confuse
		   ;; more often.
		   ;; -- Per Abrahamsen <abraham@dina.kvl.dk> 2002-02-11.
		   text-mode-hook))
      (and (get elt 'customized-value)
	   (customize-mark-to-save elt)
	   (setq need-save t)))
    ;; Save if we changed anything.
    (when need-save
      (custom-save-all))))

(define-key menu-bar-options-menu [save]
  '(menu-item "Save Options" menu-bar-options-save
	      :help "Save options set from the menu above"))

(define-key menu-bar-options-menu [custom-separator]
  '("--"))

(define-key menu-bar-options-menu [mouse-set-font]
  '(menu-item "Set Font/Fontset..." mouse-set-font
	       :visible (display-multi-font-p)
	       :help "Select a font from list of known fonts/fontsets"))

;; The "Show/Hide" submenu of menu "Options"

(defvar menu-bar-showhide-menu (make-sparse-keymap "Show/Hide"))

(define-key menu-bar-showhide-menu [column-number-mode]
  (menu-bar-make-mm-toggle column-number-mode
			   "Column Numbers"
			   "Show the current column number in the mode line"))

(define-key menu-bar-showhide-menu [line-number-mode]
  (menu-bar-make-mm-toggle line-number-mode
			   "Line Numbers"
			   "Show the current line number in the mode line"))

(define-key menu-bar-showhide-menu [size-indication-mode]
  (menu-bar-make-mm-toggle size-indication-mode
			   "Size Indication"
			   "Show the size of the buffer in the mode line"))

(define-key menu-bar-showhide-menu [linecolumn-separator]
  '("--"))

(define-key menu-bar-showhide-menu [showhide-battery]
  (menu-bar-make-mm-toggle display-battery-mode
			   "Battery Status"
			   "Display battery status information in mode line"))

(define-key menu-bar-showhide-menu [showhide-date-time]
  (menu-bar-make-mm-toggle display-time-mode
			   "Time, Load and Mail"
			   "Display time, system load averages and \
mail status in mode line"))

(define-key menu-bar-showhide-menu [datetime-separator]
  '("--"))

(define-key menu-bar-showhide-menu [showhide-speedbar]
  '(menu-item "Speedbar" speedbar-frame-mode
	      :help "Display a Speedbar quick-navigation frame"
	      :button (:toggle
		       . (and (boundp 'speedbar-frame)
			      (frame-live-p (symbol-value 'speedbar-frame))
			      (frame-visible-p
			       (symbol-value 'speedbar-frame))))))

(defvar menu-bar-showhide-fringe-menu (make-sparse-keymap "Fringe"))

(defvar menu-bar-showhide-fringe-ind-menu
  (make-sparse-keymap "Buffer boundaries"))

(defun menu-bar-showhide-fringe-ind-customize ()
  "Show customization buffer for `indicate-buffer-boundaries'."
  (interactive)
  (customize-variable 'indicate-buffer-boundaries))

(define-key menu-bar-showhide-fringe-ind-menu [customize]
  '(menu-item "Other (Customize)"
	      menu-bar-showhide-fringe-ind-customize
	      :help "Additional choices available through Custom buffer"
	      :visible (display-graphic-p)))

(defun menu-bar-showhide-fringe-ind-mixed ()
  "Display top and bottom indicators in opposite fringes, arrows in right."
  (interactive)
  (customize-set-variable 'indicate-buffer-boundaries
			  '((t . right) (top . left))))

(define-key menu-bar-showhide-fringe-ind-menu [mixed]
  '(menu-item "Opposite, Arrows Right" menu-bar-showhide-fringe-ind-mixed
	      :help
	      "Show top/bottom indicators in opposite fringes, arrows in right"
	      :visible (display-graphic-p)
	      :button (:radio . (eq indicate-buffer-boundaries
				    '((t . right) (top . left))))))

(defun menu-bar-showhide-fringe-ind-box ()
  "Display top and bottom indicators in opposite fringes."
  (interactive)
  (customize-set-variable 'indicate-buffer-boundaries
			  '((top . left) (bottom . right))))

(define-key menu-bar-showhide-fringe-ind-menu [box]
  '(menu-item "Opposite, No Arrows" menu-bar-showhide-fringe-ind-box
	      :help "Show top/bottom indicators in opposite fringes, no arrows"
	      :visible (display-graphic-p)
	      :button (:radio . (eq indicate-buffer-boundaries
				    '((top . left) (bottom . right))))))

(defun menu-bar-showhide-fringe-ind-right ()
  "Display buffer boundaries and arrows in the right fringe."
  (interactive)
  (customize-set-variable 'indicate-buffer-boundaries 'right))

(define-key menu-bar-showhide-fringe-ind-menu [right]
  '(menu-item "In Right Fringe" menu-bar-showhide-fringe-ind-right
	      :help "Show buffer boundaries and arrows in right fringe"
	      :visible (display-graphic-p)
	      :button (:radio . (eq indicate-buffer-boundaries 'right))))

(defun menu-bar-showhide-fringe-ind-left ()
  "Display buffer boundaries and arrows in the left fringe."
  (interactive)
  (customize-set-variable 'indicate-buffer-boundaries 'left))

(define-key menu-bar-showhide-fringe-ind-menu [left]
  '(menu-item "In Left Fringe" menu-bar-showhide-fringe-ind-left
	      :help "Show buffer boundaries and arrows in left fringe"
	      :visible (display-graphic-p)
	      :button (:radio . (eq indicate-buffer-boundaries 'left))))

(defun menu-bar-showhide-fringe-ind-none ()
  "Do not display any buffer boundary indicators."
  (interactive)
  (customize-set-variable 'indicate-buffer-boundaries nil))

(define-key menu-bar-showhide-fringe-ind-menu [none]
  '(menu-item "No Indicators" menu-bar-showhide-fringe-ind-none
	      :help "Hide all buffer boundary indicators and arrows"
	      :visible (display-graphic-p)
	      :button (:radio . (eq indicate-buffer-boundaries nil))))

(define-key menu-bar-showhide-fringe-menu [showhide-fringe-ind]
  (list 'menu-item "Buffer Boundaries" menu-bar-showhide-fringe-ind-menu
	:visible `(display-graphic-p)
	:help "Indicate buffer boundaries in fringe"))

(define-key menu-bar-showhide-fringe-menu [indicate-empty-lines]
  (menu-bar-make-toggle toggle-indicate-empty-lines indicate-empty-lines
			"Empty Line Indicators"
			"Indicating of empty lines %s"
			"Indicate trailing empty lines in fringe, globally"))

(defun menu-bar-showhide-fringe-menu-customize ()
  "Show customization buffer for `fringe-mode'."
  (interactive)
  (customize-variable 'fringe-mode))

(define-key menu-bar-showhide-fringe-menu [customize]
  '(menu-item "Customize Fringe" menu-bar-showhide-fringe-menu-customize
	      :help "Detailed customization of fringe"
	      :visible (display-graphic-p)))

(defun menu-bar-showhide-fringe-menu-customize-reset ()
  "Reset the fringe mode: display fringes on both sides of a window."
  (interactive)
  (customize-set-variable 'fringe-mode nil))

(define-key menu-bar-showhide-fringe-menu [default]
  '(menu-item "Default" menu-bar-showhide-fringe-menu-customize-reset
	      :help "Default width fringe on both left and right side"
	      :visible (display-graphic-p)
	      :button (:radio . (eq fringe-mode nil))))

(defun menu-bar-showhide-fringe-menu-customize-right ()
  "Display fringes only on the right of each window."
  (interactive)
  (require 'fringe)
  (customize-set-variable 'fringe-mode '(0 . nil)))

(define-key menu-bar-showhide-fringe-menu [right]
  '(menu-item "On the Right" menu-bar-showhide-fringe-menu-customize-right
	      :help "Fringe only on the right side"
	      :visible (display-graphic-p)
	      :button (:radio . (equal fringe-mode '(0 . nil)))))

(defun menu-bar-showhide-fringe-menu-customize-left ()
  "Display fringes only on the left of each window."
  (interactive)
  (require 'fringe)
  (customize-set-variable 'fringe-mode '(nil . 0)))

(define-key menu-bar-showhide-fringe-menu [left]
  '(menu-item "On the Left" menu-bar-showhide-fringe-menu-customize-left
	      :help "Fringe only on the left side"
	      :visible (display-graphic-p)
	      :button (:radio . (equal fringe-mode '(nil . 0)))))

(defun menu-bar-showhide-fringe-menu-customize-disable ()
  "Do not display window fringes."
  (interactive)
  (require 'fringe)
  (customize-set-variable 'fringe-mode 0))

(define-key menu-bar-showhide-fringe-menu [none]
  '(menu-item "None" menu-bar-showhide-fringe-menu-customize-disable
	      :help "Turn off fringe"
	      :visible (display-graphic-p)
	      :button (:radio . (eq fringe-mode 0))))

(define-key menu-bar-showhide-menu [showhide-fringe]
  (list 'menu-item "Fringe" menu-bar-showhide-fringe-menu
	:visible `(display-graphic-p)))

(defvar menu-bar-showhide-scroll-bar-menu (make-sparse-keymap "Scroll-bar"))

(define-key menu-bar-showhide-scroll-bar-menu [right]
  '(menu-item "On the Right"
	      menu-bar-right-scroll-bar
	      :help "Scroll-bar on the right side"
	      :visible (display-graphic-p)
	      :button (:radio . (eq (cdr (assq 'vertical-scroll-bars
					       (frame-parameters))) 'right))))
(defun menu-bar-right-scroll-bar ()
  "Display scroll bars on the right of each window."
  (interactive)
  (customize-set-variable 'scroll-bar-mode 'right))

(define-key menu-bar-showhide-scroll-bar-menu [left]
  '(menu-item "On the Left"
	      menu-bar-left-scroll-bar
	      :help "Scroll-bar on the left side"
	      :visible (display-graphic-p)
	      :button (:radio . (eq (cdr (assq 'vertical-scroll-bars
					       (frame-parameters))) 'left))))

(defun menu-bar-left-scroll-bar ()
  "Display scroll bars on the left of each window."
  (interactive)
  (customize-set-variable 'scroll-bar-mode 'left))

(define-key menu-bar-showhide-scroll-bar-menu [none]
  '(menu-item "None"
	      menu-bar-no-scroll-bar
	      :help "Turn off scroll-bar"
	      :visible (display-graphic-p)
	      :button (:radio . (eq (cdr (assq 'vertical-scroll-bars
					       (frame-parameters))) nil))))

(defun menu-bar-no-scroll-bar ()
  "Turn off scroll bars."
  (interactive)
  (customize-set-variable 'scroll-bar-mode nil))

(define-key menu-bar-showhide-menu [showhide-scroll-bar]
  (list 'menu-item "Scroll-bar" menu-bar-showhide-scroll-bar-menu
	:visible `(display-graphic-p)))

(define-key menu-bar-showhide-menu [showhide-tooltip-mode]
  (list 'menu-item "Tooltips" 'tooltip-mode
	:help "Turn tooltips on/off"
	:visible  `(and (display-graphic-p) (fboundp 'x-show-tip))
	:button `(:toggle . tooltip-mode)))

(define-key menu-bar-showhide-menu [menu-bar-mode]
  '(menu-item "Menu-bar" toggle-menu-bar-mode-from-frame
	      :help "Turn menu-bar on/off"
	      :button (:toggle . (> (frame-parameter nil 'menu-bar-lines) 0))))

(define-key menu-bar-showhide-menu [showhide-tool-bar]
  (list 'menu-item "Tool-bar" 'toggle-tool-bar-mode-from-frame
	:help "Toggle tool-bar on/off"
	:visible `(display-graphic-p)
	:button `(:toggle . (> (frame-parameter nil 'tool-bar-lines) 0))))

(define-key menu-bar-options-menu [showhide]
  (list 'menu-item "Show/Hide" menu-bar-showhide-menu))

(define-key menu-bar-options-menu [showhide-separator]
  '("--"))

(define-key menu-bar-options-menu [mule]
  ;; It is better not to use backquote here,
  ;; because that makes a bootstrapping problem
  ;; if you need to recompile all the Lisp files using interpreted code.
  (list 'menu-item "Mule (Multilingual Environment)" mule-menu-keymap
;; Most of the MULE menu actually does make sense in unibyte mode,
;; e.g. language selection.
;;;	':visible 'default-enable-multibyte-characters
	))
;(setq menu-bar-final-items (cons 'mule menu-bar-final-items))
;(define-key menu-bar-options-menu [preferences]
;  (list 'menu-item "Preferences" menu-bar-preferences-menu
;	:help "Toggle important global options"))

(define-key menu-bar-options-menu [mule-separator]
  '("--"))

(define-key menu-bar-options-menu [debug-on-quit]
  (menu-bar-make-toggle toggle-debug-on-quit debug-on-quit
			"Enter Debugger on Quit/C-g" "Debug on Quit %s"
			"Enter Lisp debugger when C-g is pressed"))
(define-key menu-bar-options-menu [debug-on-error]
  (menu-bar-make-toggle toggle-debug-on-error debug-on-error
			"Enter Debugger on Error" "Debug on Error %s"
			"Enter Lisp debugger when an error is signaled"))
(define-key menu-bar-options-menu [debugger-separator]
  '("--"))

(define-key menu-bar-options-menu [blink-cursor-mode]
  (menu-bar-make-mm-toggle blink-cursor-mode
			   "Blinking Cursor"
			   "Whether the cursor blinks (Blink Cursor mode)"))
(define-key menu-bar-options-menu [cursor-separator]
  '("--"))

(define-key menu-bar-options-menu [save-place]
  (menu-bar-make-toggle toggle-save-place-globally save-place
			"Save Place in Files between Sessions"
			"Saving place in files %s"
			"Visit files of previous session when restarting Emacs"
                        (require 'saveplace)
                        ;; Do it by name, to avoid a free-variable
                        ;; warning during byte compilation.
                        (set-default
                         'save-place (not (symbol-value 'save-place)))))

(define-key menu-bar-options-menu [uniquify]
  (menu-bar-make-toggle toggle-uniquify-buffer-names uniquify-buffer-name-style
			"Use Directory Names in Buffer Names"
			"Directory name in buffer names (uniquify) %s"
			"Uniquify buffer names by adding parent directory names"
			(require 'uniquify)
			(setq uniquify-buffer-name-style
			      (if (not uniquify-buffer-name-style)
				  'forward))))

(define-key menu-bar-options-menu [edit-options-separator]
  '("--"))
(define-key menu-bar-options-menu [cua-mode]
  (menu-bar-make-mm-toggle cua-mode
			   "C-x/C-c/C-v Cut and Paste (CUA)"
			   "Use C-z/C-x/C-c/C-v keys for undo/cut/copy/paste"
			   (:visible (or (not (boundp 'cua-enable-cua-keys))
					 cua-enable-cua-keys))))

(define-key menu-bar-options-menu [cua-emulation-mode]
  (menu-bar-make-mm-toggle cua-mode
			   "Shift movement mark region (CUA)"
			   "Use shifted movement keys to set and extend the region."
			   (:visible (and (boundp 'cua-enable-cua-keys)
					  (not cua-enable-cua-keys)))))

(define-key menu-bar-options-menu [case-fold-search]
  (menu-bar-make-toggle toggle-case-fold-search case-fold-search
	    "Case-Insensitive Search"
	    "Case-Insensitive Search %s"
	    "Globally ignore letter-case in search"))

(defun menu-bar-text-mode-auto-fill ()
  (interactive)
  (toggle-text-mode-auto-fill)
  ;; This is somewhat questionable, as `text-mode-hook'
  ;; might have changed outside customize.
  ;; -- Per Abrahamsen <abraham@dina.kvl.dk> 2002-02-11.
  (customize-mark-as-set 'text-mode-hook))

(define-key menu-bar-options-menu [auto-fill-mode]
  '(menu-item "Word Wrap in Text Modes"
              menu-bar-text-mode-auto-fill
	      :help "Automatically fill text between left and right margins (Auto Fill)"
              :button (:toggle . (if (listp text-mode-hook)
				     (member 'turn-on-auto-fill text-mode-hook)
				   (eq 'turn-on-auto-fill text-mode-hook)))))
(define-key menu-bar-options-menu [truncate-lines]
  '(menu-item "Truncate Long Lines in this Buffer"
	      toggle-truncate-lines
	      :help "Truncate long lines on the screen"
	      :button (:toggle . truncate-lines)
	      :enable (menu-bar-menu-frame-live-and-visible-p)))

(define-key menu-bar-options-menu [highlight-separator]
  '("--"))
(define-key menu-bar-options-menu [highlight-paren-mode]
  (menu-bar-make-mm-toggle show-paren-mode
			   "Paren Match Highlighting"
			   "Highlight matching/mismatched parentheses at cursor (Show Paren mode)"))
(define-key menu-bar-options-menu [transient-mark-mode]
  (menu-bar-make-mm-toggle transient-mark-mode
			   "Active Region Highlighting"
			   "Make text in active region stand out in color (Transient Mark mode)"
			   (:enable (not cua-mode))))


;; The "Tools" menu items

(defun send-mail-item-name ()
  (let* ((known-send-mail-commands '((sendmail-user-agent . "sendmail")
				     (mh-e-user-agent . "MH")
				     (message-user-agent . "Gnus Message")
				     (gnus-user-agent . "Gnus")))
	 (name (assq mail-user-agent known-send-mail-commands)))
    (if name
	(setq name (cdr name))
      (setq name (symbol-name mail-user-agent))
      (if (string-match "\\(.+\\)-user-agent" name)
	  (setq name (match-string 1 name))))
    name))

(defun read-mail-item-name ()
  (let* ((known-rmail-commands '((rmail . "RMAIL")
				 (mh-rmail . "MH")
				 (gnus . "Gnus")))
	 (known (assq read-mail-command known-rmail-commands)))
    (if known (cdr known) (symbol-name read-mail-command))))

(defvar menu-bar-games-menu (make-sparse-keymap "Games"))

(define-key menu-bar-tools-menu [games]
  (list 'menu-item "Games" menu-bar-games-menu))

(define-key menu-bar-tools-menu [separator-games]
  '("--"))

(define-key menu-bar-games-menu [zone]
  '(menu-item "Zone Out"  zone
	      :help "Play tricks with Emacs display when Emacs is idle"))
(define-key menu-bar-games-menu [tetris]
  '(menu-item "Tetris"  tetris))
(define-key menu-bar-games-menu [solitaire]
  '(menu-item "Solitaire"  solitaire))
(define-key menu-bar-games-menu [snake]
  '(menu-item "Snake"  snake
	      :help "Move snake around avoiding collisions"))
(define-key menu-bar-games-menu [mult]
  '(menu-item "Multiplication Puzzle"  mpuz
	      :help "Exercise brain with multiplication"))
(define-key menu-bar-games-menu [life]
  '(menu-item "Life"  life
	      :help "Watch how John Conway's cellular automaton evolves"))
(define-key menu-bar-games-menu [hanoi]
  '(menu-item "Towers of Hanoi" hanoi
	      :help "Watch Towers-of-Hanoi puzzle solved by Emacs"))
(define-key menu-bar-games-menu [gomoku]
  '(menu-item "Gomoku"  gomoku
	      :help "Mark 5 contiguous squares (like tic-tac-toe)"))
(define-key menu-bar-games-menu [black-box]
  '(menu-item "Blackbox"  blackbox
	      :help "Find balls in a black box by shooting rays"))
(define-key menu-bar-games-menu [adventure]
  '(menu-item "Adventure"  dunnet
	      :help "Dunnet, a text Adventure game for Emacs"))
(define-key menu-bar-games-menu [5x5]
  '(menu-item "5x5" 5x5
	      :help "Fill in all the squares on a 5x5 board"))

(define-key menu-bar-tools-menu [simple-calculator]
  '(menu-item "Simple Calculator" calculator
	      :help "Invoke the Emacs built-in quick calculator"))
(define-key menu-bar-tools-menu [calc]
  '(menu-item "Programmable Calculator" calc
	      :help "Invoke the Emacs built-in full scientific calculator"))
(define-key menu-bar-tools-menu [calendar]
  '(menu-item "Calendar" calendar
	      :help "Invoke the Emacs built-in calendar"))

(define-key menu-bar-tools-menu [separator-net]
  '("--"))

(define-key menu-bar-tools-menu [directory-search]
  '(menu-item "Directory Search" eudc-tools-menu))
(define-key menu-bar-tools-menu [compose-mail]
  (list
   'menu-item `(format "Send Mail (with %s)" (send-mail-item-name))
   'compose-mail
   :visible `(and mail-user-agent (not (eq mail-user-agent 'ignore)))
   :help "Send a mail message"))
(define-key menu-bar-tools-menu [rmail]
  (list
   'menu-item `(format "Read Mail (with %s)" (read-mail-item-name))
   'menu-bar-read-mail
   :visible `(and read-mail-command (not (eq read-mail-command 'ignore)))
   :help "Read your mail and reply to it"))

(defun menu-bar-read-mail ()
  "Read mail using `read-mail-command'."
  (interactive)
  (call-interactively read-mail-command))

(define-key menu-bar-tools-menu [gnus]
  '(menu-item "Read Net News (Gnus)" gnus
	      :help "Read network news groups"))

(define-key menu-bar-tools-menu [separator-vc]
  '("--"))

(define-key menu-bar-tools-menu [pcl-cvs]
  '(menu-item "PCL-CVS" cvs-global-menu))
(define-key menu-bar-tools-menu [vc] nil) ;Create the place for the VC menu.

(define-key menu-bar-tools-menu [separator-compare]
  '("--"))

(define-key menu-bar-tools-menu [ediff-misc]
  '(menu-item "Ediff Miscellanea" menu-bar-ediff-misc-menu))
(define-key menu-bar-tools-menu [epatch]
  '(menu-item "Apply Patch" menu-bar-epatch-menu))
(define-key menu-bar-tools-menu [ediff-merge]
  '(menu-item "Merge" menu-bar-ediff-merge-menu))
(define-key menu-bar-tools-menu [compare]
  '(menu-item "Compare (Ediff)" menu-bar-ediff-menu))

(define-key menu-bar-tools-menu [separator-spell]
  '("--"))

(define-key menu-bar-tools-menu [spell]
  '(menu-item "Spell Checking" ispell-menu-map))

(define-key menu-bar-tools-menu [separator-prog]
  '("--"))

(define-key menu-bar-tools-menu [gdb]
  '(menu-item "Debugger (GDB)..." gdb
	      :help "Debug a program from within Emacs with GDB"))
(define-key menu-bar-tools-menu [shell-on-region]
  '(menu-item "Shell Command on Region..." shell-command-on-region
	      :enable mark-active
	      :help "Pass marked region to a shell command"))
(define-key menu-bar-tools-menu [shell]
  '(menu-item "Shell Command..." shell-command
	      :help "Invoke a shell command and catch its output"))
(define-key menu-bar-tools-menu [compile]
  '(menu-item "Compile..." compile
	      :help "Invoke compiler or Make, view compilation errors"))
(define-key menu-bar-tools-menu [grep]
  '(menu-item "Search Files (Grep)..." grep
	      :help "Search files for strings or regexps (with Grep)"))


;; The "Help" menu items

(defvar menu-bar-describe-menu (make-sparse-keymap "Describe"))

(define-key menu-bar-describe-menu [mule-diag]
  '(menu-item "Show All of Mule Status" mule-diag
	      :visible default-enable-multibyte-characters
	      :help "Display multilingual environment settings"))
(define-key menu-bar-describe-menu [describe-coding-system-briefly]
  '(menu-item "Describe Coding System (Briefly)..."
              describe-current-coding-system-briefly
              :visible default-enable-multibyte-characters))
(define-key menu-bar-describe-menu [describe-coding-system]
  '(menu-item "Describe Coding System..." describe-coding-system
	      :visible default-enable-multibyte-characters))
(define-key menu-bar-describe-menu [describe-input-method]
  '(menu-item "Describe Input Method..." describe-input-method
	      :visible default-enable-multibyte-characters
	      :help "Keyboard layout for specific input method"))
(define-key menu-bar-describe-menu [describe-language-environment]
  (list 'menu-item "Describe Language Environment"
	describe-language-environment-map))

(define-key menu-bar-describe-menu [separator-desc-mule]
  '("--"))

(define-key menu-bar-describe-menu [list-keybindings]
  '(menu-item "List Key Bindings" describe-bindings
	      :help "Display all current keybindings (keyboard shortcuts)"))
(define-key menu-bar-describe-menu [describe-current-display-table]
  '(menu-item "Describe Display Table" describe-current-display-table
	      :help "Describe the current display table"))
(define-key menu-bar-describe-menu [describe-face]
  '(menu-item "Describe Face..." describe-face
              :help "Display the properties of a face"))
(define-key menu-bar-describe-menu [describe-variable]
  '(menu-item "Describe Variable..." describe-variable
	      :help "Display documentation of variable/option"))
(define-key menu-bar-describe-menu [describe-function]
  '(menu-item "Describe Function..." describe-function
	      :help "Display documentation of function/command"))
(define-key menu-bar-describe-menu [describe-key-1]
  '(menu-item "Describe Key or Mouse Operation..." describe-key
	      ;; Users typically don't identify keys and menu items...
	      :help "Display documentation of command bound to a \
key, a click, or a menu-item"))
(define-key menu-bar-describe-menu [describe-mode]
  '(menu-item "Describe Buffer Modes" describe-mode
	      :help "Describe this buffer's major and minor mode"))

(defvar menu-bar-search-documentation-menu
  (make-sparse-keymap "Search Documentation"))
(defun menu-bar-read-lispref ()
  "Display the Emacs Lisp Reference manual in Info mode."
  (interactive)
  (info "elisp"))

(defun menu-bar-read-lispintro ()
  "Display the Introduction to Emacs Lisp Programming in Info mode."
  (interactive)
  (info "eintr"))

(defun search-emacs-glossary ()
  "Display the Glossary node of the Emacs manual in Info mode."
  (interactive)
  (info "(emacs)Glossary"))

(defun emacs-index-search (topic)
  "Look up TOPIC in the indices of the Emacs User Manual."
  (interactive "sSubject to look up: ")
  (info "emacs")
  (Info-index topic))

(defun elisp-index-search (topic)
  "Look up TOPIC in the indices of the Emacs Lisp Reference Manual."
  (interactive "sSubject to look up: ")
  (info "elisp")
  (Info-index topic))

(define-key menu-bar-search-documentation-menu [search-documentation-strings]
  '(menu-item "Search Documentation Strings..." apropos-documentation
              :help
	      "Find functions and variables whose doc strings match a regexp"))
(define-key menu-bar-search-documentation-menu [find-any-object-by-name]
  '(menu-item "Find Any Object by Name..."  apropos
              :help "Find symbols of any kind whose names match a regexp"))
(define-key menu-bar-search-documentation-menu [find-option-by-value]
  '(menu-item "Find Options by Value..." apropos-value
              :help "Find variables whose values match a regexp"))
(define-key menu-bar-search-documentation-menu [find-options-by-name]
  '(menu-item "Find Options by Name..." apropos-variable
	      :help "Find variables whose names match a regexp"))
(define-key menu-bar-search-documentation-menu [find-commands-by-name]
  '(menu-item "Find Commands by Name..." apropos-command
	      :help "Find commands whose names match a regexp"))
(define-key menu-bar-search-documentation-menu [sep1]
  '("--"))
(define-key menu-bar-search-documentation-menu [lookup-command-in-manual]
  '(menu-item "Look Up Command in User Manual..." Info-goto-emacs-command-node
	      :help "Display manual section that describes a command"))
(define-key menu-bar-search-documentation-menu [lookup-key-in-manual]
  '(menu-item "Look Up Key in User Manual..." Info-goto-emacs-key-command-node
	      :help "Display manual section that describes a key"))
(define-key menu-bar-search-documentation-menu [lookup-subject-in-elisp-manual]
  '(menu-item "Look Up Subject in ELisp Manual..." elisp-index-search
	      :help "Find description of a subject in Emacs Lisp manual"))
(define-key menu-bar-search-documentation-menu [lookup-subject-in-emacs-manual]
  '(menu-item "Look Up Subject in User Manual..." emacs-index-search
	      :help "Find description of a subject in Emacs User manual"))
(define-key menu-bar-search-documentation-menu [emacs-terminology]
  '(menu-item "Emacs Terminology" search-emacs-glossary
	      :help "Display the Glossary section of the Emacs manual"))

(defvar menu-bar-manuals-menu (make-sparse-keymap "More Manuals"))

(define-key menu-bar-manuals-menu [man]
  '(menu-item "Read Man Page..." manual-entry
	      :help "Man-page docs for external commands and libraries"))
(define-key menu-bar-manuals-menu [sep2]
  '("--"))
(define-key menu-bar-manuals-menu [order-emacs-manuals]
  '(menu-item "Ordering Manuals" view-order-manuals
	      :help "How to order manuals from the Free Software Foundation"))
(define-key menu-bar-manuals-menu [lookup-subject-in-all-manuals]
  '(menu-item "Lookup Subject in all manuals..." info-apropos
	      :help "Find description of a subject in all installed manuals"))
(define-key menu-bar-manuals-menu [other-manuals]
  '(menu-item "All Other Manuals (Info)" Info-directory
	      :help "Read any of the installed manuals"))
(define-key menu-bar-manuals-menu [emacs-lisp-reference]
  '(menu-item "Emacs Lisp Reference" menu-bar-read-lispref
	      :help "Read the Emacs Lisp Reference manual"))
(define-key menu-bar-manuals-menu [emac-lisp-intro]
  '(menu-item "Introduction to Emacs Lisp" menu-bar-read-lispintro
	      :help "Read the Introduction to Emacs Lisp Programming"))

<<<<<<< HEAD
(define-key menu-bar-help-menu [describe-project]
  '(menu-item "About GNU" describe-project
	      :help "About the GNU System, GNU Project, and GNU/Linux"))
(define-key menu-bar-help-menu [about]
=======
(define-key menu-bar-help-menu [about-gnu-project]
  '(menu-item "About GNU" describe-project
	      :help "About the GNU System, GNU Project, and GNU/Linux"))
(define-key menu-bar-help-menu [about-emacs]
>>>>>>> 33127d1a
  '(menu-item "About Emacs" about-emacs
	      :help "Display version number, copyright info, and basic help"))
(define-key menu-bar-help-menu [sep4]
  '("--"))
(define-key menu-bar-help-menu [describe-no-warranty]
  '(menu-item "(Non)Warranty" describe-no-warranty
	      :help "Explain that Emacs has NO WARRANTY"))
(define-key menu-bar-help-menu [describe-copying]
  '(menu-item "Copying Conditions" describe-copying
	      :help "Show the Emacs license (GPL)"))
<<<<<<< HEAD
(define-key menu-bar-help-menu [describe-distribution]
=======
(define-key menu-bar-help-menu [getting-new-versions]
>>>>>>> 33127d1a
  '(menu-item "Getting New Versions" describe-distribution
	      :help "How to get latest versions of Emacs"))
(defun menu-bar-help-extra-packages ()
  "Display help about some additional packages available for Emacs."
  (interactive)
  (let (enable-local-variables)
    (view-file (expand-file-name "MORE.STUFF"
				 data-directory))
    (goto-address)))
(define-key menu-bar-help-menu [sep2]
  '("--"))
<<<<<<< HEAD
(define-key menu-bar-help-menu [more]
  '(menu-item "External Packages" menu-bar-help-extra-packages
	      :help "Lisp packages distributed separately for use in Emacs"))
(define-key menu-bar-help-menu [finder-by-keyword]
=======
(define-key menu-bar-help-menu [external-packages]
  '(menu-item "External Packages" menu-bar-help-extra-packages
	      :help "Lisp packages distributed separately for use in Emacs"))
(define-key menu-bar-help-menu [find-emacs-packages]
>>>>>>> 33127d1a
  '(menu-item "Find Emacs Packages" finder-by-keyword
	      :help "Find packages and features by keyword"))
(define-key menu-bar-help-menu [more-manuals]
  (list 'menu-item "More Manuals" menu-bar-manuals-menu))
(define-key menu-bar-help-menu [emacs-manual]
  '(menu-item "Read the Emacs Manual" info-emacs-manual
	      :help "Full documentation of Emacs features"))
(define-key menu-bar-help-menu [describe]
  (list 'menu-item "Describe" menu-bar-describe-menu))
(define-key menu-bar-help-menu [search-documentation]
  (list 'menu-item "Search Documentation" menu-bar-search-documentation-menu))
(define-key menu-bar-help-menu [sep1]
  '("--"))
<<<<<<< HEAD
(define-key menu-bar-help-menu [eliza]
  '(menu-item "Emacs Psychotherapist" doctor
	      :help "Our doctor will help you feel better"))
(define-key menu-bar-help-menu [report-emacs-bug]
=======
(define-key menu-bar-help-menu [emacs-psychotherapist]
  '(menu-item "Emacs Psychotherapist" doctor
	      :help "Our doctor will help you feel better"))
(define-key menu-bar-help-menu [send-emacs-bug-report]
>>>>>>> 33127d1a
  '(menu-item "Send Bug Report..." report-emacs-bug
	      :help "Send e-mail to Emacs maintainers"))
(define-key menu-bar-help-menu [emacs-known-problems]
  '(menu-item "Emacs Known Problems" view-emacs-problems
	      :help "Read about known problems with Emacs"))
(define-key menu-bar-help-menu [emacs-news]
  '(menu-item "Emacs News" view-emacs-news
	      :help "New features of this version"))
(define-key menu-bar-help-menu [emacs-faq]
  '(menu-item "Emacs FAQ" view-emacs-FAQ
	      :help "Frequently asked (and answered) questions about Emacs"))

(defun help-with-tutorial-spec-language ()
  "Use the Emacs tutorial, specifying which language you want."
  (interactive)
  (help-with-tutorial t))

(define-key menu-bar-help-menu [emacs-tutorial-language-specific]
  '(menu-item "Emacs Tutorial (choose language)..."
	      help-with-tutorial-spec-language
	      :help "Learn how to use Emacs (choose a language)"))
(define-key menu-bar-help-menu [emacs-tutorial]
  '(menu-item "Emacs Tutorial" help-with-tutorial
	      :help "Learn how to use Emacs"))

(defun menu-bar-menu-frame-live-and-visible-p ()
  "Return non-nil if the menu frame is alive and visible.
The menu frame is the frame for which we are updating the menu."
  (let ((menu-frame (or menu-updating-frame (selected-frame))))
    (and (frame-live-p menu-frame)
	 (frame-visible-p menu-frame))))

(defun menu-bar-non-minibuffer-window-p ()
  "Return non-nil if selected window of the menu frame is not a minibuf window.

See the documentation of `menu-bar-menu-frame-live-and-visible-p'
for the definition of the menu frame."
  (let ((menu-frame (or menu-updating-frame (selected-frame))))
    (not (window-minibuffer-p (frame-selected-window menu-frame)))))

(defun kill-this-buffer ()	; for the menu bar
  "Kill the current buffer."
  (interactive)
  (kill-buffer (current-buffer)))

(defun kill-this-buffer-enabled-p ()
  (let ((count 0)
	(buffers (buffer-list)))
    (while buffers
      (or (string-match "^ " (buffer-name (car buffers)))
	  (setq count (1+ count)))
      (setq buffers (cdr buffers)))
    (and (menu-bar-non-minibuffer-window-p)
	 (> count 1))))

(put 'dired 'menu-enable '(menu-bar-non-minibuffer-window-p))

;; Permit deleting frame if it would leave a visible or iconified frame.
(defun delete-frame-enabled-p ()
  "Return non-nil if `delete-frame' should be enabled in the menu bar."
  (let ((frames (frame-list))
	(count 0))
    (while frames
      (if (frame-visible-p (car frames))
	  (setq count (1+ count)))
      (setq frames (cdr frames)))
    (> count 1)))

(defcustom yank-menu-length 20
  "*Maximum length to display in the yank-menu."
  :type 'integer
  :group 'mouse)

(defun menu-bar-update-yank-menu (string old)
  (let ((front (car (cdr yank-menu)))
	(menu-string (if (<= (length string) yank-menu-length)
			 string
		       (concat
			(substring string 0 (/ yank-menu-length 2))
			"..."
			(substring string (- (/ yank-menu-length 2)))))))
    ;; Don't let the menu string be all dashes
    ;; because that has a special meaning in a menu.
    (if (string-match "\\`-+\\'" menu-string)
	(setq menu-string (concat menu-string " ")))
    ;; If we're supposed to be extending an existing string, and that
    ;; string really is at the front of the menu, then update it in place.
    (if (and old (or (eq old (car front))
		     (string= old (car front))))
	(progn
	  (setcar front string)
	  (setcar (cdr front) menu-string))
      (setcdr yank-menu
	      (cons
	       (cons string (cons menu-string 'menu-bar-select-yank))
	       (cdr yank-menu)))))
  (if (> (length (cdr yank-menu)) kill-ring-max)
      (setcdr (nthcdr kill-ring-max yank-menu) nil)))

(put 'menu-bar-select-yank 'apropos-inhibit t)
(defun menu-bar-select-yank ()
  "Insert the stretch of previously-killed text selected from menu.
The menu shows all the killed text sequences stored in `kill-ring'."
  (interactive "*")
  (push-mark (point))
  (insert last-command-event))


(defcustom buffers-menu-show-directories 'unless-uniquify
  "If non-nil, show directories in the Buffers menu for buffers that have them.
The special value `unless-uniquify' means that directories will be shown
unless `uniquify-buffer-name-style' is non-nil (in which case, buffer
names should include enough of a buffer's directory to distinguish it
from other buffers).

Setting this variable directly does not take effect until next time the
Buffers menu is regenerated."
  :set (lambda (symbol value)
	 (set symbol value)
	 (menu-bar-update-buffers t))
  :initialize 'custom-initialize-default
  :type '(choice (const :tag "Never" nil)
		 (const :tag "Unless uniquify is enabled" unless-uniquify)
		 (const :tag "Always" t))
  :group 'menu)

(defcustom buffers-menu-show-status t
  "If non-nil, show modified/read-only status of buffers in the Buffers menu.
Setting this variable directly does not take effect until next time the
Buffers menu is regenerated."
  :set (lambda (symbol value)
	 (set symbol value)
	 (menu-bar-update-buffers t))
  :initialize 'custom-initialize-default
  :type 'boolean
  :group 'menu)

(defvar list-buffers-directory nil)

(defvar menu-bar-update-buffers-maxbuf)

(defun menu-bar-select-buffer ()
  (interactive)
  (switch-to-buffer last-command-event))

(defun menu-bar-select-frame ()
  (interactive)
  (let (frame)
    (dolist (f (frame-list))
      (when (equal last-command-event (frame-parameter f 'name))
	(setq frame f)))
    ;; FRAME can be nil when user specifies the selected frame.
    (setq frame (or frame (selected-frame)))
    (make-frame-visible frame)
    (raise-frame frame)
    (select-frame frame)))

(defun menu-bar-update-buffers-1 (elt)
  (let* ((buf (car elt))
	 (file
	  (and (if (eq buffers-menu-show-directories 'unless-uniquify)
		   (or (not (boundp 'uniquify-buffer-name-style))
		       (null uniquify-buffer-name-style))
		 buffers-menu-show-directories)
	       (or (buffer-file-name buf)
		   (buffer-local-value 'list-buffers-directory buf)))))
    (when file
      (setq file (file-name-directory file)))
    (when (and file (> (length file) 20))
      (setq file (concat "..." (substring file -17))))
    (cons (if buffers-menu-show-status
	      (let ((mod (if (buffer-modified-p buf) "*" ""))
		    (ro (if (buffer-local-value 'buffer-read-only buf) "%" "")))
		(if file
		    (format "%s  %s%s  --  %s" (cdr elt) mod ro file)
		  (format "%s  %s%s" (cdr elt) mod ro)))
	    (if file
		(format "%s  --  %s"  (cdr elt) file)
	      (cdr elt)))
	  buf)))

;; Used to cache the menu entries for commands in the Buffers menu
(defvar menu-bar-buffers-menu-command-entries nil)

(defun menu-bar-update-buffers (&optional force)
  ;; If user discards the Buffers item, play along.
  (and (lookup-key (current-global-map) [menu-bar buffer])
       (or force (frame-or-buffer-changed-p))
       (let ((buffers (buffer-list))
	     (frames (frame-list))
	     buffers-menu)
	 ;; If requested, list only the N most recently selected buffers.
	 (if (and (integerp buffers-menu-max-size)
		  (> buffers-menu-max-size 1))
	     (if (> (length buffers) buffers-menu-max-size)
		 (setcdr (nthcdr buffers-menu-max-size buffers) nil)))

	 ;; Make the menu of buffers proper.
	 (setq buffers-menu
	       (let* ((buffer-list
		       (mapcar 'list buffers))
		      (menu-bar-update-buffers-maxbuf 0)
		      alist)
		 ;; Put into each element of buffer-list
		 ;; the name for actual display,
		 ;; perhaps truncated in the middle.
		 (dolist (buf buffer-list)
		   (let ((name (buffer-name (car buf))))
		     (setcdr buf
			     (if (> (length name) 27)
				 (concat (substring name 0 12)
					 "..."
					 (substring name -12))
			       name))))
		 ;; Compute the maximum length of any name.
		 (dolist (buf buffer-list)
		   (unless (eq ?\s (aref (cdr buf) 0))
		     (setq menu-bar-update-buffers-maxbuf
			   (max menu-bar-update-buffers-maxbuf
				(length (cdr buf))))))
		 ;; Set ALIST to an alist of the form
		 ;; ITEM-STRING . BUFFER
		 (dolist (buf buffer-list)
		   (unless (eq ?\s (aref (cdr buf) 0))
		     (push (menu-bar-update-buffers-1 buf) alist)))
		 ;; Now make the actual list of items, and add
		 ;; some miscellaneous buffer commands to the end.
		 (mapcar (lambda (pair)
			   ;; This is somewhat risque, to use
			   ;; the buffer name itself as the event
			   ;; type to define, but it works.
			   ;; It would not work to use the buffer
			   ;; since a buffer as an event has its
			   ;; own meaning.
			   (nconc (list (buffer-name (cdr pair))
					(car pair)
					(cons nil nil))
				  'menu-bar-select-buffer))
			 (nreverse alist))))

	 ;; Make a Frames menu if we have more than one frame.
	 (when (cdr frames)
	   (let ((frames-menu
		  (cons 'keymap
			(cons "Select Frame"
			      (mapcar
			       (lambda (frame)
				 (nconc
				  (list (frame-parameter frame 'name)
					(frame-parameter frame 'name)
					(cons nil nil))
				  'menu-bar-select-frame))
			       frames)))))
	     ;; Put it after the normal buffers
	     (setq buffers-menu
		   (nconc buffers-menu
			  `((frames-separator "--")
			    (frames menu-item "Frames" ,frames-menu))))))

	 ;; Add in some normal commands at the end of the menu.  We use
	 ;; the copy cached in `menu-bar-buffers-menu-command-entries'
	 ;; if it's been set already.  Note that we can't use constant
	 ;; lists for the menu-entries, because the low-level menu-code
	 ;; modifies them.
	 (unless menu-bar-buffers-menu-command-entries
	   (setq menu-bar-buffers-menu-command-entries
		 (list '(command-separator "--")
		       (list 'next-buffer
			     'menu-item
			     "Next Buffer"
			     'next-buffer
			     :help "Switch to the \"next\" buffer in a cyclic order")
		       (list 'previous-buffer
			     'menu-item
			     "Previous Buffer"
			     'previous-buffer
			     :help "Switch to the \"previous\" buffer in a cyclic order")
		       (list 'select-named-buffer
			     'menu-item
			     "Select Named Buffer..."
			     'switch-to-buffer
			     :help "Prompt for a buffer name, and select that buffer in the current window")
		       (list 'list-all-buffers
			     'menu-item
			     "List All Buffers"
			     'list-buffers
			     :help "Pop up a window listing all Emacs buffers"
			     ))))
	 (setq buffers-menu
	       (nconc buffers-menu menu-bar-buffers-menu-command-entries))

         ;; We used to "(define-key (current-global-map) [menu-bar buffer]"
         ;; but that did not do the right thing when the [menu-bar buffer]
         ;; entry above had been moved (e.g. to a parent keymap).
	 (setcdr global-buffers-menu-map (cons "Select Buffer" buffers-menu)))))

(add-hook 'menu-bar-update-hook 'menu-bar-update-buffers)

(menu-bar-update-buffers)

;; this version is too slow
;;(defun format-buffers-menu-line (buffer)
;;  "Returns a string to represent the given buffer in the Buffer menu.
;;nil means the buffer shouldn't be listed.  You can redefine this."
;;  (if (string-match "\\` " (buffer-name buffer))
;;      nil
;;    (save-excursion
;;     (set-buffer buffer)
;;     (let ((size (buffer-size)))
;;       (format "%s%s %-19s %6s %-15s %s"
;;	       (if (buffer-modified-p) "*" " ")
;;	       (if buffer-read-only "%" " ")
;;	       (buffer-name)
;;	       size
;;	       mode-name
;;	       (or (buffer-file-name) ""))))))

;;; Set up a menu bar menu for the minibuffer.

(dolist (map (list minibuffer-local-map
		   ;; This shouldn't be necessary, but there's a funny
		   ;; bug in keymap.c that I don't understand yet.  -stef
		   minibuffer-local-completion-map))
  (define-key map [menu-bar minibuf]
    (cons "Minibuf" (make-sparse-keymap "Minibuf"))))

(let ((map minibuffer-local-completion-map))
  (define-key map [menu-bar minibuf ?\?]
    (list 'menu-item "List Completions" 'minibuffer-completion-help
	  :help "Display all possible completions"))
  (define-key map [menu-bar minibuf space]
    (list 'menu-item "Complete Word" 'minibuffer-complete-word
	  :help "Complete at most one word"))
  (define-key map [menu-bar minibuf tab]
    (list 'menu-item "Complete" 'minibuffer-complete
	  :help "Complete as far as possible")))

(let ((map minibuffer-local-map))
  (define-key map [menu-bar minibuf quit]
    (list 'menu-item "Quit" 'keyboard-escape-quit
	  :help "Abort input and exit minibuffer"))
  (define-key map [menu-bar minibuf return]
    (list 'menu-item "Enter" 'exit-minibuffer
	  :help "Terminate input and exit minibuffer")))

;;;###autoload
;; This comment is taken from tool-bar.el near
;; (put 'tool-bar-mode ...)
;; We want to pretend the menu bar by standard is on, as this will make
;; customize consider disabling the menu bar a customization, and save
;; that.  We could do this for real by setting :init-value below, but
;; that would overwrite disabling the tool bar from X resources.
(put 'menu-bar-mode 'standard-value '(t))

;;;###autoload
(define-minor-mode menu-bar-mode
  "Toggle display of a menu bar on each frame.
This command applies to all frames that exist and frames to be
created in the future.
With a numeric argument, if the argument is positive,
turn on menu bars; otherwise, turn off menu bars."
  :init-value nil
  :global t
  :group 'frames

  ;; Make menu-bar-mode and default-frame-alist consistent.
  (modify-all-frames-parameters (list (cons 'menu-bar-lines
					    (if menu-bar-mode 1 0))))

  ;; Make the message appear when Emacs is idle.  We can not call message
  ;; directly.  The minor-mode message "Menu-bar mode disabled" comes
  ;; after this function returns, overwriting any message we do here.
  (when (and (interactive-p) (not menu-bar-mode))
    (run-with-idle-timer 0 nil 'message
			 "Menu-bar mode disabled.  Use M-x menu-bar-mode to make the menu bar appear."))
  menu-bar-mode)

(defun toggle-menu-bar-mode-from-frame (&optional arg)
  "Toggle menu bar on or off, based on the status of the current frame.
See `menu-bar-mode' for more information."
  (interactive (list (or current-prefix-arg 'toggle)))
  (if (eq arg 'toggle)
      (menu-bar-mode (if (> (frame-parameter nil 'menu-bar-lines) 0) 0 1))
    (menu-bar-mode arg)))

(defun menu-bar-open (&optional frame)
  "Start key navigation of the menu bar in FRAME.

This function decides which method to use to access the menu
depending on FRAME's terminal device.  On X displays, it calls
`x-menu-bar-open'; otherwise it calls `tmm-menubar'.

If FRAME is nil or not given, use the selected frame."
  (interactive)
  (if (eq window-system 'x)
      (x-menu-bar-open frame)
    (with-selected-frame (or frame (selected-frame))
      (tmm-menubar))))

(global-set-key [f10] 'menu-bar-open)

(provide 'menu-bar)

;; arch-tag: 6e6a3c22-4ec4-4d3d-8190-583f8ef94ced
;;; menu-bar.el ends here<|MERGE_RESOLUTION|>--- conflicted
+++ resolved
@@ -1348,17 +1348,10 @@
   '(menu-item "Introduction to Emacs Lisp" menu-bar-read-lispintro
 	      :help "Read the Introduction to Emacs Lisp Programming"))
 
-<<<<<<< HEAD
-(define-key menu-bar-help-menu [describe-project]
-  '(menu-item "About GNU" describe-project
-	      :help "About the GNU System, GNU Project, and GNU/Linux"))
-(define-key menu-bar-help-menu [about]
-=======
 (define-key menu-bar-help-menu [about-gnu-project]
   '(menu-item "About GNU" describe-project
 	      :help "About the GNU System, GNU Project, and GNU/Linux"))
 (define-key menu-bar-help-menu [about-emacs]
->>>>>>> 33127d1a
   '(menu-item "About Emacs" about-emacs
 	      :help "Display version number, copyright info, and basic help"))
 (define-key menu-bar-help-menu [sep4]
@@ -1369,11 +1362,7 @@
 (define-key menu-bar-help-menu [describe-copying]
   '(menu-item "Copying Conditions" describe-copying
 	      :help "Show the Emacs license (GPL)"))
-<<<<<<< HEAD
-(define-key menu-bar-help-menu [describe-distribution]
-=======
 (define-key menu-bar-help-menu [getting-new-versions]
->>>>>>> 33127d1a
   '(menu-item "Getting New Versions" describe-distribution
 	      :help "How to get latest versions of Emacs"))
 (defun menu-bar-help-extra-packages ()
@@ -1385,17 +1374,10 @@
     (goto-address)))
 (define-key menu-bar-help-menu [sep2]
   '("--"))
-<<<<<<< HEAD
-(define-key menu-bar-help-menu [more]
-  '(menu-item "External Packages" menu-bar-help-extra-packages
-	      :help "Lisp packages distributed separately for use in Emacs"))
-(define-key menu-bar-help-menu [finder-by-keyword]
-=======
 (define-key menu-bar-help-menu [external-packages]
   '(menu-item "External Packages" menu-bar-help-extra-packages
 	      :help "Lisp packages distributed separately for use in Emacs"))
 (define-key menu-bar-help-menu [find-emacs-packages]
->>>>>>> 33127d1a
   '(menu-item "Find Emacs Packages" finder-by-keyword
 	      :help "Find packages and features by keyword"))
 (define-key menu-bar-help-menu [more-manuals]
@@ -1409,17 +1391,10 @@
   (list 'menu-item "Search Documentation" menu-bar-search-documentation-menu))
 (define-key menu-bar-help-menu [sep1]
   '("--"))
-<<<<<<< HEAD
-(define-key menu-bar-help-menu [eliza]
-  '(menu-item "Emacs Psychotherapist" doctor
-	      :help "Our doctor will help you feel better"))
-(define-key menu-bar-help-menu [report-emacs-bug]
-=======
 (define-key menu-bar-help-menu [emacs-psychotherapist]
   '(menu-item "Emacs Psychotherapist" doctor
 	      :help "Our doctor will help you feel better"))
 (define-key menu-bar-help-menu [send-emacs-bug-report]
->>>>>>> 33127d1a
   '(menu-item "Send Bug Report..." report-emacs-bug
 	      :help "Send e-mail to Emacs maintainers"))
 (define-key menu-bar-help-menu [emacs-known-problems]
