--- conflicted
+++ resolved
@@ -1145,30 +1145,14 @@
 FILE, if provided, is added to URL.
 URL can be a local file name, which must be absolute.
 ASYNC, if non-nil, runs the request asynchronously.
-<<<<<<< HEAD
-ERROR-FORM is run only if an error occurs.  If NOERROR is
-non-nil, don't propagate errors caused by the connection or by
-BODY (does not apply to errors signaled by ERROR-FORM).
-=======
 ERROR-FORM is run only if a connection error occurs.  If NOERROR
 is non-nil, don't propagate connection errors (does not apply to
 errors signaled by ERROR-FORM or by BODY).
->>>>>>> e823c340
 
 \(fn URL &key ASYNC FILE ERROR-FORM NOERROR &rest BODY)"
   (declare (indent defun) (debug t))
   (while (keywordp (car body))
     (setq body (cdr (cdr body))))
-<<<<<<< HEAD
-  (macroexp-let2* nil ((url-1 url))
-    `(cl-macrolet ((wrap-errors (&rest bodyforms)
-                                (let ((err (make-symbol "err")))
-                                  `(condition-case ,err
-                                       ,(macroexp-progn bodyforms)
-                                     ,(list 'error ',error-form
-                                            (list 'unless ',noerror
-                                                  `(signal (car ,err) (cdr ,err))))))))
-=======
   (macroexp-let2* nil ((url-1 url)
                        (noerror-1 noerror))
     `(cl-macrolet ((unless-error (body-2 &rest before-body)
@@ -1180,33 +1164,10 @@
                                                      (list 'unless ',noerror-1
                                                            `(signal (car ,err) (cdr ,err)))))
                                         ,@body-2)))))
->>>>>>> e823c340
        (if (string-match-p "\\`https?:" ,url-1)
            (let* ((url (concat ,url-1 ,file))
                   (callback (lambda (status)
                               (let ((b (current-buffer)))
-<<<<<<< HEAD
-                                (unwind-protect (wrap-errors
-                                                 (when-let ((er (plist-get status :error)))
-                                                   (error "Error retrieving: %s %S" url er))
-                                                 (unless (search-forward-regexp "^\r?\n\r?" nil 'noerror)
-                                                   (error "Error retrieving: %s %S" url "incomprehensible buffer"))
-                                                 (with-temp-buffer
-                                                   (url-insert-buffer-contents b url)
-                                                   (kill-buffer b)
-                                                   (goto-char (point-min))
-                                                   ,@body)))))))
-             (if ,async
-                 (wrap-errors (url-retrieve url callback nil 'silent))
-               (with-current-buffer (wrap-errors (url-retrieve-synchronously url 'silent))
-                 (funcall callback nil))))
-         (wrap-errors (with-temp-buffer
-                        (let ((url (expand-file-name ,file ,url-1)))
-                          (unless (file-name-absolute-p url)
-                            (error "Location %s is not a url nor an absolute file name" url))
-                          (insert-file-contents url))
-                        ,@body))))))
-=======
                                 (require 'url-handlers)
                                 (unless-error ,body
                                               (when-let ((er (plist-get status :error)))
@@ -1228,7 +1189,6 @@
                          (insert-file-contents url)))))))
 
 (define-error 'bad-signature "Failed to verify signature")
->>>>>>> e823c340
 
 (defun package--check-signature-content (content string &optional sig-file)
   "Check signature CONTENT against STRING.
@@ -1282,12 +1242,6 @@
         (string (or string (buffer-string))))
     (package--with-response-buffer location :file sig-file
       :async async :noerror t
-<<<<<<< HEAD
-      :error-form (when callback (funcall callback nil))
-      (let ((sig (package--check-signature-content (buffer-substring (point) (point-max)) string sig-file)))
-        (when callback (funcall callback sig))
-        sig))))
-=======
       ;; Connection error is assumed to mean "no sig-file".
       :error-form (let ((allow-unsigned (eq package-check-signature 'allow-unsigned)))
                     (when (and callback allow-unsigned)
@@ -1303,7 +1257,6 @@
             (when callback (funcall callback sig))
             sig)
         (when unwind (funcall unwind))))))
->>>>>>> e823c340
  
 ;;; Packages on Archives
@@ -1568,27 +1521,12 @@
            location file content async
            ;; This function will be called after signature checking.
            (lambda (&optional good-sigs)
-<<<<<<< HEAD
-             (unless (or good-sigs (eq package-check-signature 'allow-unsigned))
-               ;; Even if the sig fails, this download is done, so
-               ;; remove it from the in-progress list.
-               (package--update-downloads-in-progress archive)
-               (error "Unsigned archive `%s'" name))
-             ;; Either everything worked or we don't mind not signing.
-             ;; Write out the archives file.
-=======
->>>>>>> e823c340
              (write-region content nil local-file nil 'silent)
              ;; Write out good signatures into archive-contents.signed file.
              (when good-sigs
                (write-region (mapconcat #'epg-signature-to-string good-sigs "\n")
-<<<<<<< HEAD
-                             nil (concat local-file ".signed") nil 'silent))
-             (package--update-downloads-in-progress archive))))))))
-=======
                              nil (concat local-file ".signed") nil 'silent)))
            (lambda () (package--update-downloads-in-progress archive))))))))
->>>>>>> e823c340
 
 (defun package--download-and-read-archives (&optional async)
   "Download descriptions of all `package-archives' and read them.
