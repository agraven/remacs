2014-06-10  Glenn Morris  <rgm@gnu.org>

<<<<<<< HEAD
	* Makefile.in (INFO_EXT): Remove and replace by ".info" throughout.
	(INFO_OPTS): Set directly rather than with configure.
=======
	* Makefile.in (INFO_INSTALL): Update for 2013-08-28 DOCMISC_W32 change.
>>>>>>> df907af0

2014-06-08  Karl Berry  <karl@gnu.org>

	* doc/info.texi (Help-^L): "mode line", "screenful",
	stand-alone and Emacs Info both use the mode line.
	Use x instead of weird C-x 0 to get rid of help msg
	in standalone Info.

2014-06-08  Glenn Morris  <rgm@gnu.org>

	* vip.texi (Files): Defer to Emacs manual for uniquify details.

	* info.texi (Help-Small-Screen): Clarify details of S-SPC.
	(Help-Small-Screen, Help-]): Do not mention S-SPC.
	(Emacs Info Variables): Markup fix.

	* ebrowse.texi (Source Display, Finding/Viewing):
	* erc.texi (Sample Session):
	* ses.texi (The Basics):
	* todo-mode.texi (Moving and Deleting Items):
	* woman.texi (Navigation): Markup fixes re SPC, RET.

2014-06-02  Glenn Morris  <rgm@gnu.org>

	* efaq.texi (Finding a package with particular functionality):
	Update example.
	* vip.texi: Mention this is obsolete.

2014-05-27  Paul Eggert  <eggert@cs.ucla.edu>

	* texinfo.tex: Update from gnulib.

2014-05-26  Paul Eggert  <eggert@cs.ucla.edu>

	Specify coding if Latin-1 Emacs would misinterpret (Bug#17575).
	* htmlfontify.texi, org.texi: Add "coding: utf-8".

2014-05-26  Stephen Berman  <stephen.berman@gmx.net>

	* todo-mode.texi: Update in light of changes due to bug#17482.
	Replace numerous mistaken uses of literal quotes with proper
	Texinfo markup.
	(Todo Mode Entry Points): Comment out reference to using find-file
	or Dired to visit Todo files, since this has been disabled (bug#17482).

2014-05-20  Leo Liu  <sdl.web@gmail.com>

	* cl.texi (List Functions, Efficiency Concerns): Update cl-endp.

2014-05-13  Paul Eggert  <eggert@cs.ucla.edu>

	* texinfo.tex: Update from gnulib.

2014-05-08  Michael Albinus  <michael.albinus@gmx.de>

	* tramp.texi (Frequently Asked Questions): Mention HISTFILE
	setting in ~/.ssh/environment.

2014-05-04  Stephen Berman  <stephen.berman@gmx.net>

	* todo-mode.texi: Update, improve exposition, add cross
	references, fix typos.
	(Inserting New Items, Editing Item Headers and Text): Rewrite to
	document new user interface.

2014-05-04  Glenn Morris  <rgm@gnu.org>

	* autotype.texi (Skeleton Language):
	* message.texi (Header Commands): Replace `iff'.

2014-05-02  Paul Eggert  <eggert@cs.ucla.edu>

	* vhdl-mode.texi: Add "@documentencoding UTF-8",
	since this is a toplevel .texi file.

2014-04-22  Bastien Guerry  <bzg@gnu.org>

	* org.texi (Installation): Be more clear on why installing Org
	through ELPA should be done without loading any Org file.

	* org.texi (Emphasis and monospace): Document the use of
	=verbatim= and ~code~ to be consistent with
	`org-element-text-markup-successor'.

	* org.texi (In-buffer settings, Radio tables): Tiny fixes.

	* org.texi (Initial visibility):
	* org.texi (Literal examples): Fix typos.

2014-04-22  Michael Brand  <michael.ch.brand@gmail.com>

	* org.texi (Column attributes): Add a sentence to point out
	the dependency on the format specifier.

2014-04-22  Nicolas Goaziou  <n.goaziou@gmail.com>

	* org.texi (The Export Dispatcher): Reformulation.

	* org.texi (@LaTeX{} specific attributes): Update manual.

	* org.texi (Top, Exporting): Org has its own documentation and
	should therefore be removed from "Other build-in back-ends".

2014-04-22  Stefan Monnier  <monnier@iro.umontreal.ca>

	* cl.texi (Structures): Remove cl-struct-set-slot-value.

2014-04-20  Daniel Colascione  <dancol@dancol.org>

	* cl.texi (Declarations): Document changes to `cl-the' and defstruct functions.

2014-04-17  Paul Eggert  <eggert@cs.ucla.edu>

	* Makefile.in (infoclean): Be consistent about reporting failures.

2014-03-27  Glenn Morris  <rgm@gnu.org>

	* Makefile.in (INFO_COMMON): Add vhdl-mode.
	(vhdl_mode_deps, vhdl-mode, $(buildinfodir)/vhdl-mode$(INFO_EXT))
	(vhdl-mode.dvi, vhdl-mode.pdf, vhdl-mode.html): New rules/variables.

	* vhdl-mode.texi: General clean-up.  Set copyright to FSF, add license.
	Remove hand-written node pointers.  Remove info re old Emacs versions.
	Markup fixes.
	(Getting Connected): Remove irrelevant info.
	(Indentation Commands, Requirements): Remove empty/irrelevant nodes.
	(Frequently Asked Questions): Electric indent is now enabled.

2014-03-27  Reto Zimmermann  <reto@gnu.org>
	    Rod Whitby  <software.vhdl-mode@rwhitby.net>

	* vhdl-mode.texi: New file, imported from upstream vhdl-mode.

2014-03-26  Paul Eggert  <eggert@cs.ucla.edu>

	* texinfo.tex: Update from gnulib.

2014-03-26  Michael Albinus  <michael.albinus@gmx.de>

	* tramp.texi (Frequently Asked Questions): Add fish shell settings.

2014-03-23  Katsumi Yamaoka  <yamaoka@jpl.org>

	* gnus.texi (Ma Gnus): Mention header attachment buttons.

2014-03-23  Lars Ingebrigtsen  <larsi@gnus.org>

	* emacs-mime.texi (MML Definition): Document recipient-filename.

2014-03-23  Katsumi Yamaoka  <yamaoka@jpl.org>

	* gnus.texi (MIME Commands): Mention
	gnus-mime-buttonize-attachments-in-header and
	gnus-mime-display-attachment-buttons-in-header.

2014-03-23  Lars Ingebrigtsen  <larsi@gnus.org>

	* message.texi (Forwarding): Mention
	`message-forward-included-headers'.

2014-03-23  Lars Ingebrigtsen  <larsi@gnus.org>

	* gnus.texi: w3 is no longer supported by Gnus.

2014-03-22  Glenn Morris  <rgm@gnu.org>

	* efaq.texi (Informational files for Emacs): Do not mention etc/GNU.

2014-03-21  Glenn Morris  <rgm@gnu.org>

	* ede.texi (ede-linux):
	* vip.texi (New Bindings): Tiny copyedits.

2014-03-18  Stefan Monnier  <monnier@iro.umontreal.ca>

	* vip.texi (Other Vi Commands): Adjust doc of C-j.

	* cc-mode.texi (Indentation Commands): Remove C-j, since it's not
	defined by CC-mode but globally.
	(FAQ): Tweak text about RET and auto-indentation.

2014-03-18  David Engster  <deng@randomsample.de>

	* ede.texi (Project Local Variables): Remove reference to
	`ede-java-root' and the example using it.
	(Android projects, ede-java-root): Remove nodes since they are
	only in CEDET upstream (Bug#17030).  All nodes updated.
	(ede-cpp-root): Document the :compile-command slot.
	(ede-linux): Document new variables
	`project-linux-build-directory-default' and
	`project-linux-architecture-default'.

2014-03-12  Glenn Morris  <rgm@gnu.org>

	* eww.texi (History and Acknowledgments):
	Don't list everyone who changed the code.

	* ada-mode.texi, auth.texi, calc.texi, ebrowse.texi, efaq.texi:
	* emacs-gnutls.texi, epa.texi, ert.texi, eshell.texi, eww.texi:
	* flymake.texi, gnus.texi, info.texi, message.texi, mh-e.texi:
	* newsticker.texi, pcl-cvs.texi, rcirc.texi, sem-user.texi:
	* smtpmail.texi, url.texi, viper.texi, wisent.texi, woman.texi:
	Use @file for buffers, per the Texinfo manual.

2014-03-12  Paul Eggert  <eggert@cs.ucla.edu>

	* org.texi: Don't set txicodequoteundirected and txicodequotebacktick
	so that the Org Manual's style for ` and ' in code is consistent
	with the other Emacs manuals.  This affects PDF, not .info files.

2014-03-12  Glenn Morris  <rgm@gnu.org>

	* octave-mode.texi (Using Octave Mode): Remove outdated stuff
	about RET and indentation.

2014-03-03  Juanma Barranquero  <lekktu@gmail.com>

	* gnus.texi:
	* semantic.texi: Fix whitespace.

	* ede.texi (Android projects):
	* eieio.texi (Class Options, Making New Objects)
	(Method Invocation, CLOS compatibility):
	* sem-user.texi (Tag Decoration Mode): Fix typos.

2014-03-02  Xue Fuqiao  <xfq@gnu.org>

	* sem-user.texi (Create System Databases): Markup fix.

2014-02-28  Glenn Morris  <rgm@gnu.org>

	* info.texi (Further Reading): Rename node from Expert Info.
	Remove stuff about writing Info nodes by hand.
	(Help-Cross): Move node from (mainly deleted) chapter 3 to chapter 1.

	* info.texi: Nuke hand-written node pointers.

2014-02-28  Karl Berry  <karl@gnu.org>

	* info.texi (Top): Mention H for a summary of all commands.

2014-02-25  Glenn Morris  <rgm@gnu.org>

	* edt.texi (Quick start, Starting emulation): Update hook details.
	* efaq.texi (Fullscreen mode on MS-Windows)
	(Terminal setup code works after Emacs has begun): Update hook details.
	* vip.texi (Loading VIP): Fix hook example.

	* efaq-w32.texi (Bash): Don't use setq with hooks.

2014-02-24  Paul Eggert  <eggert@cs.ucla.edu>

	* texinfo.tex: Update from gnulib.

2014-02-22  Xue Fuqiao  <xfq@gnu.org>

	* remember.texi (Quick Start): Add an index.
	(Function Reference, Quick Start): Add cross-references.

2014-02-21  Glenn Morris  <rgm@gnu.org>

	* flymake.texi (Starting the syntax check process): Grammar fix.

	* tramp.texi (External packages): Grammar fix.
	Reword for default sentinel not being nil any more.

2014-02-19  Michael Albinus  <michael.albinus@gmx.de>

	* trampver.texi: Update release number.

2014-02-19  Glenn Morris  <rgm@gnu.org>

	* remember.texi: Copyedits.
	(Quick Start): No need for manual autoloads.  Mention remember-notes.
	(Function Reference): Update arguments.  Add new commands.

2014-02-18  Glenn Morris  <rgm@gnu.org>

	* remember.texi (copying): Bump remember mode version.
	(Installation): Remove unnecessary chapter.
	(Quick Start): No need to explicitly load remember.el.
	(Separate Text Files): New section.

2014-02-17  Glenn Morris  <rgm@gnu.org>

	* eieio.texi (Class Values, CLOS compatibility):
	Remove references to deleted eieio-describe-class/generic.

2014-02-16  Michael Albinus  <michael.albinus@gmx.de>

	Sync with Tramp 2.2.9.
	* trampver.texi: Update release number.

	* efaq-w32.texi (Tramp ssh): Remove also pscp1 and pscp2.

2014-02-14  Jay Belanger  <jay.p.belanger@gmail.com>

	* calc.texi (Single-Variable Statistics): Remove mention of
	incorrect keybinding.

2014-02-12  Paul Eggert  <eggert@cs.ucla.edu>

	* texinfo.tex: Update from gnulib.

2014-02-08  Glenn Morris  <rgm@gnu.org>

	* auth.texi (GnuPG and EasyPG Assistant Configuration):
	Be agnostic about authinfo/authinfo.gpg default order.  (Bug#16642)

2014-02-07  Glenn Morris  <rgm@gnu.org>

	* viper.texi (File and Buffer Handling): Prefer ido to iswitchb.

2014-02-06  Glenn Morris  <rgm@gnu.org>

	* epa.texi (Mail-mode integration): Mention epa-mail-aliases.

	* mh-e.texi, viper.texi: Do not use colons in index entries.

2014-02-05  Paul Eggert  <eggert@cs.ucla.edu>

	* texinfo.tex: Update from gnulib.

2014-02-05  Glenn Morris  <rgm@gnu.org>

	* epa.texi: Add indices.

	* url.texi (Cookies): Mention url-cookie-list command.

2014-02-03  Glenn Morris  <rgm@gnu.org>

	* cl.texi (Blocks and Exits): Mention cl-tagbody.

2014-02-02  Glenn Morris  <rgm@gnu.org>

	* efaq-w32.texi (Tramp ssh): Remove deleted tramp methods.

2014-01-31  Glenn Morris  <rgm@gnu.org>

	* efaq.texi (Replacing highlighted text):
	Update delete-selection-mode doc.

2014-01-30  Xue Fuqiao  <xfq.free@gmail.com>

	* sem-user.texi (Include paths): Fix a Texinfo command.

2014-01-27  Glenn Morris  <rgm@gnu.org>

	* idlwave.texi (Lesson III---User Catalog, Online Help)
	(Starting the Shell, Catalogs, User Catalog):
	* remember.texi (Quick Start):
	* viper.texi:
	* vip.texi (Customization, Customizing Constants)
	(Customizing Key Bindings): Update for files being in ~/.emacs.d/.

2014-01-25  Xue Fuqiao  <xfq.free@gmail.com>

	* cc-mode.texi (Minor Modes): Minor fix.

2014-01-24  David Engster  <deng@randomsample.de>

	* eieio.texi (Introduction): Fix references.

2014-01-24  Glenn Morris  <rgm@gnu.org>

	* efaq.texi (Termcap/Terminfo entries for Emacs):
	Use M-x term rather than M-x terminal-emulator.

	* emacs-mime.texi (time-date): Use float-time.

2014-01-22  David Engster  <deng@randomsample.de>

	* eieio.texi (Introduction): Move introductory paragraph about
	EIEIO and CLOS from 'Building Classes' to here.
	(Documentation): Remove, since eieio-doc is not part of Emacs.
	(Class Values, CLOS compatibility): Mention that
	`describe-function' will also give information about classes.

2014-01-20  Paul Eggert  <eggert@cs.ucla.edu>

	* texinfo.tex: Update from gnulib.

2014-01-15  Glenn Morris  <rgm@gnu.org>

	* Makefile.in (eww_deps): Does not depend on emacsver.texi.

2014-01-12  Michael Albinus  <michael.albinus@gmx.de>

	* tramp.texi (all): Doc fix according to GNU Coding Standards.
	Use "file name" instead of "filename" or "path".  Use "host"
	instead of "machine".

2014-01-12  David Engster  <deng@randomsample.de>

	* eieio.texi (Introduction): `class-of' is obsolete.
	(Predicates, Basic Methods): Adapt function names to namespace
	cleanup.

2014-01-12  Xue Fuqiao  <xfq.free@gmail.com>

	* eww.texi (Basics): Use "directory" instead of "path" (Bug#16419).

2014-01-12  Glenn Morris  <rgm@gnu.org>

	* efaq.texi (Guidelines for newsgroup postings)
	(Informational files for Emacs):
	Remove references to etc/MAILINGLISTS, etc/INTERVIEW.

2014-01-10  Stefan Monnier  <monnier@iro.umontreal.ca>

	* cl.texi (Function Bindings): Fix incorrect description of cl-let.

2014-01-09  Rüdiger Sonderfeld  <ruediger@c-plusplus.de>

	* Makefile.in: Add eww.texi.
	* eww.texi: New file.

2014-01-07  Glenn Morris  <rgm@gnu.org>

	* efaq.texi (Problems with very large files): Fix superscript typo.

2013-01-07  Rasmus  <w530@pank.eu>

	* org.texi (Global and local cycling): Fix missing '@'.

2013-01-07  Bastien Guerry  <bzg@gnu.org>

	* org.texi (Global and local cycling): Mention C-u C-u TAB.
	(Include files, The Export Dispatcher)
	(Advanced configuration)
	(Header arguments in Org mode properties): Spelling fixes.
	(Special blocks): Add #+BEGIN_ABSTRACT as another example.
	(@LaTeX{} specific attributes): New index entries.
	Use #+BEGIN_ABSTRACT in the example.

2013-01-07  Nicolas Goaziou  <n.goaziou@gmail.com>

	* org.texi (Org export): New section.
	(HTML doctypes): Fix whitespace error.  Fix display.
	(Publishing options): Add missing html publishing options.

2014-01-07  Glenn Morris  <rgm@gnu.org>

	* efaq.texi (Basic editing, Packages that do not come with Emacs):
	Merge in some info from etc/MORE.STUFF.

2014-01-05  Paul Eggert  <eggert@cs.ucla.edu>

	Specify .texi encoding (Bug#16292).
	* ada-mode.texi, auth.texi, autotype.texi, bovine.texi, calc.texi:
	* cc-mode.texi, cl.texi, dbus.texi, dired-x.texi, ebrowse.texi:
	* ede.texi, ediff.texi, edt.texi, efaq.texi, eieio.texi:
	* emacs-gnutls.texi, epa.texi, erc.texi, ert.texi:
	* eshell.texi, eudc.texi, flymake.texi, forms.texi, gnus-coding.texi:
	* gnus-faq.texi, htmlfontify.texi, idlwave.texi, ido.texi, info.texi:
	* message.texi, mh-e.texi, newsticker.texi, nxml-mode.texi:
	* octave-mode.texi, org.texi, pcl-cvs.texi, pgg.texi, rcirc.texi:
	* reftex.texi, remember.texi, sasl.texi, sc.texi, semantic.texi:
	* ses.texi, sieve.texi, smtpmail.texi, speedbar.texi, srecode.texi:
	* todo-mode.texi, tramp.texi, url.texi, vip.texi, viper.texi:
	* widget.texi, wisent.texi, woman.texi:
	Add @documentencoding.

2014-01-03  Aidan Gauland  <aidalgol@amuri.net>

	* eshell.texi (What Eshell is not): Clean up confusing clause.

2014-01-03  Glenn Morris  <rgm@gnu.org>

	* efaq-w32.texi, reftex.texi: Use @insertcopying in non-TeX.

	* ede.texi, eieio.texi, semantic.texi, srecode.texi:
	Add copyright notice to titlepage.

	* dbus.texi, nxml-mode.texi, widget.texi: Add titlepage.

	* ert.texi: Add a titlepage.  Use @insertcopying.

	* calc.texi (Top): Use @top rather than @chapter.

2014-01-03  Aidan Gauland  <aidalgol@amuri.net>

	* eshell.texi (top): Fix incorrect use of xref.

2014-01-03  Aidan Gauland  <aidalgol@amuri.net>

	* eshell.texi (top): Fix incorrect info filename in an xref.

2014-01-02  Glenn Morris  <rgm@gnu.org>

	* Makefile.in (cc_mode_deps): Rename from (typo) ccmode_deps.

2014-01-02  Aidan Gauland  <aidalgol@amuri.net>

	* eshell.texi (Command Basics): Remove `Command basics' chapter.

2014-01-02  Aidan Gauland  <aidalgol@amuri.net>

	* eshell.texi (What is Eshell?): Add section about what not to use
	Eshell for.

2013-12-23  Teodor Zlatanov  <tzz@lifelogs.com>

	* emacs-gnutls.texi (Help For Users): Document `gnutls-verify-error'.

2013-12-22  Glenn Morris  <rgm@gnu.org>

	* woman.texi (Navigation): Use itemx where appropriate.

2013-12-20  Tassilo Horn  <tsdh@gnu.org>

	* info.texi, woman.texi:
	Document `S-SPC' as alternative to `DEL' for scrolling.

2013-12-20  Jay Belanger  <jay.p.belanger@gmail.com>

	* calc.texi (Stack Manipulation Commands): Mention using the variable
	`calc-context-sensitive-enter' for `calc-enter' and `calc-pop'.

2013-12-12  Michael Albinus  <michael.albinus@gmx.de>

	* tramp.texi (direntry): Use ssh but rsh.
	(all): Encode all environment variable names with @env{...}.
	(Bug Reports): Refer to Testing node.

2013-12-12  Glenn Morris  <rgm@gnu.org>

	* autotype.texi, cc-mode.texi, ediff.texi, ert.texi:
	* htmlfontify.texi, ido.texi, octave-mode.texi, org.texi:
	* srecode.texi, todo-mode.texi, tramp.texi:
	Sync direntry with info/dir version.

2013-12-11  Rüdiger Sonderfeld  <ruediger@c-plusplus.de>

	* Makefile.in: Add octave-mode.texi.

2013-12-11  Kurt Hornik  <Kurt.Hornik@wu-wien.ac.at>
	    Rüdiger Sonderfeld  <ruediger@c-plusplus.de>

	* octave-mode.texi: Import from GNU Octave (doc/interpreter/emacs.txi).

2013-12-08  Juanma Barranquero  <lekktu@gmail.com>

	* dbus.texi (Properties and Annotations): Fix typo.

2013-12-06  Bastien Guerry  <bzg@gnu.org>

	* org.texi: Don't include Emacs version within Org's version.

2013-12-06  Nicolas Goaziou  <n.goaziou@gmail.com>

	* org.texi (Creating one-off styles): Use new export snippet
	syntax.

	* org.texi (Export settings): Documentation describing how text
	above the first heading is ignored when an :export: tag is in a
	file.

2013-12-05  Michael Albinus  <michael.albinus@gmx.de>

	* dbus.texi (Type Conversion): Clarify unibyte-ness of strings.

2013-11-30  Glenn Morris  <rgm@gnu.org>

	* Makefile.in (distclean): Remove Makefile.

2013-11-20  era eriksson  <era+emacsbugs@iki.fi>

	* ses.texi (Quick Tutorial): New chapter.  (Bug#14748)
	(The Basics, Formulas): Copyedits.
	(Resizing, Printer functions): Add index entries.

2013-11-17  Jay Belanger  <jay.p.belanger@gmail.com>

	* calc.texi (Customizing Calc): Mention new variable
	`calc-context-sensitive-enter'.

2013-11-12  Aaron Ecay  <aaronecay@gmail.com>

	* org.texi (Exporting code blocks): Document the 'inline-only
	setting for `org-export-babel-evaluate'.  Document how :var
	introduces code block dependencies.

2013-11-12  Achim Gratz  <Stromeko@Stromeko.DE>

	* org.texi (Header arguments): Document header-args[:lang]
	properties and remove deprecated old-style properties from
	documentation.

	* org.texi (Agenda commands): Remove footnote from @tsubheading
	and add a sentence with the reference instead.

2013-11-12  Bastien Guerry  <bzg@gnu.org>

	* org.texi (Catching invisible edits):
	* org.texi (Plain lists, Plain lists):
	* org.texi (Advanced configuration):
	* org.texi (Tag groups):
	* org.texi (Conventions):
	* org.texi (Checkboxes, Radio lists):
	* org.texi (Top, Summary, Exporting):
	* org.texi (In-buffer settings): Fix typos.

	* org.texi (Refile and copy): Document `org-copy' and `C-3 C-c
	C-w'.  Add an index entry for `org-refile-keep'.

	* org.texi (Plain lists): Add an index entry for sorting plain
	list.  Document sorting by checked status for check lists.

	* org.texi (Publishing options): Fix old variable names.

	* org.texi (Orgstruct mode): Fix suggested setting of
	`orgstruct-heading-prefix-regexp'.

	* org.texi (Export settings):
	Document `org-export-allow-bind-keywords'.

	* org.texi (History and Acknowledgments): Small rephrasing.

	* org.texi (Template elements): Add a footnote about tags accepted
	in a year datetree.

	* org.texi (Beamer export, @LaTeX{} and PDF export)
	(Header and sectioning, @LaTeX{} specific attributes):
	Enhance style.

	* org.texi (Agenda commands): Add a footnote about dragging agenda
	lines: it does not persist and it does not change the .org files.

	* org.texi (Agenda commands): Add a table heading for dragging
	agenda lines forward/backward.

	* org.texi (Agenda commands): Add documentation for
	`org-agenda-bulk-toggle' and `org-agenda-bulk-toggle-all'.

	* org.texi (Publishing options): Update the list of options.
	(Simple example, Complex example): Fix the examples.

	* org.texi (Formula syntax for Calc): Don't use a bold font the
	warning.

	* org.texi (Other built-in back-ends): New section.

	* org.texi (Editing source code):
	Document `org-edit-src-auto-save-idle-delay' and
	`org-edit-src-turn-on-auto-save'.

	* org.texi (External links): Document contributed link types
	separately.

	* org.texi (Closing items):
	Document `org-closed-keep-when-no-todo'.

	* org.texi (Export back-ends): Rename from "Export formats".
	(The Export Dispatcher): Remove reference to
	`org-export-run-in-background'.
	(Export settings): Minor rewrites.
	(ASCII/Latin-1/UTF-8 export): Update variable's name.
	(In-buffer settings): Add #+HTML_HEAD_EXTRA.

	* org.texi (Export in foreign buffers): New section.
	(Exporting): Remove documentation about converting the selected
	region.

	* org.texi (Advanced configuration): Put the filter valid types in
	a table.  Use @lisp and @smalllisp.

	* org.texi: Use @code{nil} instead of nil.  Update the maintainer
	contact info.

	* org.texi (Exporting): Better introductory sentence.  Add a note
	about conversion commands.
	(Feedback, Orgstruct mode, Built-in table editor)
	(Built-in table editor, Orgtbl mode, Updating the table)
	(Property syntax, Capturing column view, Capture)
	(Agenda files, Agenda commands, CDLaTeX mode, CDLaTeX mode)
	(Exporting, Extending ODT export)
	(Working with @LaTeX{} math snippets, dir, Customization)
	(Radio tables, A @LaTeX{} example, Pulling from MobileOrg):
	Uniformly use @kbd{M-x command RET}.

	* org.texi (Filtering/limiting agenda items): New subsection.
	Document the use of `org-agenda-max-*' options and
	`org-agenda-limit-interactively' from the agenda.
	(Agenda commands): Move details about filtering commands to
	the new section, only include a summary here.
	(Customizing tables in ODT export)
	(System-wide header arguments, Conflicts, Dynamic blocks):
	Use spaces for indentation.

	* org.texi (Emphasis and monospace): Mention `org-emphasis-alist'.

	* org.texi (Links in HTML export, Images in HTML export)
	(post): Fix syntax within #+ATTR_*.
	(Tables in HTML export): Document `org-html-table-row-tags'
	and use `org-html-table-default-attributes' instead of
	`org-html-table-tag'.

	* org.texi (Publishing action, Publishing options)
	(Publishing links): Major rewrite.  Enhance explanations for
	`org-org-publish-to-org'.  Remove reference to
	`org-export-run-in-background'.

	* org.texi: Fix many small typos.  Use #+NAME instead of
	#+TBLNAME.  Use @smalllisp instead of @example.
	(Special symbols): Add index?
	(HTML preamble and postamble): Don't mention obsolete use of
	opt-plist.
	(JavaScript support): Don't mention the org-jsinfo.el file as it
	has been merged with ox-html.el.

	* org.texi (Installation, Feedback, Setting Options)
	(Code evaluation security, org-crypt.el): Use @lisp instead of
	@example.
	(Agenda commands): Use @table instead of @example.

	* org.texi (Adding hyperlink types): New appendix.

	* org.texi (ODT export commands, Extending ODT export)
	(Applying custom styles, Images in ODT export)
	(Labels and captions in ODT export)
	(Literal examples in ODT export)
	(Configuring a document converter)
	(Working with OpenDocument style files)
	(Customizing tables in ODT export)
	(Validating OpenDocument XML): Fix options names.

	* org.texi (History and Acknowledgments): Update acknowledgments
	to Nicolas.  Add Nicolas Goaziou to the list of contributors.

	* org.texi (System-wide header arguments): Don't use "customizing"
	for setting a variable.  Also remove comments.

	* org.texi (Weekly/daily agenda): Add `org-agenda-start-day' and
	`org-agenda-start-on-weekday' to the variable index and document
	them.

	* org.texi (Sparse trees, Agenda commands)
	(@LaTeX{} fragments, Selective export, Export options)
	(The export dispatcher, ASCII/Latin-1/UTF-8 export)
	(HTML Export commands, @LaTeX{}/PDF export commands)
	(iCalendar export, Publishing options, Triggering publication)
	(In-buffer settings): Update to reflect changes from the new
	export engine.

	* org.texi (Matching tags and properties): More examples.
	Explain group tags expansion as regular expressions.

	* org.texi (Tag groups): New section.

	* org.texi (Setting tags): Tiny formatting fixes.

	* org.texi (Plain lists, Checkboxes): Use non-obsolete variable
	names.

	* org.texi (Storing searches): Add "agenda" and "agenda*" to the
	concept index.  Include example for these agenda views.
	(Special agenda views): Mention the "agenda*" agenda view.

	* org.texi (Repeated tasks): Document how to ignore a repeater
	when using both a scheduled and a deadline timetamp.

	* org.texi (Global and local cycling): Wrap in a new subsection.
	(Initial visibility, Catching invisible edits): New subsections.

	* org.texi (Visibility cycling): Mention that
	`org-agenda-inhibit-startup' will prevent visibility setting when
	the agenda opens an Org file for the first time.

	* org.texi (Org syntax): New section.

	* org.texi (Orgstruct mode):
	Document `orgstruct-heading-prefix-regexp'.

	* org.texi (Speeding up your agendas): New section.

	* org.texi (Installation): When installing Org from ELPA, users
	should do this from an Emacs session where no .org file has been
	visited.

	* org.texi (CSS support, In-buffer settings): Update HTML options
	names.

	* org.texi (Structure editing): Update documentation for
	`org-insert-heading-or-item'.
	(Plain lists, Relative timer): Update index entry.

	* org.texi (JavaScript support): Update variable names.

	* org.texi (comments): Minor formatting fix.

	* org.texi (@LaTeX{} fragments): Minor enhancement.

	* org.texi: Update the list contributions.

	* org.texi (Agenda commands): Exporting the agenda to an .org file
	will not copy the subtrees and the inherited tags.
	Document `org-agenda-filter-by-regexp'.

	* org.texi (Publishing action, Complex example): Fix names of
	publishing functions.

	* org.texi (Top, Exporting): Delete references to Freemind.
	(Freemind export): Delete section.

	* org.texi (Top, Exporting): Delete references to the XOXO export.
	(XOXO export): Delete section.

	* org.texi (Capture): Mention that org-remember.el is not
	supported anymore.

	* org.texi (Top, Exporting, Beamer class export):
	Delete references to the TaskJuggler export.
	(History and Acknowledgments): Mention that the TaskJuggler has
	been rewritten by Nicolas and now lives in the contrib/ directory
	of Org's distribution.  Mention that Jambunathan rewrote the HTML
	exporter.  Remove Jambunathan from my own acknowledgments.
	(TaskJuggler export): Delete.

	* org.texi (HTML preamble and postamble)
	(Tables in HTML export, Images in HTML export)
	(Math formatting in HTML export, CSS support)
	(@LaTeX{} and PDF export, Publishing options): Fix the names of
	the HTML export and publishing options.

	* org.texi (Literal examples, Export options)
	(@LaTeX{} and PDF export, Header and sectioning)
	(Publishing options): Fix LaTeX options names.

	* org.texi (Export options, CSS support, In-buffer settings):
	Fix references to HTML_LINK_* and HTML_STYLE keywords.

	* org.texi (Export options, In-buffer settings): Fix references to
	#+SELECT_TAGS and #+EXCLUDE_TAGS and remove reference to #+XSLT.

	* org.texi (Top, Markup, Initial text, Images and tables)
	(@LaTeX{} fragments, @LaTeX{} fragments, Exporting)
	(Export options, JavaScript support, Beamer class export):
	Remove references to the DocBook export, which has been deleted.
	(History and Acknowledgments): Mention that DocBook has been
	deleted, suggest to use the Texinfo exporter instead, then to
	convert the .texi to DocBook with makeinfo.
	(Links in ODT export, Tables in ODT export): Fix indices.

	* org.texi (Deadlines and scheduling): Add a variable to the
	index.  Add documentation about delays for scheduled tasks.

	* org.texi (Emphasis and monospace):
	Mention `org-fontify-emphasized-text' and
	`org-emphasis-regexp-components'.

	* org.texi (References): Small enhancement.

	* org.texi (Column width and alignment): Make the example visually
	more clear.

	* org.texi (The clock table): Document :mstart and :wstart as a
	way to set the starting day of the week.

	* org.texi (In-buffer settings): Document new startup keywords.
	Thanks to John J Foerch for this idea.

	* org.texi (Include files): Tiny formatting fix.

	* org.texi (Activation): Point to the "Conflicts" section.

2013-11-12  Carsten Dominik  <carsten.dominik@gmail.com>

	* org.texi (CSS support): Clarify this section.

	* org.texi (@LaTeX{} specific attributes): Document that tabu and
	tabularx packages are not in the default set of packages.

	* org.texi (Agenda commands): Document fortnight view.

	* org.texi: Document conflict with ecomplete.el.

	* org.texi (History and Acknowledgments): Acknowledgements for
	Jason Dunsmore and Rakcspace.

	* org.texi: Rename org-crypt.el node to org-crypt.

	* org.texi (A @LaTeX{} example): Fix typo in variable name.

	* org.texi (MobileOrg): Mention the new iPhone developer.

	* org.texi (Table of contents) Improve documentation of TOC
	placement.

	* org.texi: Explain that date/time information at read-date prompt
	should start at the beginning, not anywhere in the middle of a
	long string.

2013-11-12  Christopher Schmidt  <christopher@ch.ristopher.com>

	* org.texi (Orgstruct mode): Fix wrong regexp.

2013-11-12  Eric Abrahamsen  <eric@ericabrahamsen.net>

	* org.texi: Document export to (X)HTML flavors.

2013-11-12  Eric Schulte  <schulte.eric@gmail.com>

	* org.texi (Extracting source code): Mention the prefix argument
	to org-babel-tangle.
	(noweb): Remove erroneous negative.
	(Specific header arguments): Document new header arguments.
	Documentation for new tangle-mode header argument.
	(Top): Documentation for new tangle-mode header argument.
	(rownames): Documentation for new tangle-mode header argument.
	Mention elisp as special rowname case.
	(tangle-mode): Documentation for new tangle-mode header argument.
	(post): Documentation and an example of usage.
	(var): Remove the "Alternate argument syntax" section from the
	documentation.
	(hlines): Note that :hline has no effect for Emacs Lisp code
	blocks.

2013-11-12  Feng Shu  <tumashu@gmail.com>

	* org.texi (@LaTeX{} fragments, Previewing @LaTeX{} fragments)
	(Math formatting in HTML export)
	(Working with @LaTeX{} math snippets): Add document about creating
	formula image with imagemagick.

	* org.texi (@LaTeX{} specific attributes): Document `:caption'
	attribute of #+ATTR_LATEX.

2013-11-12  Grégoire Jadi  <gregoire.jadi@gmail.com>

	* org.texi (Handling links): Fix a typo in
	`org-startup-with-inline-images' documentation.

	* org.texi (Previewing @LaTeX{} fragments): Document the startup
	keywords to use for previewing LaTeX fragments or not.
	(Summary of in-buffer settings): Improve formatting and add an
	entry for the variable `org-startup-with-latex-preview'.

	* org.texi (Property syntax): Recall the user to refresh the org
	buffer when properties are set on a per-file basis.

2013-11-12  Gustav Wikström  <gustav.erik@gmail.com>  (tiny change)

	* org.texi (Matching tags and properties): Clarification.

2013-11-12  Ippei Furuhashi  <top.tuna+orgmode@gmail.com>

	* org.texi (Editing and debugging formulas): Add an example when a
	table has multiple #+TBLFM lines.

2013-11-12  Ivan Vilata i Balaguer  <ivan@selidor.net>  (tiny change)

	* org.texi (The clock table): Document acceptance of relative
	times in tstart and tend, link to syntax description and provide
	example.

2013-11-12  Jarmo Hurri  <jarmo.hurri@syk.fi>

	* org.texi (The spreadsheet): Document lookup functions.

2013-11-12  Kodi Arfer  <git@arfer.net>  (tiny change)

	* org.texi (CSS support): Mention .figure-number, .listing-number,
	and .table-number.

2013-11-12  Michael Brand  <michael.ch.brand@gmail.com>

	* org.texi
	(Formula syntax for Calc, Emacs Lisp forms as formulas): Reformat
	spreadsheet formula mode strings and some examples from @example
	block with xy @r{yz} to @table.

	* org.texi (Formula syntax for Calc): Improve the documentation of
	empty fields in formulas for spreadsheet.  Add explanation and
	example for empty field.  Extend explanations of format
	specifiers.  Add a sentence to mention Calc defmath.

	* org.texi (Column formulas): Add a sentence to be more explicit
	about when a table header is mandatory.

2013-11-12  Nicolas Goaziou  <n.goaziou@gmail.com>

	* org.texi (Subscripts and superscripts): Remove reference to
	quoted underscores until this mechanism is implemented again.

	* org.texi (Beamer export): Be more accurate about BEAMER_OPT
	property.

	* org.texi (Document title): Subtree export is no longer triggered
	by marking one as the region.
	(Horizontal rules): LaTeX export doesn't use "\hrule" anymore, and
	giving examples isn't very useful: "horizontal rule" is, at least,
	as explicit as <hr/>.

	* org.texi (HTML doctypes): Reflect keyword removal.
	(CSS support): Reflect keyword removal.

	* org.texi (@LaTeX{} specific attributes): Document new :float
	values.

	* org.texi (Export settings): Improve documentation.

	* org.texi (Math formatting in HTML export): Fix OPTIONS item's name.
	(Text areas in HTML export): Update text areas.
	(HTML Export commands): Update export commands.

	* org.texi (Header and sectioning): Add a footnote about the
	different between LATEX_HEADER_EXTRA and LATEX_HEADER.

	* org.texi (The Export Dispatcher):
	Document `org-export-in-background'.

	* org.texi (Footnotes): Export back-ends do not use
	`org-footnote-normalize' anymore.

	* org.texi: Document variable changes.

	* org.texi (Export settings): Document p: item in OPTIONS keyword.

	* org.texi (Exporting): Massive rewrite of the first sections.
	(Selective export): Delete.
	(The Export Dispatcher): Rewrite.
	(Export options): Rewrite as "Export settings".

	* org.texi: Small changes to documentation for embedded LaTeX.

	* org.texi (Internal links): Document #+NAME keyword and
	cross-referencing during export.

	* org.texi (Include files): Remove reference to :prefix1
	and :prefix.  Give more details for :minlevel.

	* org.texi (Macro replacement): Fix macro name.
	Update documentation about possible locations and escaping mechanism.

	* org.texi (Table of contents): Update documentation.
	Document lists of listings and lists of tables.  Add documentation for
	optional title and #+TOC: keyword.

2013-11-12  Rick Frankel  <rick@rickster.com>

	* org.texi (results): Add Format section, broken out of Type
	section to match code.
	(hlines, colnames): Remove incorrect Emacs Lisp exception.
	Note that the actual default handling (at least for python and
	emacs-lisp) does not seem to match the description.

2013-11-12  Sacha Chua  <sacha@sachachua.com>  (tiny change)

	* org.texi (The date/time prompt): Update the documentation to
	reflect the new way `org-read-date-get-relative' handles weekdays.

2013-11-12  Yasushi Shoji  <yashi@atmark-techno.com>

	* org.texi (Resolving idle time):
	Document `org-clock-x11idle-program-name'.

2013-10-24  Michael Albinus  <michael.albinus@gmx.de>

	* ert.texi (Running Tests Interactively): Adapt examle output.
	(Tests and Their Environment): Mention skip-unless.

2013-10-23  Glenn Morris  <rgm@gnu.org>

	* dired-x.texi, ebrowse.texi, ede.texi, eieio.texi, eshell.texi:
	* pcl-cvs.texi, sc.texi, srecode.texi, vip.texi, viper.texi:
	* widget.texi: Nuke @refill.

	* Makefile.in (install-dvi, install-html, install-pdf)
	(install-ps, uninstall-dvi, uninstall-html, uninstall-ps)
	(uninstall-pdf): Quote entities that might contain whitespace.

2013-10-17  Jay Belanger  <jay.p.belanger@gmail.com>

	* calc.texi (Data Type Formats): Don't specify the size at
	which integers begin to be represented by lists.

2013-10-14  Xue Fuqiao  <xfq.free@gmail.com>

	* cl.texi (Argument Lists): Add indexes for &key and &aux.

2013-10-07  Michael Albinus  <michael.albinus@gmx.de>

	* trampver.texi: Update release number.

2013-10-02  Michael Albinus  <michael.albinus@gmx.de>

	Sync with Tramp 2.2.8.

	* tramp.texi (External packages): Use `non-essential'.
	* trampver.texi: Update release number.

2013-09-14  Glenn Morris  <rgm@gnu.org>

	* eshell.texi: Markup fixes.

2013-09-11  Xue Fuqiao  <xfq.free@gmail.com>

	* ido.texi (Interactive Substring Matching): Use @key{RET} instead
	of @kbd{RET}.
	(Prefix Matching): Add an index.

2013-09-08  Glenn Morris  <rgm@gnu.org>

	* emacs-gnutls.texi: Tweak direntry.

2013-09-06  Michael Albinus  <michael.albinus@gmx.de>

	* tramp.texi (Alternative Syntax): Remove chapter.

2013-08-28  Paul Eggert  <eggert@cs.ucla.edu>

	* Makefile.in (SHELL): Now @SHELL@, not /bin/sh,
	for portability to hosts where /bin/sh has problems.

2013-08-28  Stefan Monnier  <monnier@iro.umontreal.ca>

	Try to reduce redundancy in doc/misc/Makefile.in.
	* Makefile.in (DOCMISC_W32): New var to replace DOCMISC_*_W32.
	(TARGETS): New intermediate variable.
	(DVI_TARGETS, HTML_TARGETS, PDF_TARGETS, PS_TARGETS): Use it.

2013-08-27  Glenn Morris  <rgm@gnu.org>

	* efaq.texi (Emacs for MS-Windows): Update location of MS FAQ.

	* efaq.texi: Rename from faq.texi, to match its output files.
	* Makefile.in: Update for faq.texi name change.

	* efaq-w32.texi (EMACSVER): Get it from emacsver.texi.

	* Makefile.in (webhack): Remove; it's nothing to do with Emacs.

	* efaq-w32.texi: Move here from the web-pages repository.
	* Makefile.in (DOCMISC_DVI_W32, DOCMISC_HTML_W32, DOCMISC_INFO_W32)
	(DOCMISC_PDF_W32, DOCMISC_PS_W32): New configure output variables.
	(INFO_COMMON, INFO_INSTALL): New derivations of INFO_TARGETS.
	(DVI_TARGETS, HTML_TARGETS, PDF_TARGETS, PS_TARGETS):
	Add DOCMISC_*_W32 variables.
	(echo-info): Use INFO_INSTALL rather than INFO_TARGETS.
	(efaq_w32_deps): New variable.
	(efaq-w32, $(buildinfodir)/efaq-w32$(INFO_EXT), efaq-w32.dvi)
	(efaq-w32.pdf, efaq-w32.html): New rules.
	(clean): Remove efaq-w32 products.

2013-08-26  Paul Eggert  <eggert@cs.ucla.edu>

	* texinfo.tex: Update from gnulib.

2013-08-19  Katsumi Yamaoka  <yamaoka@jpl.org>

	* emacs-mime.texi (Encoding Customization): Exclude iso-2022-jp-2 and
	shift_jis from the default value set to mm-coding-system-priorities for
	Japanese users.

2013-08-13  Glenn Morris  <rgm@gnu.org>

	* reftex.texi (LaTeX xr Package, Options - Table of Contents)
	(Options - Defining Label Environments, Options - Creating Labels)
	(Options - Referencing Labels, Options - Creating Citations)
	(Options - Index Support, Options - Viewing Cross-References)
	(Options - Finding Files, Options - Optimizations)
	(Options - Fontification, Options - Misc):
	* cc-mode.texi (Sample Init File):
	* edt.texi (Init file):
	* epa.texi (Encrypting/decrypting gpg files):
	* mairix-el.texi (About, Setting up the mairix interface, Using)
	(Extending):
	Rename nodes to avoid characters that can cause Texinfo problems.

2013-08-12  Katsumi Yamaoka  <yamaoka@jpl.org>

	* gnus.texi (Mail Source Specifiers): Fix description for pop3's :leave.

2013-08-12  Glenn Morris  <rgm@gnu.org>

	* Makefile.in (ada_mode_deps, auth_deps, autotype_deps)
	(bovine_deps, calc_deps, ccmode_deps, cl_deps, dbus_deps)
	(dired_x_deps, ebrowse_deps, ede_deps, ediff_deps, edt_deps)
	(eieio_deps, emacs_gnutls_deps, emacs_mime_deps, epa_deps)
	(erc_deps, ert_deps, eshell_deps, eudc_deps, faq_deps)
	(flymake_deps, forms_deps, gnus_deps, htmlfontify_deps)
	(idlwave_deps, ido_deps, info_deps, mairix_el_deps, message_deps)
	(mh_e_deps, newsticker_deps, nxml_mode_deps, org_deps)
	(pcl_cvs_deps, pgg_deps, rcirc_deps, reftex_deps, remember_deps)
	(sasl_deps, sc_deps, semantic_deps, ses_deps, sieve_deps)
	(smtpmail_deps, speedbar_deps, srecode_deps, todo_mode_deps)
	(tramp_deps, url_deps, vip_deps, viper_deps, widget_deps)
	(wisent_deps, woman_deps): New variables.  Use to reduce duplication.

	* woman.texi (Top): Avoid mailto: in html output.

	* Makefile.in (prefix, datarootdir, datadir, PACKAGE_TARNAME)
	(docdir, dvidir, htmldir, pdfdir, psdir, GZIP_PROG, INSTALL)
	(INSTALL_DATA): New, set by configure.
	(HTML_OPTS, HTML_TARGETS, PS_TARGETS, DVIPS): New variables.
	(.PHONY): Add html, ps, install-dvi, install-html, install-pdf,
	install-ps, install-doc, uninstall-dvi, uninstall-html, uninstall-pdf,
	uninstall-ps, and uninstall-doc.
	(.SUFFIXES): Add .ps and .dvi.
	(.dvi.ps): New suffix rule.
	(html, ps, ada-mode.html, auth.html, autotype.html, bovine.html)
	(calc.html, cc-mode.html, cl.html, dbus.html, dired-x.html)
	(ebrowse.html, ede.html, ediff.html, edt.html, eieio.html)
	(emacs-gnutls.html, emacs-mime.html, epa.html, erc.html)
	(ert.html, eshell.html, eudc.html, faq.html, flymake.html)
	(forms.html, gnus.html, htmlfontify.html, idlwave.html)
	(ido.html, mairix-el.html, message.html, mh-e.html)
	(newsticker.html, nxml-mode.html, org.html, pgg.html)
	(rcirc.html, reftex.html, remember.html, sasl.html, sc.html)
	(semantic.html, sieve.html, smtpmail.html, speedbar.html)
	(srecode.html, todo-mode.html, tramp.html, url.html, vip.html)
	(viper.html, widget.html, wisent.html, woman.html, install-dvi)
	(install-html, install-pdf, install-ps, install-doc, uninstall-dvi)
	(uninstall-html, uninstall-ps, uninstall-pdf, uninstall-doc):
	New rules.
	(clean): Remove HTML_TARGETS and PS_TARGETS.

2013-08-10  Xue Fuqiao  <xfq.free@gmail.com>

	* ido.texi (Working Directories, Flexible Matching, Regexp Matching)
	(Find File At Point, Ignoring, Misc Customization): Use @defopt
	for user options.

2013-08-09  Xue Fuqiao  <xfq.free@gmail.com>

	* htmlfontify.texi (Customization): Remove documentation of
	`hfy-fast-lock-save'.  Minor fixes.

2013-08-08  Xue Fuqiao  <xfq.free@gmail.com>

	* ido.texi (Top): Insert node "Working Directories" in menu.
	(Working Directories): New node.
	(Misc Customization): Add documentation of
	`ido-confirm-unique-completion' and some other user options.

2013-08-07  Eli Zaretskii  <eliz@gnu.org>

	* todo-mode.texi: Update @dircategory.
	(Overview, Todo Items as Diary Entries, Todo Mode Entry Points)
	(File Editing, Marked Items, Item Prefix): Fix usage of @xref and
	@ref.

2013-08-07  Xue Fuqiao  <xfq.free@gmail.com>

	* sc.texi (Introduction): Fix index.
	(Usage Overview, Citations, Citation Elements, Recognizing Citations)
	(Information Keys and the Info Alist, Reference Headers)
	(The Built-in Header Rewrite Functions)
	(Electric References, Reply Buffer Initialization)
	(Filling Cited Text, Selecting an Attribution)
	(Attribution Preferences)
	(Anonymous Attributions, Author Names)
	(Using Regi, Post-yank Formatting Commands)
	(Citing Commands, Insertion Commands)
	(Mail Field Commands)
	(Hints to MUA Authors, Thanks and History): Change from one space
	between sentences to two.
	(What Supercite Does): Typo fix.

	* newsticker.texi (Usage): Use @key for RET.

	* cl.texi (Argument Lists, For Clauses)
	(Macros): Add indexes.

2013-08-05  Xue Fuqiao  <xfq.free@gmail.com>

	* cl.texi (Blocks and Exits): Add an index.

2013-08-04  Stephen Berman  <stephen.berman@gmx.net>

	* Makefile.in (INFO_TARGETS, DVI_TARGETS, PDF_TARGETS): Add todo-mode.
	(todo-mode, $(buildinfodir)/todo-mode$(INFO_EXT))
	(todo-mode.dvi, todo-mode.pdf): New rules.

	* todo-mode.texi: New file.

2013-08-01  Lars Magne Ingebrigtsen  <larsi@gnus.org>

	* gnus.texi (Basic Usage): Mention that warp means jump here.
	(The notmuch Engine): Mention notmuch.

2013-07-30  Tassilo Horn  <tsdh@gnu.org>

	* gnus.texi (Sorting the Summary Buffer): Document new defcustom
	`gnus-subthread-sort-functions' and remove the obsolete documentation
	of `gnus-sort-threads-recursively'.

2012-07-30  Paul Eggert  <eggert@cs.ucla.edu>

	* texinfo.tex: Update to 2012-07-29.17 version.

2013-07-29  David Engster  <deng@randomsample.de>

	* eieio.texi (top): Make clear that EIEIO is not a full CLOS
	implementation.
	(Introduction): Add further missing features.
	(Building Classes): Add introductory paragraph.
	(Wish List): Add metaclasses and EQL specialization.

2013-07-29  Michael Albinus  <michael.albinus@gmx.de>

	* tramp.texi (Frequently Asked Questions):
	Mention `tramp-use-ssh-controlmaster-options'.

2013-07-26  Tassilo Horn  <tsdh@gnu.org>

	* gnus.texi (Sorting the Summary Buffer): Document new defcustom
	`gnus-sort-threads-recursively'.

2013-07-25  Glenn Morris  <rgm@gnu.org>

	* Makefile.in (INFO_TARGETS, DVI_TARGETS, PDF_TARGETS): Add ido.
	(ido, $(buildinfodir)/ido$(INFO_EXT), ido.dvi, ido.pdf): New rules.

	* erc.texi (Special Features): Update contact information.
	(History): Avoid using @email.

	* eshell.texi (Bugs and ideas): Minor updates.

	* faq.texi (Reporting bugs, Origin of the term Emacs)
	(Setting up a customization file)
	(Using an already running Emacs process, Turning off beeping)
	(Packages that do not come with Emacs)
	(Replying to the sender of a message): Avoid using @email.

	* pcl-cvs.texi (Contributors, Bugs): Avoid using @email.

	* reftex.texi (Imprint): Avoid using @email.

	* ses.texi (Top): Update bug reporting instructions.
	(Acknowledgments): Avoid using @email.

	* woman.texi (Introduction, Background): Remove outdated information.
	(Bugs, Acknowledgments): Avoid using @email.

2013-07-24  Xue Fuqiao  <xfq.free@gmail.com>

	* ido.texi: New file.

2013-07-19  Geoff Kuenning  <geoff@cs.hmc.edu>  (tiny change)

	* gnus.texi (Customizing Articles): Document function predicates.

2013-07-08  Tassilo Horn  <tsdh@gnu.org>

	* gnus.texi (lines): Correct description of
	`gnus-registry-track-extra's default value.
	Mention `gnus-registry-remove-extra-data'.

2013-07-06  Lars Ingebrigtsen  <larsi@gnus.org>

	* gnus.texi (Group Parameters): Mention regexp
	substitutions (bug#11688).

2013-07-06  Nathan Trapuzzano  <nbtrap@nbtrap.com>  (tiny change)

	* gnus.texi (Generic Marking Commands): Fix grammar (bug#13368).

2013-07-06  Lars Ingebrigtsen  <larsi@gnus.org>

	* gnus.texi (Emacsen): Fix version.

	* gnus-faq.texi (FAQ 1-6): Mention the correct Emacs version.

2013-07-06  Glenn Morris  <rgm@gnu.org>

	* mh-e.texi: Fix external links.
	(Using This Manual): Printed elisp manuals no longer available.

	* newsticker.texi (Overview): Update URL.

	* nxml-mode.texi (Introduction): Update URL.

	* org.texi (JavaScript support): Fix URL.

	* wisent.texi (Wisent Overview): Remove incorrect, unnecessary uref.

	* eudc.texi (CCSO PH/QI): Remove defunct URL.

	* dbus.texi (Introspection): Update URL to a less defunct one.

	* gnus.texi (Top): Restrict "Other related manuals" to info output.
	(Foreign Groups): Use @indicateurl for examples.
	(Direct Functions): Remove defunct URL.
	(RSS): Update URL.

	* gnus-faq.texi (FAQ 5-8, FAQ 6-3): Remove defunct URLs.
	(FAQ 7-1): Update URL.

	* pgg.texi (Top, Overview): Add note about obsolescence.

2013-07-03  Paul Eggert  <eggert@cs.ucla.edu>

	* texinfo.tex: Merge from gnulib.

2013-07-03  Glenn Morris  <rgm@gnu.org>

	* bovine.texi (top):
	* cc-mode.texi (AWK Mode Font Locking):
	* mh-e.texi (Preface):
	* url.texi (URI Parsing): Fix cross-references to other manuals.

2013-07-02  Lars Magne Ingebrigtsen  <larsi@gnus.org>

	* gnus.texi (Client-Side IMAP Splitting):
	Note that `nnimap-inbox' now can be a list.

2013-06-24  Glenn Morris  <rgm@gnu.org>

	* eshell.texi: Fix cross-references to other manuals.

2013-06-23  Glenn Morris  <rgm@gnu.org>

	* Makefile.in (HTML_TARGETS, html, emacs-faq.html, emacs-faq):
	Remove; not needed now we use a standard html layout for the faq.
	(clean): Remove HTML_TARGETS, emacs-faq.text.

2013-06-21  Eduard Wiebe  <usenet@pusto.de>

	* flymake.texi (Parsing the output, Customizable variables):
	Add reference to `flymake-warning-predicate'.

2013-06-19  Michael Albinus  <michael.albinus@gmx.de>

	* tramp.texi (Top, Configuration): Insert section `Predefined
	connection information' in menu.
	(Predefined connection information): New section.
	(Android shell setup): Make a reference to `Predefined connection
	information'.

2013-06-19  Glenn Morris  <rgm@gnu.org>

	* Makefile.in (version): New, set by configure.
	(clean): Delete dist tar file.
	(infoclean): New, split from maintainer-clean.
	(maintainer-clean): Run infoclean.
	(dist): New rule, to make tarfile for www.gnu.org.

2013-06-13  Albert Krewinkel  <tarleb@moltkeplatz.de>

	* sieve.texi (Managing Sieve): Fix port in example, fix documentation
	for keys q and Q.
	(Standards): Reference RFC5804 as the defining document of the
	managesieve protocol.

2013-06-10  Aidan Gauland  <aidalgol@amuri.net>

	* eshell.texi (Input/Output): Expand to cover new visual-command
	options, eshell-visual-subcommands and eshell-visual-options.
	Divide into separate Visual Commands and Redirection sections.

2013-06-10  Glenn Morris  <rgm@gnu.org>

	* epa.texi (Cryptographic operations on files): Update epa-decrypt-file.

2013-06-04  Katsumi Yamaoka  <yamaoka@jpl.org>

	* gnus.texi (Article Date):
	Fix description of gnus-article-update-date-headers.

2013-05-28  Xue Fuqiao  <xfq.free@gmail.com>

	* erc.texi (Special Features): ERC is being maintained within
	Emacs now.

2013-05-25  Xue Fuqiao  <xfq.free@gmail.com>

	* flymake.texi: Change from one space between sentences to two.

2013-05-04  Stefan Monnier  <monnier@iro.umontreal.ca>

	* cl.texi (Obsolete Macros): Describe replacements for `flet'
	(bug#14293).

2013-04-16  Michael Albinus  <michael.albinus@gmx.de>

	* tramp.texi (Frequently Asked Questions): Precise, how to define
	an own ControlPath.

2013-04-15  Michael Albinus  <michael.albinus@gmx.de>

	* tramp.texi (Frequently Asked Questions): New item for
	ControlPath settings.

2013-03-31  Jay Belanger  <jay.p.belanger@gmail.com>

	* calc.texi (Basic Operations on Units): Streamline some
	descriptions.

2013-03-27  Aidan Gauland  <aidalgol@no8wireless.co.nz>

	* eshell.texi (Built-ins): Update manual to mention tramp module.

2013-03-18  Michael Albinus  <michael.albinus@gmx.de>

	* tramp.texi (Filename Syntax): Host names are not allowed to be
	any method name, unless method name is specified explicitly.
	Remove restriction on unibyte filenames.

	* trampver.texi: Update release number.

2013-03-17  Paul Eggert  <eggert@cs.ucla.edu>

	doc: convert some TeX accents to UTF-8
	* emacs-mime.texi (Interface Functions): Use 'ï' rather than
	'@"{@dotless{i}}'.

2013-03-15  Michael Albinus  <michael.albinus@gmx.de>

	Sync with Tramp 2.2.7.

	* trampver.texi: Update release number.

2013-03-09  Jay Belanger  <jay.p.belanger@gmail.com>

	* calc.texi (Basic Operations on Units): Streamline some
	descriptions.

2013-03-08  Glenn Morris  <rgm@gnu.org>

	* faq.texi (Top): Don't say this was updated @today.
	That's irrelevant and leads to spurious diffs.

2013-03-08  Jay Belanger  <jay.p.belanger@gmail.com>

	* calc.texi (Basic Operations on Units):
	Fix cross-reference.

2013-03-07  Katsumi Yamaoka  <yamaoka@jpl.org>

	* gnus-faq.texi (FAQ 3-11): Now Gnus supports POP3 UIDL.

2013-03-06  Alan Mackenzie  <acm@muc.de>

	* cc-mode.texi (Custom Line-Up): Clarify position of point on
	calling a line-up function.

2013-03-04  Paul Eggert  <eggert@cs.ucla.edu>

	* emacs-mime.texi, htmlfontify.texi, mairix-el.texi, mh-e.texi:
	* ses.texi: Switch from Latin-1 to UTF-8.

2013-03-03  Michael Albinus  <michael.albinus@gmx.de>

	* tramp.texi (External methods): Tramp does not connect Android
	devices by itself.

2013-03-02  Bill Wohler  <wohler@newt.com>

	Release MH-E manual version 8.5.

	* mh-e.texi (VERSION, EDITION, UPDATED, UPDATE-MONTH): Update for
	release 8.5.

	* mh-e.texi (Preface, Conventions, Getting Started)
	(Using This Manual, Folder Selection, Viewing, Aliases)
	(Identities, Speedbar, Menu Bar, Tool Bar, Scan Line Formats)
	(Bug Reports, Mailing Lists, MH FAQ and Support, Getting MH-E):
	Update URLs.

2013-03-01  Michael Albinus  <michael.albinus@gmx.de>

	* tramp.texi (Inline methods): Remove "ssh1", "ssh2", "plink1"
	and "plink2" entries.  "plink2" is obsolete for a long time.
	(External methods): Remove "scp1" and "scp2" entries.
	Explain user name and host name specification for "adb".

2013-02-28  Michael Albinus  <michael.albinus@gmx.de>

	* tramp.texi (External methods): Mention `tramp-adb-program'.

2013-02-28  Bastien Guerry  <bzg@gnu.org>

	* org.texi (Visibility cycling): Suggest to set
	`org-agenda-inhibit-startup' to nil if user wants the startup
	visibility settings to be honored in any circumstances.
	(Progress logging, Checkboxes): Fix typos.

2013-02-28  Michael Albinus  <michael.albinus@gmx.de>

	* tramp.texi (top) [xxx, yyy, trampfn]: Provide two versions of
	the macros, for Texinfo 4.13 and 5.0.

2013-02-24  Michael Albinus  <michael.albinus@gmx.de>

	Port Tramp documentation to Texinfo 5.0.
	* tramp.texi (top) [xxx, yyy, trampfn]: Remove superfluous @c.
	(Filename Syntax): Do not use @trampfn{} in @item.
	(Filename completion): Use @columnfractions in @multitable.

2013-02-22  Glenn Morris  <rgm@gnu.org>

	* flymake.texi (Syntax check statuses): Fix multitable continued rows.

2013-02-21  Paul Eggert  <eggert@cs.ucla.edu>

	* Makefile.in (html): New rule.

2013-02-20  Michael Albinus  <michael.albinus@gmx.de>

	* tramp.texi (Android shell setup): Improve.  Reported by Thierry
	Volpiatto <thierry.volpiatto@gmail.com>.

2013-02-16  Michael Albinus  <michael.albinus@gmx.de>

	* tramp.texi (Top, Configuration): Insert section `Android shell
	setup' in menu.
	(Android shell setup): New section.
	(Connection types, Default Method)
	(Frequently Asked Questions): Mention "scp" instead of "scpc".
	(External methods): Remove "scpc" and "rsyncc" entries.
	(Frequently Asked Questions): Remove entry about ControlPersist.

2013-02-13  Glenn Morris  <rgm@gnu.org>

	* message.texi (News Headers): Don't mention yow any more.

2013-02-09  Jay Belanger  <jay.p.belanger@gmail.com>

	* calc.texi (Basic Operations on Units, Customizing Calc):
	Mention the variable `calc-allow-units-as-numbers'.

2013-02-08  Aidan Gauland  <aidalgol@no8wireless.co.nz>

	* eshell.texi: Fill most of the missing sections.

2013-02-07  Bastien Guerry  <bzg@gnu.org>

	* org.texi (References): Clarify an example.
	(Installation): Fix instructions.
	(Org-Plot): Fix link.
	(Checkboxes, Radio lists): Fix typos.

2013-02-07  Glenn Morris  <rgm@gnu.org>

	* cl.texi (Equality Predicates): Mention memql.

2013-02-07  Eric Ludlam  <zappo@gnu.org>

	* ede.texi (Creating a project): Make ede-new doc less
	specific, and only about items it supports, indicating that there
	might be more.  Remove refs to simple project and direct automake
	from ede new.
	(Simple projects): Re-write to not talk about ede-simple-project
	which is deprecated, and instead use the term to mean projects
	that don't do much management, just project wrapping.
	Add ede-generic-project link.
	(ede-generic-project): New node (bug#11441).

2013-02-07  Glenn Morris  <rgm@gnu.org>

	* cl.texi (Equality Predicates): Fix eq/eql pedantry.

2013-02-01  Glenn Morris  <rgm@gnu.org>

	* calc.texi (Help Commands): Update calc-view-news description.
	Mention etc/CALC-NEWS.

2013-01-24  Michael Albinus  <michael.albinus@gmx.de>

	* tramp.texi (Filename Syntax): Filenames must be unibyte strings.

2013-01-13  Bastien Guerry  <bzg@gnu.org>

	* org.texi (Installation): Simplify.

2013-01-13  François Allisson  <francois@allisson.co>  (tiny change)

	* org.texi (Handling links): Update the mention to the obsolete
	variable `org-link-to-org-use-id' with a mention to the newer
	variable `org-id-link-to-org-use-id'.  Mention the need to load
	the org-id library.

2013-01-10  Michael Albinus  <michael.albinus@gmx.de>

	* tramp.texi (Default Host): Introduce `tramp-default-host-alist'.

2013-01-09  Bastien Guerry  <bzg@gnu.org>

	* org.texi (Pushing to MobileOrg): Add footnote about using
	symbolic links in `org-directory'.
	(Timestamps, Deadlines and scheduling): Use `diary-float' instead
	of the now obsolete alias `org-float'.
	(TODO basics): Add `org-use-fast-todo-selection' to the variable
	index.  Fix description of TODO keywords cycling.
	(Advanced features): Add missing argument for @item.
	(Storing searches): Add index entries and a note about
	*-tree agenda views.
	(Structure editing): Document `org-mark-element' and
	`org-mark-subtree'.
	(Tag inheritance): Document `org-agenda-use-tag-inheritance'.

2013-01-08  Juri Linkov  <juri@jurta.org>

	* info.texi (Go to node): Mention the abbreviated format
	`(FILENAME)' equal to `(FILENAME)Top'.  (Bug#13365)

2013-01-06  Andreas Schwab  <schwab@linux-m68k.org>

	* autotype.texi: Remove undefined command @subtitlefont.
	* cc-mode.texi: Likewise.

	* org.texi (Advanced features): Use `@w{ }' instead of `@ ' in
	@item argument.
	(Property searches): Use \\ instead of @backslashchar{}.
	* pgg.texi (VERSION): Move @set below @setfilename.

2013-01-05  Andreas Schwab  <schwab@linux-m68k.org>

	* ada-mode.texi: Remove braces from @title argument.
	* eudc.texi: Likewise.
	* smtpmail.texi: Likewise.
	* auth.texi (VERSION): Set before first use.
	* emacs-gnutls.texi (VERSION): Likewise.
	* pgg.texi (VERSION): Likewise.
	* ede.texi (Top): Rename from top, all uses changed.
	* eshell.texi: Add missing argument to @sp.
	* forms.texi (Top): Reorder menu to match structure.
	* htmlfontify.texi (Customization): Add missing @item in
	@enumerate.
	* org.texi (Advanced features): Add missing argument for @item.
	(Property searches): Use @backslashchar{} in macro argument.
	* pcl-cvs.texi: Add missing argument to @sp.
	(Movement commands): Fix use of @itemx.
	* vip.texi (Misc Commands, Viewing the Buffer): Likewise.
	* reftex.texi (Options (Creating Citations)): Add missing newline
	before @end.
	* tramp.texi (Obtaining Tramp): Remove extra dots.
	(Configuration): Reorder menu to match structure.
	(Remote shell setup): Replace literal NUL character by \0.
	* viper.texi (Marking): Add missing argument for @item.

2013-01-04  Glenn Morris  <rgm@gnu.org>

	* Makefile.in (INFO_TARGETS, DVI_TARGETS, PDF_TARGETS):
	Add htmlfontify.
	(htmlfontify, $(buildinfodir)/htmlfontify$(INFO_EXT))
	(htmlfontify.dvi, htmlfontify.pdf): New targets.
	* makefile.w32-in (INFO_TARGETS, DVI_TARGETS, clean): Add htmlfontify.
	($(infodir)/htmlfontify$(INFO_EXT), htmlfontify.dvi): New targets.

	* htmlfontify.texi: Miscellaneous fixes and updates.
	Set copyright to FSF, update license to GFDL 1.3+.

2013-01-04  Vivek Dasmohapatra  <vivek@etla.org>

	* htmlfontify.texi: New file.

2013-01-02  Jay Belanger  <jay.p.belanger@gmail.com>

	* calc.texi (Free-Form Dates): Expand on the date reading
	algorithm.

2012-12-27  Glenn Morris  <rgm@gnu.org>

	* viper.texi (Rudimentary Changes, Key Bindings, Key Bindings):
	Avoid some overfull lines.

	* widget.texi (Programming Example): Break some long lines.

	* wisent.texi (Wisent Overview): Fix xref.
	(Grammar format, Understanding the automaton): Avoid overfill.

	* bovine.texi (Optional Lambda Expression): Allow line break.

	* auth.texi (Help for users): Break long lines.

	* ada-mode.texi (Project file variables):
	Reword to reduce underfull hbox.
	(No project files, Use GNAT project file):
	Use smallexample to make some overfull lines less terrible.

	* autotype.texi, bovine.texi, ede.texi, eieio.texi, pcl-cvs.texi:
	Fix cross-references to separate manuals.

	* Makefile.in (gfdl): New variable.  Use throughout where
	appropriate so that targets depend on doclicense.texi.

2012-12-25  Lars Ingebrigtsen  <larsi@gnus.org>

	* gnus.texi (Customizing the IMAP Connection): Mention the other
	authenticators.

2012-12-24  Lars Ingebrigtsen  <larsi@gnus.org>

	* gnus.texi (Browse Foreign Server):
	Document `gnus-browse-delete-group'.

2012-12-22  Glenn Morris  <rgm@gnu.org>

	* ada-mode.texi, ebrowse.texi, ediff.texi, ert.texi, eshell.texi:
	* eudc.texi, idlwave.texi, pcl-cvs.texi, rcirc.texi, reftex.texi:
	* remember.texi, ses.texi, speedbar.texi, vip.texi, viper.texi:
	* widget.texi, wisent.texi: Nuke hand-written node pointers.

	* Makefile.in (gfdl): New variable.  Use throughout where
	appropriate so that targets depend on doclicense.texi.

2012-12-22  Eli Zaretskii  <eliz@gnu.org>

	* makefile.w32-in ($(INFO_TARGETS), $(DVI_TARGETS)): Depend on
	doclicense.texi.  Remove doclicense.texi from all targets that
	mentioned it explicitly.
	($(infodir)/woman$(INFO_EXT), woman.dvi): Depend on
	$(emacsdir)/emacsver.texi.
	($(infodir)/erc$(INFO_EXT), erc.dvi): Don't depend on gpl.texi.

2012-12-21  Glenn Morris  <rgm@gnu.org>

	* woman.texi (UPDATED, VERSION): Remove in favor of EMACSVER.
	Include emacsver.texi.  Nuke hand-written node pointers.
	* Makefile.in ($(buildinfodir)/woman$(INFO_EXT), woman.dvi, woman.pdf):
	Depend on emacsver.texi.

	* auth.texi, emacs-gnutls.texi, epa.texi, ert.texi:
	* gnus-coding.texi, info.texi, nxml-mode.texi, sasl.texi:
	May as well just include doclicense.texi in everything.

	* ede.texi, eieio.texi, mairix-el.texi: Include a copy of GFDL,
	which @copying says is included.

	* ada-mode.texi, auth.texi, autotype.texi, bovine.texi, calc.texi:
	* cc-mode.texi, cl.texi, dbus.texi, dired-x.texi, ebrowse.texi:
	* ede.texi, ediff.texi, edt.texi, eieio.texi, emacs-gnutls.texi:
	* emacs-mime.texi, epa.texi, erc.texi, ert.texi, eshell.texi:
	* eudc.texi, flymake.texi, forms.texi, gnus-coding.texi, gnus.texi:
	* idlwave.texi, info.texi, mairix-el.texi, message.texi, mh-e.texi:
	* newsticker.texi, nxml-mode.texi, pcl-cvs.texi, pgg.texi:
	* rcirc.texi, reftex.texi, remember.texi, sasl.texi, sc.texi:
	* semantic.texi, ses.texi, sieve.texi, smtpmail.texi, speedbar.texi:
	* srecode.texi, tramp.texi, url.texi, vip.texi, viper.texi:
	* widget.texi, wisent.texi, woman.texi: Do not mention buying
	copies from the FSF, which does not publish these manuals.

	* erc.texi: No need to include gpl in this small manual.

	* org.texi (copying): Include a copy of the GFDL.
	(GNU Free Documentation License): New section.

2012-12-21  Bastien Guerry  <bzg@gnu.org>

	* org.texi: Fix typos.

2012-12-16  Paul Eggert  <eggert@cs.ucla.edu>

	* calc.texi (ISO 8601): Rename from ISO-8601,
	as it's typically spelled without a hyphen.

2012-12-16  Jay Belanger  <jay.p.belanger@gmail.com>

	* calc.texi (ISO-8601): New section.
	(Date Formatting Codes): Mention new codes.
	(Standard Date Formats): Mention new formats.

2012-12-14  Michael Albinus  <michael.albinus@gmx.de>

	* tramp.texi (External methods): Move `adb' method here.

2012-12-13  Glenn Morris  <rgm@gnu.org>

	* cl.texi (Modify Macros, Obsolete Macros): Now letf == cl-letf.

	* wisent.texi: Small edits.  Set copyright to FSF, update license to
	GFDL 1.3+.
	* Makefile.in (INFO_TARGETS, DVI_TARGETS, PDF_TARGETS): Add wisent.
	(wisent, $(buildinfodir)/wisent$(INFO_EXT), wisent.dvi, wisent.pdf):
	New targets.
	* makefile.w32-in (INFO_TARGETS, DVI_TARGETS, clean): Add wisent.
	($(infodir)/wisent$(INFO_EXT), wisent.dvi): New targets.

	* bovine.texi: Small edits.  Set copyright to FSF, update license to
	GFDL 1.3+, remove empty index.
	* Makefile.in (INFO_TARGETS, DVI_TARGETS, PDF_TARGETS): Add bovine.
	(bovine, $(buildinfodir)/bovine$(INFO_EXT), bovine.dvi, bovine.pdf):
	New targets.
	* makefile.w32-in (INFO_TARGETS, DVI_TARGETS, clean): Add bovine.
	($(infodir)/bovine$(INFO_EXT), bovine.dvi): New targets.

2012-12-13  Eric Ludlam  <zappo@gnu.org>
	    David Ponce  <david@dponce.com>
	    Richard Kim  <emacs18@gmail.com>

	* bovine.texi, wisent.texi: New files, imported from CEDET trunk.

2012-12-13  Glenn Morris  <rgm@gnu.org>

	* flymake.texi (Customizable variables, Locating the buildfile):
	Remove refs to flymake-buildfile-dirs, removed 2007-07-20.  (Bug#13148)

	* srecode.texi: Small edits.  Set copyright to FSF, add explicit
	GFDL 1.3+ license, fix up index.
	* Makefile.in (INFO_TARGETS, DVI_TARGETS, PDF_TARGETS): Add srecode.
	(srecode, $(buildinfodir)/srecode$(INFO_EXT), srecode.dvi)
	(srecode.pdf): New targets.
	* makefile.w32-in (INFO_TARGETS, DVI_TARGETS, clean): Add srecode.
	($(infodir)/srecode$(INFO_EXT), srecode.dvi): New targets.

2012-12-13  Eric Ludlam  <zappo@gnu.org>

	* srecode.texi: New file, imported from CEDET trunk.

2012-12-13  Bastien Guerry  <bzg@gnu.org>

	* org.texi (Summary, Code block specific header arguments)
	(Code block specific header arguments)
	(Header arguments in function calls, var, noweb)
	(Results of evaluation, Code evaluation security):
	Small reformatting: add a blank line before some example.

	* org.texi (System-wide header arguments)
	(Header arguments in Org mode properties, Conflicts)
	(Dynamic blocks, Using the mapping API):
	Fix indentation of Elisp code examples.

	* org.texi (Comment lines): Fix description of the comment syntax.

	* org.texi (Installation): Mention "make test" in the correct section.

2012-12-06  Paul Eggert  <eggert@cs.ucla.edu>

	* doclicense.texi, gpl.texi: Update to latest version from FSF.
	These are just minor editorial changes.

2012-12-04  Michael Albinus  <michael.albinus@gmx.de>

	* tramp.texi (History): Mention ADB.
	(Inline methods): Add `adb' method.

2012-12-03  Michael Albinus  <michael.albinus@gmx.de>

	* tramp.texi (Top, Obtaining Tramp): Replace CVS by Git.
	(External methods): Fix typo.

2012-12-03  Glenn Morris  <rgm@gnu.org>

	* rcirc.texi (Notices): Fix typo.

2012-11-25  Bill Wohler  <wohler@newt.com>

	Release MH-E manual version 8.4.

	* mh-e.texi (VERSION, EDITION, UPDATED, UPDATE-MONTH, Preface):
	Update for release 8.4.

	* mh-e.texi (Sequences): Add mh-whitelist-preserves-sequences-flag.
	(Junk): Add mh-whitelist-preserves-sequences-flag,
	mh-blacklist-msg-hook, mh-whitelist-msg-hook,
	mh-folder-blacklisted, mh-folder-whitelisted (closes SF #2945712).

2012-11-25  Paul Eggert  <eggert@cs.ucla.edu>

	* mh-e.texi (Procmail): Fix two @ typos.

2012-11-24  Paul Eggert  <eggert@cs.ucla.edu>

	* doclicense.texi, gpl.texi: Update to latest version from FSF.
	These are just minor editorial changes.

2012-11-23  Jay Belanger  <jay.p.belanger@gmail.com>

	* calc.texi (Date Formatting Codes): Mention the new beginning of
	the date numbering system.

2012-11-22  Paul Eggert  <eggert@cs.ucla.edu>

	* calc.texi: Fix TeX issues with capitals followed by ".", "?", "!".
	(Date Forms): Correct off-by-one error in explanation of
	Julian day numbers.  Give Gregorian equivalent of its origin.

2012-11-22  Jay Belanger  <jay.p.belanger@gmail.com>

	* calc.texi (Date Forms): Mention the customizable
	Gregorian-Julian switch.
	(Customizing Calc): Mention the variable `calc-gregorian-switch'.

2012-11-17  Paul Eggert  <eggert@cs.ucla.edu>

	Calc now uses the Gregorian calendar for all dates (Bug#12633).
	It also uses January 1, 1 AD as its day number 1.
	* calc.texi (Date Forms): Document this.

2012-11-16  Glenn Morris  <rgm@gnu.org>

	* cl.texi (Function Bindings): Clarify that cl-flet is lexical.
	(Obsolete Macros): Move example here from Function Bindings.

	* erc.texi: Use @code{nil} rather than just "nil".
	(Modules): Undocument obsolete "hecomplete".
	Add "notifications".
	(Connecting): Add brief section on passwords.
	(Options): Make a start by adding erc-hide-list, erc-lurker-hide-list.

2012-11-13  Glenn Morris  <rgm@gnu.org>

	* flymake.texi (Customizable variables)
	(Highlighting erroneous lines): Mention flymake-error-bitmap,
	flymake-warning-bitmap, and flymake-fringe-indicator-position.

2012-11-12  Vincent Belaïche  <vincentb1@users.sourceforge.net>

	* ses.texi: Doc for ses-rename-cell, ses-repair-cell-reference-all & ses-range.
	In all file place SES into @acronym{...}.
	(Advanced Features): Add key index and function index for
	ses-set-header-row.  Add description for function
	ses-rename-cell.  Add description for function
	ses-repair-cell-reference-all.
	(Ranges in formulas): Add description for ses-range flags.

2012-11-12  Paul Eggert  <eggert@cs.ucla.edu>

	* texinfo.tex: Merge from gnulib.

2012-11-10  Chong Yidong  <cyd@gnu.org>

	* url.texi (Introduction): Move url-configuration-directory to
	Customization node.
	(Parsed URIs): Split into its own node.
	(URI Encoding): New node.
	(Defining New URLs): Remove empty chapter.
	(Retrieving URLs): Add an introduction.  Doc fix for url-retrieve.
	Improve docs for url-queue-*.
	(Supported URL Types): Copyedits.  Delete empty subnodes.

	* url.texi (Introduction): Rename from Getting Started.
	Rewrite the introduction.
	(URI Parsing): Rewrite.  Omit the obsolete attributes slot.

2012-11-10  Glenn Morris  <rgm@gnu.org>

	* cl.texi (Obsolete Setf Customization):
	Revert defsetf example to the more correct let rather than prog1.
	Give define-modify-macro, defsetf, and define-setf-method
	gv.el replacements.

	* cl.texi (Overview): Mention EIEIO here, as well as the appendix.
	(Setf Extensions): Remove obsolete reference.
	(Obsolete Setf Customization):
	Move note on lack of setf functions to lispref/variables.texi.
	Undocument get-setf-method, since it no longer exists.
	Mention simple defsetf replaced by gv-define-simple-setter.

2012-11-03  Glenn Morris  <rgm@gnu.org>

	* cl.texi: Further general copyedits.
	(List Functions): Remove copy-tree, standard elisp for some time.
	(Efficiency Concerns): Comment out examples that no longer apply.
	(Compiler Optimizations): Rename from "Optimizing Compiler"; reword.
	(Creating Symbols, Random Numbers): De-emphasize internal
	variables cl--gensym-counter and cl--random-state.  (Bug#12788)
	(Naming Conventions, Type Predicates, Macros)
	(Predicates on Numbers): No longer mention cl-floatp-safe.

2012-11-02  Katsumi Yamaoka  <yamaoka@jpl.org>

	* gnus.texi (Mail Source Specifiers):
	Document :leave keyword used for pop mail source.

2012-11-01  Glenn Morris  <rgm@gnu.org>

	* cl.texi: General copyedits for style, line-breaks, etc.
	(Time of Evaluation, Iteration): Add xref to Emacs Lisp manual.
	(Macro Bindings, Blocks and Exits):
	Acknowledge existence of lexical-binding.
	(Iteration): Mainly defer to doc of standard dolist, dotimes.

2012-10-31  Glenn Morris  <rgm@gnu.org>

	* ert.texi (Introduction, The @code{should} Macro):
	Refer to "cl-assert" rather than "assert".

	* cl.texi (Function Bindings): Update for cl-flet and cl-labels.
	(Obsolete Lexical Binding): Rename section from "Lexical Bindings".
	(Obsolete Macros): Rename section from "Obsolete Lexical Macros".
	Reword, and add details of flet and labels.
	(Modify Macros, Function Bindings): Add some xrefs.

2012-10-30  Glenn Morris  <rgm@gnu.org>

	* cl.texi (Modify Macros): Update for cl-letf changes.
	(Obsolete Lexical Macros): Say a little more about letf/cl-letf.
	(Setf Extensions): Partially restore note about cl-getf,
	mainly moved to lispref/variables.texi.
	(Property Lists): Fix cl-getf typos.
	(Mapping over Sequences): Mention cl-mapc naming oddity.

2012-10-29  Glenn Morris  <rgm@gnu.org>

	* cl.texi (Organization): More details on cl-lib.el versus cl.el.
	(Setf Extensions): Remove `apply' setf since it seems to be disabled.
	(Customizing Setf): Move contents to "Obsolete Setf Customization".
	(Modify Macros, Multiple Values, Other Clauses):
	Remove mentions of obsolete features.
	(Obsolete Setf Customization): Don't mention `apply' setf.

2012-10-28  Glenn Morris  <rgm@gnu.org>

	* cl.texi (Multiple Values, Common Lisp Compatibility):
	More namespace updates.
	(Obsolete Features): Copyedits.
	(Obsolete Lexical Macros, Obsolete Setf Customization):
	New subsections.

	* cl.texi (Porting Common Lisp, Lexical Bindings):
	Add some xrefs to the Elisp manual.

	* cl.texi (Lexical Bindings): Move to appendix of obsolete features.
	(Porting Common Lisp): Emacs Lisp can do true lexical binding now.
	(Obsolete Features): New appendix.  Move Lexical Bindings here.

2012-10-27  Glenn Morris  <rgm@gnu.org>

	* cl.texi: Use defmac for macros rather than defspec.
	(Efficiency Concerns): Related copyedit.

	* cl.texi (Control Structure): Update for setf now being in core.
	(Setf Extensions): Rename from Basic Setf.  Move much of the
	former content to lispref/variables.texi.
	(Modify Macros): Move pop, push details to lispref/variables.texi.
	(Customizing Setf): Copyedits for setf etc being in core.
	(Modify Macros, Efficiency Concerns, Porting Common Lisp):
	Further namespaces updates.

2012-10-26  Bastien Guerry  <bzg@gnu.org>

	* org.texi (Installation): Update the link to Org's ELPA.
	Also don't mention org-install.el anymore as the replacement file
	org-loaddefs.el is now loaded by org.el.

2012-10-25  Michael Albinus  <michael.albinus@gmx.de>

	* tramp.texi (Frequently Asked Questions):
	Mention `tramp-completion-reread-directory-timeout' for performance
	improvement.

2012-10-25  Glenn Morris  <rgm@gnu.org>

	* cl.texi: Don't mess with the TeX section number counter.
	Use Texinfo recommended convention for quotes+punctuation.
	(Overview, Sequence Functions): Rephrase for better line-breaking.
	(Time of Evaluation, Type Predicates, Modify Macros, Function Bindings)
	(Macro Bindings, Conditionals, Iteration, Loop Basics)
	(Random Numbers, Mapping over Sequences, Structures)
	(Porting Common Lisp): Further updates for cl-lib namespace.
	(Modify Macros, Declarations, Macro Bindings, Structures):
	Break long lines in examples.
	(Dynamic Bindings): Update for changed progv behavior.
	(Loop Examples, Efficiency Concerns): Markup fixes.
	(Structures): Remove TeX margin change.
	(Declarations): Fix typos.

2012-10-24  Glenn Morris  <rgm@gnu.org>

	* cl.texi (Overview, Multiple Values, Creating Symbols)
	(Numerical Functions): Say less/nothing about the original cl.el.
	(Old CL Compatibility): Remove.
	(Assertions): Remove ignore-errors (standard Elisp for some time).

	* cl.texi (Basic Setf, Macros, Declarations, Symbols, Numbers)
	(Sequences, Lists, Structures, Assertions, Efficiency Concerns)
	(Efficiency Concerns, Efficiency Concerns)
	(Common Lisp Compatibility, Old CL Compatibility):
	Further updates for cl-lib namespace.

2012-10-24  Paul Eggert  <eggert@penguin.cs.ucla.edu>

	Update manual for new time stamp format (Bug#12706).
	* emacs-mime.texi (time-date): Update for new format.
	Also, fix bogus time stamp and modernize a bit.

2012-10-23  Glenn Morris  <rgm@gnu.org>

	* cl.texi: Include emacsver.texi.  Use Emacs version number rather
	than unchanging cl.el version number.
	End all menu descriptions with a period.
	Do not use @dfn{CL} for every instance of "CL".
	(Overview): Remove no-runtime caveat, and note about foo* names.
	(Usage): Use cl-lib rather than cl.
	(Organization, Naming Conventions): Update for cl-lib.el.
	(Installation): Remove long-irrelevant node.
	(Program Structure, Predicates, Control Structure):
	Start updating for cl-lib namespace.
	* Makefile.in ($(buildinfodir)/cl$(INFO_EXT), cl.dvi, cl.pdf):
	Depend on emacsver.texi.

2012-10-09  Michael Albinus  <michael.albinus@gmx.de>

	* trampver.texi: Update release number.

2012-10-06  Glenn Morris  <rgm@gnu.org>

	* erc.texi: Include emacsver.texi, and use EMACSVER rather than
	ERC version.
	(Introduction): ERC is distributed with Emacs.
	(Obtaining ERC, Installation): Remove chapters, no longer relevant.
	(Getting Started): Simplify.
	(Getting Help and Reporting Bugs): Refer to general Emacs lists.
	(History): Mention ERC maintained as part of Emacs now.
	* Makefile.in ($(buildinfodir)/erc$(INFO_EXT), erc.dvi, erc.pdf):
	Add dependency on emacsver.texi.

	* erc.texi: Remove hand-written node pointers.

2012-10-05  Glenn Morris  <rgm@gnu.org>

	* newsticker.texi (Overview, Requirements, Usage, Configuration):
	Copyedits.

2012-10-01  Eric Ludlam  <zappo@gnu.org>

	* ede.texi (Quick Start, Project Local Variables)
	(Miscellaneous commands, ede-java-root, Development Overview)
	(Detecting a Project): New nodes.
	(Simple projects): Node deleted.

	* eieio.texi (Building Classes): Some slot attributes cannot be
	overridden.
	(Slot Options): Remove an example.
	(Method Invocation, Documentation): New nodes.

2012-10-01  Glenn Morris  <rgm@gnu.org>

	* Makefile.in ($(buildinfodir)/reftex$(INFO_EXT)), reftex.dvi)
	(reftex.pdf): Add dependency on emacsver.texi.
	* reftex.texi: Don't include directory part for emacsver.texi;
	the Makefile's -I handles it.

2012-09-30  Ralf Angeli  <angeli@caeruleus.net>

	Merge from standalone RefTeX repository.

	* reftex.texi: Express TeX, LaTeX, AUCTeX, BibTeX and RefTeX
	with macros.
	(Imprint): Mention Wolfgang in list of contributors.
	(Creating Citations): Give a hint about how to
	auto-revert the BibTeX database file when using external editors.
	(Referencing Labels): Simplify section about reference macro
	cycling.
	(Options (Referencing Labels)): Adapt to new structure of
	`reftex-ref-style-alist'.
	(Referencing Labels, Reference Styles): Document changes in the
	referencing functionality.
	(Commands): Mention options for definition of header and footer in
	BibTeX files.
	(Options (Creating Citations)): Document
	`reftex-create-bibtex-header' and `reftex-create-bibtex-footer'.
	(Reference Styles): New section.
	(varioref (LaTeX package), fancyref (LaTeX package)): Remove.
	(Options (Referencing Labels)): Remove descriptions of deprecated
	variables `reftex-vref-is-default' and `reftex-fref-is-default'.
	Add descriptions for `reftex-ref-style-alist' and
	`reftex-ref-style-default-list'.
	(Referencing Labels): Update regarding reference styles.
	(Citation Styles): Mention support for ConTeXt.
	(Options (Defining Label Environments)): Fix typo.
	(Options (Creating Citations)):
	Document `reftex-cite-key-separator'.

2012-09-30  Achim Gratz  <Stromeko@Stromeko.DE>

	* org.texi: Add description of ORG_ADD_CONTRIB to info
	documentation.  Add link to Worg for more details.

	* org.texi: Clarify installation procedure.  Provide link to the
	build system description on Worg.

	* org.texi: Remove reference to utils/, x11idle.c is now in
	contrib/scripts.

	* org.texi: Re-normalize to "Org mode" in manual.

	* org.texi (Installation): Adapt documentation to new build
	system.  Mention GNU ELPA (since it needs to be handled like Emacs
	built-in Org).

2012-09-30  Adam Spiers  <orgmode@adamspiers.org>  (tiny change)

	* org.texi: Fix typo in description of the 'Hooks' section.

	* org.texi: Add ID to the list of special properties.

2012-09-30  Andrew Hyatt  <ahyatt@gmail.com>  (tiny change)

	* org.texi (Moving subtrees): Document the ability to archive to a
	datetree.

2012-09-30  Bastien Guerry  <bzg@gnu.org>

	* org.texi (Installation, Feedback, Batch execution):
	Use (add-to-list 'load-path ... t) for the contrib dir.

	* org.texi (results): Update documentation for ":results drawer"
	and ":results org".

	* org.texi (Column width and alignment): Fix typo.

	* org.texi (Activation): Point to the "Conflicts" section.

	* org.texi (Conflicts): Mention filladapt.el in the list of
	conflicting packages.

	* org.texi (Activation): Adding org-mode to `auto-mode-alist' is
	not needed for versions of Emacs > 22.1.

	* org.texi (History and Acknowledgments): Fix typo.

	* org.texi (History and Acknowledgments): Add my own
	acknowledgments.

	* org.texi (Agenda commands): Document the new command and the new
	option.

	* org.texi (Agenda commands): Delete `org-agenda-action' section.
	(Agenda commands): Reorder.  Document `*' to toggle persistent
	marks.

	* org.texi (Agenda dispatcher):
	Mention `org-toggle-agenda-sticky'.
	(Agenda commands, Exporting Agenda Views): Fix typo.

	* org.texi (Templates in contexts, Setting Options): Update to
	reflect changes in how contexts options are processed.

	* org.texi (Templates in contexts): Document the new structure of
	the variables `org-agenda-custom-commands-contexts' and
	`org-capture-templates-contexts'.

	* org.texi (Templates in contexts): Document the new option
	`org-capture-templates-contexts'.
	(Storing searches): Document the new option
	`org-agenda-custom-commands-contexts'.

	* org.texi (Formula syntax for Lisp): Reformat.

	* org.texi (Special properties, Column attributes)
	(Agenda column view): Document the new special property
	CLOCKSUM_T.

	* org.texi (Template expansion): Document the new %l template.

	* org.texi (Fast access to TODO states): Fix documentation about
	allowed characters for fast todo selection.

	* org.texi (Weekly/daily agenda): Mention APPT_WARNTIME and its
	use in `org-agenda-to-appt'.

	* org.texi (Comment lines): Update wrt comments.

	* org.texi (Resolving idle time): Document new keybinding.

	* org.texi (Clocking commands): Document the use of S-M-<up/down>
	on clock timestamps.

	* org.texi (Fast access to TODO states): Explicitly says only
	letters are supported as fast TODO selection keys.

	* org.texi (Link abbreviations): Illustrate the use of the "%h"
	specifier.  Document the new "%(my-function)" specifier.

	* org.texi (Clocking commands): New cindex.
	(Clocking commands): Update documentation for `org-clock-in'.
	Document `org-clock-in-last'.  Mention `org-clock-out' and
	`org-clock-in-last' as commands that can be globally bound.
	(Resolving idle time): Document continuous clocking.

	* org.texi (Top, Introduction): Fix formatting.
	(Activation): Add index entries.
	(Conventions): Update section.
	(Embedded @LaTeX{}): Fix formatting.

	* org.texi (Visibility cycling): Document `show-children'.

	* org.texi (Using capture): Mention the `org-capture-last-stored'
	bookmark as a way to jump to the last stored capture.

	* org.texi (Uploading files): Fix typo.

	* org.texi (Using capture): Document `C-0' as a prefix argument
	for `org-capture'.

	* org.texi (Agenda commands): Document persistent marks.

	* org.texi (Template expansion): Update doc to reflect change.

	* org.texi (Radio tables): Document the :no-escape parameter.

	* org.texi (Repeated tasks): Document repeat cookies for years,
	months, weeks, days and hours.

	* org.texi (Export options): State that you can use the d: option
	by specifying a list of drawers.

	* org.texi (HTML preamble and postamble): Small doc improvement.

2012-09-30  Brian van den Broek  <vanden@gmail.com>  (tiny change)

	* org.texi: The sections in the Exporting section of the manual
	left out articles in the description of the org-export-as-*
	commands, among other places.  This patch adds them, adds a few
	missing prepositions, and switches instances of "an HTML" to "a
	html" for internal consistency.

	* org.texi: Alter several examples of headings with timestamps in
	them to include the timestamps in the body instead of the heading.

2012-09-30  Carsten Dominik  <carsten.dominik@gmail.com>

	* org.texi (Agenda dispatcher): Document sticky agenda views and
	the new key for them.

2012-09-30  Charles  <millarc@verizon.net>  (tiny change)

	* org.texi (Advanced features): Fix error in table.

2012-09-30  Feng Shu  <tumashu@gmail.com>

	* org.texi (@LaTeX{} fragments): Document imagemagick as an
	alternative to dvipng.

2012-09-30  François Allisson  <francois@allisson.co>  (tiny change)

	* org.texi: Remove extra curly bracket.

2012-09-30  Giovanni Ridolfi  <giovanni.ridolfi@yahoo.it>  (tiny change)

	* org.texi (org-clock-in-last and org-clock-cancel): Update the
	defkeys.

2012-09-30  Ippei FURUHASHI  <top.tuna+orgmode@gmail.com>  (tiny change)

	* org.texi (Agenda commands): Fix two typos by giving
	corresponding function names, according to
	`org-agenda-view-mode-dispatch'.

2012-09-30  Jan Böcker  <jan.boecker@jboecker.de>

	* org.texi (The spreadsheet): Fix typo.

2012-09-30  Memnon Anon  <gegendosenfleisch@gmail.com>  (tiny change)

	* org.texi (Tracking your habits): Point to the "Tracking TODO
	state changes" section.

2012-09-30  Nicolas Goaziou  <n.goaziou@gmail.com>

	* org.texi (Literal examples): Remove reference to unknown
	`org-export-latex-minted' variable.  Also simplify footnote since
	`org-export-latex-listings' documentation is exhaustive already.

	* org.texi (Plain lists): Remove reference to now hard-coded
	`bullet' automatic rule.

2012-09-30  Toby S. Cubitt  <tsc25@cantab.net>

	* org.texi: Updated documentation accordingly.

2012-09-13  Paul Eggert  <eggert@cs.ucla.edu>

	* texinfo.tex: Merge from gnulib.

2012-09-12  Michael Albinus  <michael.albinus@gmx.de>

	Sync with Tramp 2.2.6.

	* tramp.texi (Bug Reports): Cleanup caches before a test run.

	* trampver.texi: Update release number.

2012-09-12  Paul Eggert  <eggert@cs.ucla.edu>

	* texinfo.tex: Merge from gnulib.

2012-08-06  Aurélien Aptel  <aurelien.aptel@gmail.com>

	* url.texi (Parsed URLs): Adjust to the code's use of defstruct
	(bug#12096).

2012-08-01  Jay Belanger  <jay.p.belanger@gmail.com>

	* calc.texi (Simplification modes, Conversions)
	(Operating on Selections): Mention "basic" simplification.
	(The Calc Mode Line): Mention the mode line display for Basic
	simplification mode.
	(Simplify Formulas): Refer to 'algebraic' rather than 'default'
	simplifications.
	(Basic Simplifications): Rename from "Limited Simplifications"
	Replace "limited" by "basic" throughout.
	(Algebraic Simplifications): Indicate that the algebraic
	simplifications are done by default.
	(Unsafe Simplifications): Mention `m E'.
	(Simplification of Units): Mention `m U'.
	(Trigonometric/Hyperbolic Functions, Reducing and Mapping)
	(Kinds of Declarations, Functions for Declarations):
	Mention "algebraic simplifications" instead of `a s'.
	(Algebraic Entry): Remove mention of default simplifications.

2012-07-30  Jay Belanger  <jay.p.belanger@gmail.com>

	* calc.texi (Getting Started, Tutorial): Change simulated
	Calc output to match actual output.
	(Simplifying Formulas): Mention that algebraic simplification is now
	the default.

2012-07-28  Eli Zaretskii  <eliz@gnu.org>

	* faq.texi (Right-to-left alphabets): Update for Emacs 24.
	(Bug#12073)

2012-07-25  Paul Eggert  <eggert@cs.ucla.edu>

	Prefer typical American spelling for "acknowledgment".
	* calc.texi (History and Acknowledgments): Rename from
	History and Acknowledgements.
	* idlwave.texi (Acknowledgments):
	* ses.texi (Acknowledgments):
	* woman.texi (Acknowledgments): Rename from Acknowledgements.

2012-07-09  Paul Eggert  <eggert@cs.ucla.edu>

	Rename configure.in to configure.ac (Bug#11603).
	* ede.texi (Compiler and Linker objects, ede-proj-project)
	(ede-step-project): Prefer the name configure.ac to configure.in.

2012-07-06  Michael Albinus  <michael.albinus@gmx.de>

	* tramp.texi (Multi-hops):
	Introduce `tramp-restricted-shell-hosts-alist'.

2012-06-26  Lars Magne Ingebrigtsen  <larsi@gnus.org>

	* gnus.texi (POP before SMTP): POP-before-SMTP works with all sending
	methods, so don't mention smtpmail here.

2012-06-26  Wolfgang Jenkner  <wjenkner@inode.at>

	* gnus.texi (Picons): Document gnus-picon-properties.

2012-06-26  Lars Magne Ingebrigtsen  <larsi@gnus.org>

	* gnus.texi: Remove mention of compilation, as that's no longer
	supported.

2012-06-26  Christopher Schmidt  <christopher@ch.ristopher.com>

	* gnus.texi (Archived Messages): Mention
	gnus-gcc-pre-body-encode-hook and gnus-gcc-post-body-encode-hook.

2012-06-26  Lars Ingebrigtsen  <larsi@gnus.org>

	* gnus.texi (Various Summary Stuff):
	Remove mention of `gnus-propagate-marks'.

2012-06-26  Lars Ingebrigtsen  <larsi@gnus.org>

	* gnus.texi: Remove mentions of nnml/nnfolder/nntp backend marks,
	which no longer exist.

2012-06-26  Katsumi Yamaoka  <yamaoka@jpl.org>

	* gnus.texi (Archived Messages):
	Document gnus-gcc-self-resent-messages.

2012-06-26  Lars Ingebrigtsen  <larsi@gnus.org>

	* message.texi (Mail Variables):
	Mention the optional user parameter for X-Message-SMTP-Method.

2012-06-26  Lars Ingebrigtsen  <larsi@gnus.org>

	* gnus.texi (Posting Styles): Mention X-Message-SMTP-Method.

	* message.texi (Mail Variables): Document X-Message-SMTP-Method.

2012-06-26  Lars Ingebrigtsen  <larsi@gnus.org>

	* gnus.texi (Key Index): Change encoding to utf-8.

2012-06-21  Glenn Morris  <rgm@gnu.org>

	* Makefile.in: Rename infodir to buildinfodir throughout.  (Bug#11737)

2012-06-11  Lars Magne Ingebrigtsen  <larsi@gnus.org>

	* gnus.texi (Group Timestamp): Mention where to find documentation for
	the `gnus-tmp-' variables (bug#11601).

2012-06-11  Michael Albinus  <michael.albinus@gmx.de>

	Sync with Tramp 2.2.6-pre.

	* tramp.texi (all): Use consequently @command{}, @env{} and @kbd{}
	where appropriate.
	(Ad-hoc multi-hops): New section.
	(Remote processes): New subsection "Running remote processes on
	Windows hosts".
	(History): Add remote commands on Windows, and ad-hoc multi-hop
	methods.
	(External methods): "ControlPersist" must be set to "no" for the
	`scpc' method.
	(Remote processes): Add a note about `auto-revert-tail-mode'.
	(Frequently Asked Questions): Use "scpx" in combination with
	"ControlPersist".  Reported by Adam Spiers <emacs@adamspiers.org>.

	* trampver.texi: Update release number.

2012-06-10  Chong Yidong  <cyd@gnu.org>

	* sc.texi: Remove bogus @ifinfo commands which prevent makeinfo
	compilation for html-mono.

2012-06-08  Paul Eggert  <eggert@cs.ucla.edu>

	* texinfo.tex: Merge from gnulib.

2012-05-29  Katsumi Yamaoka  <yamaoka@jpl.org>

	* Makefile.in (echo-info): Don't try to install info files named
	just ".info".

2012-05-28  Glenn Morris  <rgm@gnu.org>

	* calc.texi, dired-x.texi: Use @LaTeX rather than La@TeX.  (Bug#10910)

	* sc.texi: Nuke hand-written node pointers.
	Fix top-level menu to match actual node order.

2012-05-27  Glenn Morris  <rgm@gnu.org>

	* cl.texi, dired-x.texi: Nuke hand-written node pointers.
	Some associated fixes, including not messing with chapno in cl.texi.

2012-05-27  Bastien Guerry  <bzg@gnu.org>

	* org.texi (Durations and time values): Fix typo.

2012-05-26  Paul Eggert  <eggert@cs.ucla.edu>

	* texinfo.tex: Update from gnulib.

2012-05-19  Jay Belanger  <jay.p.belanger@gmail.com>

	* calc.texi (Basic Operations on Units, Customizing Calc):
	Mention `calc-ensure-consistent-units'.

2012-05-14  Andreas Schwab  <schwab@linux-m68k.org>

	* cc-mode.texi: Avoid space before macro in 4th argument of cross
	reference commands.  (Bug#11461)

	* Makefile.in (gnus.dvi): Use $@ instead of $*.dvi.

2012-05-12  Glenn Morris  <rgm@gnu.org>

	* Makefile.in (mostlyclean): Add more TeX intermediates.

	* Makefile.in: Make it look more like the other doc Makefiles.
	Use explicit $srcdir in all dependencies.
	Remove cd $srcdir from rules.
	(VPATH): Remove.
	(infodir): Set to an absolute path.
	(INFO_TARGETS): Use short names.
	(mkinfodir): infodir is now absolute.
	(echo-info, maintainer-clean): Update for new format of INFO_TARGETS.

	* Makefile.in (info.info): Rename from info, to avoid duplication.
	(.SUFFIXES): Disable implicit rules.

	* Makefile.in (MKDIR_P): New, set by configure.
	(mkinfodir): Use $MKDIR_P.

2012-05-07  Glenn Morris  <rgm@gnu.org>

	* forms.texi (Long Example): Update for changed location of files.

2012-05-04  Glenn Morris  <rgm@gnu.org>

	* Makefile.in (INFO_EXT, INFO_OPTS): New, set by configure.
	(INFO_TARGETS): Use $INFO_EXT.
	Make all rules generating info files use $INFO_EXT, $INFO_OPT, and -o.
	* makefile.w32-in (INFO_EXT, INFO_OPTS): New.
	(INFO_TARGETS): Use $INFO_EXT.
	Make all rules generating info files use $INFO_EXT, $INFO_OPT, and -o.

2012-05-02  Glenn Morris  <rgm@gnu.org>

	* Makefile.in (echo-info): New phony target, used by top-level.

	* viper.texi: Make direntry shorter (also it is no longer "newest").

	* emacs-gnutls.texi, ert.texi, org.texi:
	Fix dircategory, direntry to match info/dir.

	* faq.texi: Convert @inforefs to @xrefs.
	Fix some malformed cross-references.
	(File-name conventions): Shorten section name to avoid overfull line.
	(How to add fonts): Use smallexample to avoid overfull lines.

2012-05-01  Teodor Zlatanov  <tzz@lifelogs.com>

	* auth.texi (Help for users): Update for .gpg file being second.

2012-04-27  Ippei Furuhashi  <top.tuna+orgmode@gmail.com>  (tiny change)

	* org.texi (Agenda commands): Fix two typos: give corresponding
	function names, according to `org-agenda-view-mode-dispatch'.

2012-04-27  Glenn Morris  <rgm@gnu.org>

	* faq.texi (Major packages and programs): Remove section.
	There is no point listing 6 packages (cf etc/MORE.STUFF).
	(Finding Emacs and related packages): Move "Spell-checkers" here.

2012-04-22  Michael Albinus  <michael.albinus@gmx.de>

	* dbus.texi (Version): New node.
	(Properties and Annotations): Mention the object manager
	interface.  Describe dbus-get-all-managed-objects.
	(Type Conversion): Floating point numbers are allowed, if an
	anteger does not fit Emacs's integer range.
	(Synchronous Methods): Remove obsolete dbus-call-method-non-blocking.
	(Asynchronous Methods): Fix description of
	dbus-call-method-asynchronously.
	(Receiving Method Calls): Fix some minor errors.
	Add dbus-interface-emacs.
	(Signals): Describe unicast signals and the new match rules.
	(Alternative Buses): Add the PRIVATE optional argument to
	dbus-init-bus.  Describe its new return value.  Add dbus-setenv.

2012-04-20  Glenn Morris  <rgm@gnu.org>

	* faq.texi (New in Emacs 24): New section.
	(Packages that do not come with Emacs): Mention M-x list-packages.

2012-04-14  Alan Mackenzie  <acm@muc.de>

	* cc-mode.texi (c-offsets-alist): Correct a typo.

2012-04-14  Jérémie Courrèges-Anglas  <jca@wxcvbn.org>  (tiny change)

	* org.texi (Deadlines and scheduling): Fix the example: the
	DEADLINE item should come right after the headline.  We enforce
	this convention, so it is a bug not to illustrate it correctly in
	the manual.

2012-04-14  Ippei FURUHASHI  <top.tuna+orgmode@gmail.com>  (tiny change)

	* org.texi (Agenda commands): Fix documentation bug by swapping
	the equivalent keybindings to `org-agenda-next-line' with the ones
	to `org-agenda-previous-line'.

2012-04-14  Glenn Morris  <rgm@gnu.org>

	* Makefile.in: Replace non-portable use of $< in ordinary rules.

2012-04-09  Eli Zaretskii  <eliz@gnu.org>

	* makefile.w32-in (INFO_TARGETS, DVI_TARGETS, clean):
	Add emacs-gnutls.
	($(infodir)/emacs-gnutls, emacs-gnutls.dvi): New targets.

2012-04-09  Teodor Zlatanov  <tzz@lifelogs.com>

	* Makefile.in: Add emacs-gnutls.texi to build.

	* emacs-gnutls.texi: Add documentation for the GnuTLS integration.

2012-04-05  Teodor Zlatanov  <tzz@lifelogs.com>

	* auth.texi (Secret Service API): Edit further and give examples.
	(Secret Service API): Adjust @samp to @code for collection names.

2012-04-04  Glenn Morris  <rgm@gnu.org>

	* auth.texi (Secret Service API): Copyedits.
	(Help for developers): Fill in some missing function doc-strings.
	(Help for users, Help for developers)
	(GnuPG and EasyPG Assistant Configuration): Markup fixes.

2012-04-04  Michael Albinus  <michael.albinus@gmx.de>

	* auth.texi (Secret Service API): Add the missing text.

2012-04-04  Chong Yidong  <cyd@gnu.org>

	* message.texi (Using PGP/MIME): Note that epg is now the default.

	* gnus.texi: Reduce references to obsolete pgg library.
	(Security): Note that epg is now the default.

	* gnus-faq.texi (FAQ 8-2): Mention EasyPG.

	* nxml-mode.texi (Completion): C-RET is no longer bound to
	nxml-complete.

2012-04-01  Jambunathan K  <kjambunathan@gmail.com>

	* org.texi (Customizing tables in ODT export): Correct few errors.

2012-04-01  Jambunathan K  <kjambunathan@gmail.com>

	* org.texi (Links in ODT export): Update.
	(Labels and captions in ODT export): New node.

2012-04-01  Jambunathan K  <kjambunathan@gmail.com>

	* org.texi (Literal examples in ODT export): htmlfontify.el in
	Emacs-24.1 now supports fontification.  So ODT source blocks will
	be fontified by default.

2012-04-01  Julian Gehring  <julian.gehring@googlemail.com>  (tiny change)

	* org.texi (Refiling notes): Remove duplicated keybinding.

2012-04-01  Eric Schulte  <eric.schulte@gmx.com>

	* org.texi (noweb): Documentation of this new option to the :noweb
	header argument.

2012-04-01  Suvayu Ali  <fatkasuvayu+linux@gmail.com>

	* org.texi (Header and sectioning): Add example demonstrating how
	to use "LaTeX_CLASS_OPTIONS".

2012-04-01  Eric Schulte  <eric.schulte@gmx.com>

	* org.texi (Noweb reference syntax): Describe the ability to
	execute noweb references in the manual.

2012-04-01  Eric Schulte  <eric.schulte@gmx.com>

	* org.texi (cache): Improve cache documentation when session
	evaluation is used.

2012-04-01  Nicolas Goaziou  <n.goaziou@gmail.com>

	* org.texi (Plain lists): Document removal.

2012-04-01  Michael Brand  <michael.ch.brand@gmail.com>

	* org.texi: Decapitalize file name in references to Calc manual.

2012-04-01  Nicolas Goaziou  <n.goaziou@gmail.com>

	* org.texi (Plain lists): Document removal.

2012-04-01  Jambunathan K  <kjambunathan@gmail.com>

	* org.texi (Top, OpenDocument Text export)
	(ODT export commands, Extending ODT export)
	(Images in ODT export, Tables in ODT export)
	(Configuring a document converter): Add or Update.

2012-04-01  Carsten Dominik  <carsten.dominik@gmail.com>

	* org.texi (MobileOrg): Change the wording to reflect that the
	Android Version is no longer just the little brother of the iOS
	version.

2012-04-01  Eric Schulte  <eric.schulte@gmx.com>

	* org.texi (Key bindings and useful functions): Update babel key
	binding documentation in manual.

2012-04-01  Eric Schulte  <eric.schulte@gmx.com>

	* org.texi (noweb): Document new noweb header value.

2012-04-01  Eric Schulte  <eric.schulte@gmx.com>

	* org.texi (noweb-sep): Document new header argument.

2012-04-01  Eric Schulte  <eric.schulte@gmx.com>

	* org.texi (noweb-ref): Documentation of this new custom variable.

2012-04-01  Eric Schulte  <eric.schulte@gmx.com>

	* org.texi (wrap): Update the new :wrap documentation to match the
	current implementation.

2012-04-01  Thomas Dye  <dk@poto.myhome.westell.com>

	* org.texi: Added documentation for :wrap.

2012-04-01  Thomas Dye  <dk@poto.myhome.westell.com>

	* org.texi: #+RESULTS now user-configurable.

2012-04-01  Thomas Dye  <dk@poto.myhome.westell.com>

	* org.texi: Documented :noweb no-export.

2012-04-01  Thomas Dye  <dk@poto.local>

	* org.texi: Edit :noweb no header argument for correctness.

2012-04-01  Bastien Guerry  <bzg@gnu.org>

	* org.texi (Customization): Update the approximate number of Org
	variables.

2012-04-01  Thomas Dye  <dk@poto.local>

	* org.texi: The :results wrap produces a drawer instead of a
	begin_results block.

2012-03-22  Peder O. Klingenberg  <peder@klingenberg.no>  (tiny change)

	* gnus.texi (Archived Messages): Update `gnus-message-archive-group' to
	reflect the new default.

2012-03-10  Eli Zaretskii  <eliz@gnu.org>

	* info.texi (Expert Info): Move the index entry for "Texinfo" from
	"Getting Started" to this node.  (Bug#10450)

2012-03-10  Chong Yidong  <cyd@gnu.org>

	* flymake.texi (Example -- Configuring a tool called via make):
	Mention the Automake COMPILE variable (Bug#8715).

	* info.texi (Getting Started): Add an index entry (Bug#10450).

2012-03-02  Michael Albinus  <michael.albinus@gmx.de>

	* dbus.texi (Signals): Known names will be mapped onto unique
	names, when registering for signals.

2012-02-29  Glenn Morris  <rgm@gnu.org>

	* url.texi: Fix quote usage in body text.

	* sem-user.texi, url.texi, woman.texi: Use "" quotes in menus.

	* cl.texi: Use @code{} in menus when appropriate.

2012-02-28  Glenn Morris  <rgm@gnu.org>

	* calc.texi, cc-mode.texi, cl.texi, ebrowse.texi, ediff.texi:
	* eshell.texi, gnus-faq.texi, gnus-news.texi, gnus.texi:
	* idlwave.texi, info.texi, newsticker.texi, nxml-mode.texi:
	* org.texi, sc.texi, vip.texi, viper.texi:
	Standardize possessive apostrophe usage.

2012-02-26  Chong Yidong  <cyd@gnu.org>

	* ediff.texi (Quick Help Commands): Add a couple of index entries
	(Bug#10834).

2012-02-17  Glenn Morris  <rgm@gnu.org>

	* gnus.texi (Posting Styles):
	* remember.texi (Org): Fix cross-refs to other manuals.

2012-02-15  Glenn Morris  <rgm@gnu.org>

	* smtpmail.texi (Emacs Speaks SMTP): General update for 24.1.
	(Encryption): New chapter, split out from previous.

2012-02-13  Lars Ingebrigtsen  <larsi@gnus.org>

	* gnus.texi (Customizing the IMAP Connection):
	Mention nnimap-record-commands.

2012-02-10  Glenn Morris  <rgm@gnu.org>

	* url.texi (Retrieving URLs): Update url-retrieve arguments.
	Mention url-queue-retrieve.

2012-02-09  Glenn Morris  <rgm@gnu.org>

	* sem-user.texi (Semantic mode user commands): Typo fix.

	* info.texi (Create Info buffer): Mention info-display-manual.

2012-02-07  Lars Ingebrigtsen  <larsi@gnus.org>

	* gnus.texi (Mail Source Specifiers): Add a pop3 via an SSH tunnel
	example (modified from an example by Michael Albinus).

2012-01-30  Philipp Haselwarter  <philipp.haselwarter@gmx.de>  (tiny change)

	* gnus.texi (Agent Basics): Fix outdated description of
	`gnus-agent-auto-agentize-methods'.

2012-01-28  Andreas Schwab  <schwab@linux-m68k.org>

	* cc-mode.texi: Always @defindex ss.
	(Config Basics): Fix argument of @itemize.
	(Macro Backslashes): Add @code around index entry.

2012-01-23  Glenn Morris  <rgm@gnu.org>

	* pcl-cvs.texi (About PCL-CVS): Refer to vc-dir rather than vc-dired.

2012-01-19  Eric Hanchrow  <eric.hanchrow@gmail.com>

	* tramp.texi (File): Tweak wording for the `scpc' option.

2012-01-06  Lars Magne Ingebrigtsen  <larsi@gnus.org>

	* gnus.texi (Group Parameters): Really note precedence.

2012-01-04  Lars Magne Ingebrigtsen  <larsi@gnus.org>

	* gnus.texi (Group Parameters): Note precedence.

2012-01-03  Eric Schulte  <eric.schulte@gmx.com>

	* org.texi (Noweb reference syntax): Adding documentation of
	the `*org-babel-use-quick-and-dirty-noweb-expansion*'
	variable.

2012-01-03  Bastien Guerry  <bzg@gnu.org>

	* org.texi (Plain lists): Split the table to fix the display
	of items.

2012-01-03  Bastien Guerry  <bzg@gnu.org>

	* org.texi (Plain lists): Fix misplaced explanation.

2012-01-03  Bastien Guerry  <bzg@gnu.org>

	* org.texi (Plain lists, Agenda files): Add index entries.

2012-01-03  Julian Gehring  <julian.gehring@googlemail.com>

	* org.texi: Use "Org mode" instead of alternatives like
	"Org-mode" or "org-mode".

2012-01-03  Bernt Hansen  <bernt@norang.ca>

	* org.texi (Agenda commands):
	Document `org-clock-report-include-clocking-task'.

2012-01-03  Bastien Guerry  <bzg@gnu.org>

	* org.texi (Checkboxes): Document the new behavior of `C-u C-c
	C-c' on checkboxes.

2012-01-03  Julian Gehring  <julian.gehring@googlemail.com>

	* org.texi: End sentences with two spaces.

2012-01-03  Michael Brand  <michael.ch.brand@gmail.com>

	* org.texi (External links): Document the link types file+sys
	and file+emacs, slightly narrow used page width.

2012-01-03  Eric Schulte  <eric.schulte@gmx.com>

	* org.texi (colnames): Note that colnames behavior may differ
	across languages.

2012-01-03  Bastien Guerry  <bzg@gnu.org>

	* org.texi (Weekly/daily agenda, Agenda commands): Fix typos.

2012-01-03  Thomas Dye  <dk@poto.westell.com>

	* org.texi: Augmented discussion of babel property
	inheritance.  Put footnote outside sentence ending period.

2012-01-03  Eric Schulte  <schulte.eric@gmail.com>

	* org.texi (eval): Documenting the full range of :eval header
	argument values.

2012-01-03  Eric Schulte  <schulte.eric@gmail.com>

	* org.texi (eval): Documentation of the new :eval option.

2012-01-03  Thomas Dye  <dk@poto.local>

	* org.texi: Add accumulated properties.

2012-01-03  Thomas Dye  <dk@poto.local>

	* org.texi: Documented no spaces in name=assign, another
	correction to :var table.

2012-01-03  Thomas Dye  <dk@poto.local>

	* org.texi: Changed DATA to NAME in Working With Source Code
	section.

2012-01-03  Tom Dye  <tsd@tsdye.com>

	* org.texi: Minor change to :var table.

2012-01-03  Tom Dye  <tsd@tsdye.com>

	* org.texi: More changes to :var table (some examples were wrong).

2012-01-03  Tom Dye  <tsd@tsdye.com>

	* org.texi: Cleaned up :var table.

2012-01-03  Bastien Guerry  <bzg@gnu.org>

	* org.texi (Timestamps, Weekly/daily agenda)
	(Weekly/daily agenda): Add @cindex for "appointment".

2012-01-03  Eric Schulte  <schulte.eric@gmail.com>

	* org.texi (Literal examples): A new link to the template for
	inserting empty code blocks.
	(Structure of code blocks): A new link to the template for
	inserting empty code blocks.

2012-01-03  Rafael Laboissiere  <rafael@laboissiere.net>  (tiny change)

	* org.texi (External links): Add footnote on how the behavior
	of the text search in Org files are controled by the variable
	`org-link-search-must-match-exact-headline'.

2012-01-03  Eric Schulte  <schulte.eric@gmail.com>

	* org.texi (Buffer-wide header arguments):
	Update documentation to reflect removal of #+PROPERTIES.

2012-01-03  Carsten Dominik  <carsten.dominik@gmail.com>

	* org.texi (The clock table): Mention that ACHIVED trees
	contribute to the clock table.

2012-01-03  Carsten Dominik  <carsten.dominik@gmail.com>  (tiny change)

	* org.texi (Conflicts): Better yasnippet config info.

2012-01-03  Bastien Guerry  <bzg@gnu.org>  (tiny change)

	* org.texi (Selective export): Explicitly mention the default
	values for `org-export-select-tags',
	`org-export-exclude-tags'.

2012-01-03  Tom Dye  <tsd@tsdye.com>

	* org.texi: Added a line to specify that header arguments are
	lowercase.

2012-01-03  Tom Dye  <tsd@tsdye.com>

	* org.texi: :var requires default value when declared.

2012-01-03  Bastien Guerry  <bzg@gnu.org>

	* org.texi (Handling links): Add a note about the
	`org-link-frame-setup' option.

2012-01-03  David Maus  <dmaus@ictsoc.de>

	* org.texi (Exporting Agenda Views, Extracting agenda
	information): Fix command line syntax, quote symbol parameter
	values.

2012-01-03  David Maus  <dmaus@ictsoc.de>

	* org.texi (Exporting Agenda Views): Fix command line syntax.

2011-12-28  Paul Eggert  <eggert@cs.ucla.edu>

	* gnus.texi (Mail Source Customization, Mail Back End Variables):
	Use octal notation for file permissions, which are normally
	thought of in octal.
	(Mail Back End Variables): Use more-plausible modes in example.

2011-12-20  Alan Mackenzie  <acm@muc.de>

	* cc-mode.texi: Update version string 5.31 -> 5.32.

2011-12-06  Juanma Barranquero  <lekktu@gmail.com>

	* gnus-faq.texi (FAQ 2-1, FAQ 3-8, FAQ 4-14, FAQ 9-1): Fix typos.

2011-11-24  Glenn Morris  <rgm@gnu.org>

	* gnus.texi, smtpmail.texi: Fix case of "GnuTLS".

2011-11-24  Juanma Barranquero  <lekktu@gmail.com>

	* makefile.w32-in: Update dependencies.

2011-11-20  Glenn Morris  <rgm@gnu.org>

	* gnus.texi (Group Information):
	Remove gnus-group-fetch-faq, command deleted 2010-09-24.

2011-11-20  Juanma Barranquero  <lekktu@gmail.com>

	* gnus-coding.texi (Gnus Maintenance Guide):
	Rename from "Gnus Maintainance Guide".

	* ede.texi (ede-compilation-program, ede-compiler, ede-linker):
	* eieio.texi (Customizing):
	* gnus.texi (Article Washing):
	* gnus-news.texi:
	* sem-user.texi (Smart Jump): Fix typos.

2011-11-16  Juanma Barranquero  <lekktu@gmail.com>

	* org.texi (Agenda commands, Exporting Agenda Views): Fix typos.

2011-11-15  Juanma Barranquero  <lekktu@gmail.com>

	* ede.texi (project-am-texinfo):
	* gnus.texi (Sending or Not Sending):
	* org.texi (Template elements): Fix typos.

2011-11-14  Juanma Barranquero  <lekktu@gmail.com>

	* ediff.texi (Hooks):
	* sem-user.texi (Semanticdb Roots): Fix typos.

2011-11-11  Juanma Barranquero  <lekktu@gmail.com>

	* semantic.texi (Tag handling): Fix typo.

2011-10-31  Katsumi Yamaoka  <yamaoka@jpl.org>

	* gnus.texi (Other Gnus Versions): Remove.

2011-10-28  Alan Mackenzie  <acm@muc.de>

	* cc-mode.texi (Indentation Commands): Mention "macros with semicolons".
	(Other Special Indentations): Add an xref to "Macros with ;".
	(Customizing Macros): Add stuff about syntax in macros.  Add an xref to
	"Macros with ;".
	(Macros with ;): New page.

	* cc-mode.texi (Movement Commands): Document `c-defun-tactic'.
	Document the new handling of nested scopes for movement by defuns.

2011-10-23  Michael Albinus  <michael.albinus@gmx.de>

	Sync with Tramp 2.2.3.

	* trampver.texi: Update release number.

2011-10-14  Glenn Morris  <rgm@gnu.org>

	* ert.texi (Introduction, How to Run Tests)
	(Running Tests Interactively, Expected Failures)
	(Tests and Their Environment, Useful Techniques)
	(Interactive Debugging, Fixtures and Test Suites):
	Minor rephrasings.
	(Running Tests Interactively, The @code{should} Macro): Add xrefs.
	(Running Tests in Batch Mode): Simplify loading instructions.
	(Test Selectors): Clarify some selectors.
	(Expected Failures, Useful Techniques):
	Make examples fit in 80 columns.

2011-10-13  Jay Belanger  <jay.p.belanger@gmail.com>

	* calc.texi (Basic Operations on Units): Discuss temperature
	conversion (`u t') alongside with other unit conversions ('u c').

2011-10-12  Glenn Morris  <rgm@gnu.org>

	* ert.texi: Whitespace trivia to make main menu items line up better.

2011-10-08  Glenn Morris  <rgm@gnu.org>

	* Makefile.in: Fix ert rules.

2011-10-06  Lars Magne Ingebrigtsen  <larsi@gnus.org>

	* gnus.texi (Gnus Utility Functions): Add more references and
	explanations (bug#9683).

2011-09-26  Paul Eggert  <eggert@cs.ucla.edu>

	* texinfo.tex: Merge from gnulib.

2011-09-21  Lars Magne Ingebrigtsen  <larsi@gnus.org>

	* gnus.texi (Archived Messages): Note the default (bug#9552).

2011-09-21  Bill Wohler  <wohler@newt.com>

	Release MH-E manual version 8.3.

	* mh-e.texi (VERSION, EDITION, UPDATED, UPDATE-MONTH): Update for
	release 8.3.
	(Preface): Update support information.
	(From Bill Wohler): Reset text to original version.  As a
	historical quote, the tense should be correct in the time that it
	was written.

2011-09-11  Lars Magne Ingebrigtsen  <larsi@gnus.org>

	* gnus.texi (Listing Groups): Explain `gnus-group-list-limit'.
	(Finding the News): Doc clarification.
	(Terminology): Mention naming.

2011-09-10  Lars Magne Ingebrigtsen  <larsi@gnus.org>

	* gnus.texi: Remove mentions of `recent', which are now obsolete.
	(Interactive): Document `quiet'.

2011-08-15  Suvayu Ali  <fatkasuvayu+linux@gmail.com>  (tiny change)

	* org.texi (Images in LaTeX export): Rewrite.

2011-08-15  Bastien Guerry  <bzg@gnu.org>

	* org.texi (Using the mapping API): Mention 'region as a possible
	scope for `org-map-entries'.

2011-08-15  Carsten Dominik  <carsten.dominik@gmail.com>

	* org.texi (Visibility cycling): Document `org-copy-visible'.

2011-08-15  Bastien Guerry  <bzg@gnu.org>

	* org.texi (Template expansion): Order template sequences in the
	proper order.

2011-08-15  Eric Schulte  <schulte.eric@gmail.com>

	* org.texi (eval): Expand discussion of the :eval header argument.

2011-08-15  Bastien Guerry  <bzg@gnu.org>

	* org.texi (Languages): Add Lilypond and Awk as supported
	languages.

2011-08-15  Achim Gratz  <stromeko@nexgo.de>

	* org.texi: Document that both CLOCK_INTO_DRAWER and
	LOG_INTO_DRAWER can be used to override the contents of variable
	org-clock-into-drawer (or if unset, org-log-into-drawer).

	* org.texi: Replace @xref->@pxref.

2011-08-15  Eric Schulte  <schulte.eric@gmail.com>

	* org.texi (Evaluating code blocks): Documenting the new option
	for inline call lines.

2011-08-15  Eric Schulte  <schulte.eric@gmail.com>

	* org.texi (Results of evaluation): More explicit about the
	mechanism through which interactive evaluation of code is
	performed.

2011-08-15  Eric Schulte  <schulte.eric@gmail.com>

	* org.texi (noweb-ref): New header argument documentation.

2011-08-15  Eric Schulte  <schulte.eric@gmail.com>

	* org.texi (Extracting source code): Documentation of the new
	org-babel-tangle-named-block-combination variable.

2011-08-15  Eric Schulte  <schulte.eric@gmail.com>

	* org.texi (Structure of code blocks): Explicitly state that the
	behavior of multiple blocks of the same name is undefined.

2011-08-15  Christian Egli  <christian.egli@sbszh.ch>

	* org.texi (TaskJuggler export): Modify the example to reflect the
	new effort durations.

2011-08-15  David Maus  <dmaus@ictsoc.de>

	* org.texi (Images in LaTeX export): Escape curly brackets in
	LaTeX example.

2011-08-15  Carsten Dominik  <carsten.dominik@gmail.com>

	* org.texi (The clock table): Document the :properties and
	:inherit-props arguments for the clocktable.

2011-08-15  Carsten Dominik  <carsten.dominik@gmail.com>

	* org.texi (Tables in LaTeX export): Document specifying placement
	options for tables.

2011-08-15  Eric Schulte  <schulte.eric@gmail.com>

	* org.texi (Evaluating code blocks): More specific documentation
	about the different types of header arguments.

2011-08-15  Manuel Giraud  <manuel.giraud@univ-nantes.fr>

	* org.texi (Sitemap): Document `:sitemap-sans-extension' property.

2011-08-15  Carsten Dominik  <carsten.dominik@gmail.com>

	* org.texi (Built-in table editor): Document the table field
	follow mode.

2011-08-15  Robert P. Goldman  <rpgoldman@real-time.com>

	* org.texi (Easy Templates): Document new template.

2011-08-15  Robert P. Goldman  <rpgoldman@real-time.com>

	* org.texi (Literal examples): Add a cross-reference from "Literal
	Examples" to "Easy Templates."

2011-08-15  Carsten Dominik  <carsten.dominik@gmail.com>

	* org.texi (The clock table): Add link to match syntax.

2011-08-15  Carsten Dominik  <carsten.dominik@gmail.com>

	* org.texi (Agenda commands): Document clock consistency checks.

2011-08-15  Carsten Dominik  <carsten.dominik@gmail.com>

	* org.texi (Built-in table editor): Document that \vert represents
	a vertical bar in a table field.

2011-08-15  Eric Schulte  <schulte.eric@gmail.com>

	* org.texi (Literal examples): Link from "Markup" > "Literate
	Examples" to "Working with Source Code".

2011-08-15  Puneeth Chaganti  <punchagan@gmail.com>

	* org.texi (Agenda commands): Doc for function option to bulk
	action.

2011-08-15  Carsten Dominik  <carsten.dominik@gmail.com>

	* org.texi (Template expansion): Document new %<...> template
	escape.

2011-08-15  Carsten Dominik  <carsten.dominik@gmail.com>

	* org.texi (Selective export): Document exclusion of any tasks
	from export.

2011-08-15  Carsten Dominik  <carsten.dominik@gmail.com>

	* org.texi (Selective export): Document how to exclude DONE tasks
	from export.
	(Publishing options): Document the properties to be used to turn off
	export of DONE tasks.

2011-08-15  Carsten Dominik  <carsten.dominik@gmail.com>

	* org.texi (The date/time prompt): Document date range protection.

2011-08-15  Eric Schulte  <schulte.eric@gmail.com>

	* org.texi (padline): Documentation of the new padline header
	argument.

2011-08-15  Eric Schulte  <schulte.eric@gmail.com>

	* org.texi (var): Adding "[" to list of characters triggering
	elisp evaluation.

2011-08-15  Eric Schulte  <schulte.eric@gmail.com>

	* org.texi (var): Documentation of Emacs Lisp evaluation during
	variable assignment.

2011-08-15  Eric Schulte  <schulte.eric@gmail.com>

	* org.texi (colnames): Reference indexing into variables, and note
	that colnames are *not* removed before indexing occurs.
	(rownames): Reference indexing into variables, and note that
	rownames are *not* removed before indexing occurs.

2011-08-15  Eric Schulte  <schulte.eric@gmail.com>

	* org.texi (var): Clarification of indexing into tabular
	variables.

2011-08-15  Eric Schulte  <schulte.eric@gmail.com>

	* org.texi (results): Documentation of the `:results wrap' header
	argument.

2011-08-15  Bastien Guerry  <bzg@gnu.org>

	* org.texi (LaTeX and PDF export): Add a note about a limitation
	of the LaTeX export: the org file has to be properly structured.

2011-08-15  Bastien Guerry  <bzg@gnu.org>

	* org.texi (Dynamic blocks, Structure editing):
	Mention the function `org-narrow-to-block'.

2011-08-15  Eric Schulte  <schulte.eric@gmail.com>

	* org.texi (Languages): Updating list of code block supported
	languages.

2011-08-15  Carsten Dominik  <carsten.dominik@gmail.com>

	* org.texi (Special properties): CATEGORY is a special property,
	but it may also used in the drawer.

2011-08-15  Eric Schulte  <schulte.eric@gmail.com>

	* org.texi (mkdirp): Documentation of the :mkdirp header argument.

2011-08-15  Puneeth Chaganti  <punchagan@gmail.com>

	* org.texi (Include files): Document :lines.

2011-08-15  Eric Schulte  <schulte.eric@gmail.com>

	* org.texi (comments): Documentation of the ":comments noweb" code
	block header argument.

2011-08-15  Eric Schulte  <schulte.eric@gmail.com>

	* org.texi (Conflicts): Change "yasnippets" to "yasnippet" and
	added extra whitespace around functions to be consistent with the
	rest of the section.

2011-08-15  Eric Schulte  <schulte.eric@gmail.com>

	* org.texi (Evaluating code blocks): Expand discussion of
	#+call: line syntax.
	(Header arguments in function calls): Expand discussion of
	#+call: line syntax.

2011-08-15  Eric Schulte  <schulte.eric@gmail.com>

	* org.texi (Evaluating code blocks): More explicit about how to
	pass variables to #+call lines.

2011-08-15  Eric Schulte  <schulte.eric@gmail.com>

	* org.texi (Results of evaluation): Link to the :results header
	argument list from the "Results of evaluation" section.

2011-08-15  Eric Schulte  <schulte.eric@gmail.com>

	* org.texi (Conflicts): Adding additional information about
	resolving org/yasnippet conflicts.

2011-08-15  David Maus  <dmaus@ictsoc.de>

	* org.texi (Publishing options): Document style-include-scripts
	publishing project property.

2011-08-15  Carsten Dominik  <carsten.dominik@gmail.com>

	* org.texi (Sparse trees): Document the next-error /
	previous-error functionality.

2011-08-15  Tom Dye  <tsd@tsdye.com>

	* org.texi (cache): Improve documentation of code block caches.

2011-08-15  Tom Dye  <tsd@tsdye.com>

	* org.texi (Code block specific header arguments):
	Documentation of multi-line header arguments.

2011-08-15  Eric Schulte  <schulte.eric@gmail.com>

	* org.texi (Code evaluation security): Add example for using a
	function.

2011-08-15  Eric Schulte  <schulte.eric@gmail.com>

	* org.texi (Tables in LaTeX export): Documentation of new
	attr_latex options for tables.

2011-08-03  Michael Albinus  <michael.albinus@gmx.de>

	* trampver.texi: Update release number.

2011-07-30  Michael Albinus  <michael.albinus@gmx.de>

	Sync with Tramp 2.2.2.

	* trampver.texi: Update release number.

2011-07-15  Lars Magne Ingebrigtsen  <larsi@gnus.org>

	* flymake.texi (Example -- Configuring a tool called via make):
	Use /dev/null instead of the Windows "nul" (bug#8715).

2011-07-14  Lars Magne Ingebrigtsen  <larsi@gnus.org>

	* widget.texi (Setting Up the Buffer): Remove mention of the
	global keymap parent, which doesn't seem to be accurate
	(bug#7045).

2011-07-12  Lars Magne Ingebrigtsen  <larsi@gnus.org>

	* org.texi (Special agenda views): Fix double quoting (bug#3509).

2010-07-10  Kevin Ryde  <user42@zip.com.au>

	* cl.texi (For Clauses): Add destructuring example processing an
	alist (bug#6596).

2011-07-07  Lars Magne Ingebrigtsen  <larsi@gnus.org>

	* ediff.texi (Major Entry Points): Remove mention of `require',
	since that's not pertinent in the installed Emacs (bug#9016).

2011-07-05  Lars Magne Ingebrigtsen  <larsi@gnus.org>

	* gnus.texi (Expiring Mail): Document gnus-auto-expirable-marks.
	(Filtering New Groups): Clarify how simple the "options -n" format is.
	(Agent Expiry): Remove mention of `gnus-request-expire-articles', which
	is internal.

2011-07-04  Michael Albinus  <michael.albinus@gmx.de>

	* tramp.texi (Cleanup remote connections):
	Add `tramp-cleanup-this-connection'.

2011-07-03  Lars Magne Ingebrigtsen  <larsi@gnus.org>

	* gnus.texi (Subscription Methods): Link to "Group Levels" to explain
	zombies.
	(Checking New Groups): Ditto (bug#8974).
	(Checking New Groups): Move the reference to the right place.

2011-07-03  Dave Abrahams  <dave@boostpro.com>  (tiny change)

	* gnus.texi (Startup Files): Clarify that we're talking about numbered
	backups, and not actual vc (bug#8975).

2011-07-03  Kevin Ryde  <user42@zip.com.au>

	* cl.texi (For Clauses): @items for hash-values and key-bindings
	to make them more visible when skimming.  Add examples of `using'
	clause to them, examples being clearer than a description in
	words (bug#6599).

2011-07-01  Alan Mackenzie  <acm@muc.de>

	* cc-mode.texi (Guessing the Style): New page.
	(Styles): Add a short introduction to above.

2011-06-28  Deniz Dogan  <deniz@dogan.se>

	* rcirc.texi (Configuration): Bug-fix:
	`rcirc-default-user-full-name' is now `rcirc-default-full-name'.
	Reported by Elias Pipping <pipping@exherbo.org>.

2011-06-26  Lars Magne Ingebrigtsen  <larsi@gnus.org>

	* gnus.texi (Summary Mail Commands):
	Document `gnus-summary-reply-to-list-with-original'.

2011-06-20  Stefan Monnier  <monnier@iro.umontreal.ca>

	* eshell.texi (Known problems): Fix typo.

2011-06-12  Michael Albinus  <michael.albinus@gmx.de>

	* tramp.texi (Customizing Completion): Mention authinfo-style files.
	(Password handling): `auth-source-debug' is good for debug messages.

2011-05-31  Teodor Zlatanov  <tzz@lifelogs.com>

	* gnus.texi (Store custom flags and keywords): Refer to
	`gnus-registry-article-marks-to-{chars,names}' instead of
	`gnus-registry-user-format-function-{M,M2}'.

2011-05-27  Paul Eggert  <eggert@cs.ucla.edu>

	* texinfo.tex: Merge from gnulib.

2011-05-18  Teodor Zlatanov  <tzz@lifelogs.com>

	* gnus.texi (Gnus Registry Setup): Rename from "Setup".
	(Store custom flags and keywords):
	Mention `gnus-registry-user-format-function-M' and
	`gnus-registry-user-format-function-M2'.

2011-05-17  Paul Eggert  <eggert@cs.ucla.edu>

	* texinfo.tex: Sync from gnulib, version 2011-05-11.16.

2011-05-17  Glenn Morris  <rgm@gnu.org>

	* gnus.texi (Face): Fix typo.

2011-05-14  Glenn Morris  <rgm@gnu.org>

	* dired-x.texi (Omitting Examples): Minor addition.

2011-05-10  Jim Meyering  <meyering@redhat.com>

	* ede.texi: Fix typo "or or -> or".

2011-05-03  Peter Münster  <pmlists@free.fr>  (tiny change)

	* gnus.texi (Summary Buffer Lines):
	gnus-summary-user-date-format-alist does not exist.
	(Sorting the Summary Buffer): More about sorting threads.

2011-04-25  Michael Albinus  <michael.albinus@gmx.de>

	* trampver.texi: Update release number.

2011-04-14  Michael Albinus  <michael.albinus@gmx.de>

	* tramp.texi (Frequently Asked Questions): New item for disabling
	Tramp in other packages.

2011-04-14  Teodor Zlatanov  <tzz@lifelogs.com>

	* gnus.texi (nnmairix caveats, Setup, Registry Article Refer Method)
	(Fancy splitting to parent, Store arbitrary data):
	Update gnus-registry docs.

2011-04-13  Juanma Barranquero  <lekktu@gmail.com>

	* ede.texi: Fix typos.

2011-04-12  Lars Magne Ingebrigtsen  <larsi@gnus.org>

	* gnus.texi (Window Layout): @itemize @code doesn't exist.
	It's @table @code.

2011-03-19  Antoine Levitt  <antoine.levitt@gmail.com>

	* gnus.texi (Listing Groups): Document gnus-group-list-ticked.

2011-03-17  Jay Belanger  <jay.p.belanger@gmail.com>

	* calc.texi (Logarithmic Units): Update the function names.

2011-03-15  Lars Magne Ingebrigtsen  <larsi@gnus.org>

	* message.texi (Various Commands): Document format specs in the
	ellipsis.

2011-03-15  Antoine Levitt  <antoine.levitt@gmail.com>

	* message.texi (Insertion Variables): Document message-cite-style.

2011-03-14  Michael Albinus  <michael.albinus@gmx.de>

	* tramp.texi (Remote processes): New subsection "Running shell on
	a remote host".

2011-03-12  Teodor Zlatanov  <tzz@lifelogs.com>

	* auth.texi (Help for developers): Update docs to explain that the
	:save-function will only run the first time.

2011-03-12  Glenn Morris  <rgm@gnu.org>

	* Makefile.in (emacs-faq.html): Fix some more cross-refs.
	(emacs-faq.text): New target.
	(clean): Add emacs-faq.

2011-03-12  Michael Albinus  <michael.albinus@gmx.de>

	Sync with Tramp 2.2.1.

	* trampver.texi: Update release number.

2011-03-11  Glenn Morris  <rgm@gnu.org>

	* Makefile.in (HTML_TARGETS): New.
	(clean): Delete $HTML_TARGETS.
	(emacs-faq.html): New, for use with the gnu.org Emacs webpage.

2011-03-08  Teodor Zlatanov  <tzz@lifelogs.com>

	* auth.texi (Help for developers): Show example of using
	`auth-source-search' with prompts and :save-function.

2011-03-07  Chong Yidong  <cyd@stupidchicken.com>

	* Version 23.3 released.

2011-03-07  Antoine Levitt  <antoine.levitt@gmail.com>

	* message.texi (Message Buffers): Update default value of
	message-generate-new-buffers.

2011-03-06  Jay Belanger  <jay.p.belanger@gmail.com>

	* calc.texi (Logarithmic Units): Rename calc-logunits-dblevel
	and calc-logunits-nplevel to calc-dblevel and calc-nplevel,
	respectively.
	(Musical Notes): New section.
	(Customizing Calc): Mention the customizable variable
	calc-note-threshold.

2011-03-03  Glenn Morris  <rgm@gnu.org>

	* url.texi (Dealing with HTTP documents): Remove reference to
	function url-decode-text-part; never seems to have existed.  (Bug#6038)
	(Configuration): Update url-configuration-directory description.

2011-03-02  Glenn Morris  <rgm@gnu.org>

	* dired-x.texi (Multiple Dired Directories): Remove mentions
	of dired-default-directory-alist and dired-default-directory.
	Move dired-smart-shell-command here...
	(Miscellaneous Commands): ... from here.

2011-03-02  Paul Eggert  <eggert@cs.ucla.edu>

	* texinfo.tex: Update to version 2011-02-24.09.

2011-03-02  Glenn Morris  <rgm@gnu.org>

	* dired-x.texi (Omitting Variables): Refer to add-dir-local-variable
	instead of the obsoleted dired-omit-here-always.

2011-02-28  Michael Albinus  <michael.albinus@gmx.de>

	* tramp.texi (Frequently Asked Questions): Add Emacs 24 to
	supported systems.

2011-02-28  Glenn Morris  <rgm@gnu.org>

	* dbus.texi (Type Conversion): Grammar fix.

2011-02-23  Michael Albinus  <michael.albinus@gmx.de>

	* tramp.texi: Use consistently "Emacs" (instead of "GNU Emacs") and
	"Debian GNU/Linux".

	* trampver.texi [xemacs]: Set emacsothername to "Emacs".

2011-02-23  Glenn Morris  <rgm@gnu.org>

	* dired-x.texi (Features): Minor rephrasing.
	(Local Variables): Fix typos.

	* edt.texi, erc.texi, gnus.texi, idlwave.texi, mh-e.texi:
	Standardize some Emacs/XEmacs terminology.

	* dired-x.texi (Features): Don't advertise obsolete local variables.
	Simplify layout.
	(Omitting Variables): Update local variables example.
	(Local Variables): Say this is obsolete.  Fix description of
	dired-enable-local-variables possible values.

2011-02-22  Teodor Zlatanov  <tzz@lifelogs.com>

	* auth.texi (Help for users): Mention ~/.netrc is also searched by
	default now.

2011-02-21  Lars Ingebrigtsen  <larsi@gnus.org>

	* gnus.texi (Article Date): Clarify gnus-article-update-date-headers.

2011-02-20  Lars Ingebrigtsen  <larsi@gnus.org>

	* gnus.texi (Window Layout): Document layout names.

2011-02-19  Eli Zaretskii  <eliz@gnu.org>

	* ada-mode.texi: Sync @dircategory with ../../info/dir.
	* auth.texi: Sync @dircategory with ../../info/dir.
	* autotype.texi: Sync @dircategory with ../../info/dir.
	* calc.texi: Sync @dircategory with ../../info/dir.
	* cc-mode.texi: Sync @dircategory with ../../info/dir.
	* cl.texi: Sync @dircategory with ../../info/dir.
	* dbus.texi: Sync @dircategory with ../../info/dir.
	* dired-x.texi: Sync @dircategory with ../../info/dir.
	* ebrowse.texi: Sync @dircategory with ../../info/dir.
	* ede.texi: Sync @dircategory with ../../info/dir.
	* ediff.texi: Sync @dircategory with ../../info/dir.
	* edt.texi: Sync @dircategory with ../../info/dir.
	* eieio.texi: Sync @dircategory with ../../info/dir.
	* emacs-mime.texi: Sync @dircategory with ../../info/dir.
	* epa.texi: Sync @dircategory with ../../info/dir.
	* erc.texi: Sync @dircategory with ../../info/dir.
	* eshell.texi: Sync @dircategory with ../../info/dir.
	* eudc.texi: Sync @dircategory with ../../info/dir.
	* flymake.texi: Sync @dircategory with ../../info/dir.
	* forms.texi: Sync @dircategory with ../../info/dir.
	* gnus.texi: Sync @dircategory with ../../info/dir.
	* idlwave.texi: Sync @dircategory with ../../info/dir.
	* mairix-el.texi: Sync @dircategory with ../../info/dir.
	* message.texi: Sync @dircategory with ../../info/dir.
	* mh-e.texi: Sync @dircategory with ../../info/dir.
	* newsticker.texi: Sync @dircategory with ../../info/dir.
	* nxml-mode.texi: Sync @dircategory with ../../info/dir.
	* org.texi: Sync @dircategory with ../../info/dir.
	* pcl-cvs.texi: Sync @dircategory with ../../info/dir.
	* pgg.texi: Sync @dircategory with ../../info/dir.
	* rcirc.texi: Sync @dircategory with ../../info/dir.
	* reftex.texi: Sync @dircategory with ../../info/dir.
	* remember.texi: Sync @dircategory with ../../info/dir.
	* sasl.texi: Sync @dircategory with ../../info/dir.
	* sc.texi: Sync @dircategory with ../../info/dir.
	* semantic.texi: Sync @dircategory with ../../info/dir.
	* ses.texi: Sync @dircategory with ../../info/dir.
	* sieve.texi: Sync @dircategory with ../../info/dir.
	* smtpmail.texi: Sync @dircategory with ../../info/dir.
	* speedbar.texi: Sync @dircategory with ../../info/dir.
	* trampver.texi [emacs]: Set emacsname to "Emacs".
	* tramp.texi: Sync @dircategory with ../../info/dir.
	* url.texi: Sync @dircategory with ../../info/dir.
	* vip.texi: Sync @dircategory with ../../info/dir.
	* viper.texi: Sync @dircategory with ../../info/dir.
	* widget.texi: Sync @dircategory with ../../info/dir.
	* woman.texi: Sync @dircategory with ../../info/dir.

2011-02-19  Glenn Morris  <rgm@gnu.org>

	* dired-x.texi (Technical Details): No longer redefines
	dired-add-entry, dired-initial-position, dired-clean-up-after-deletion,
	dired-read-shell-command, or dired-find-buffer-nocreate.

2013-02-18  Aidan Gauland  <aidalgol@no8wireless.co.nz>

	* eshell.texi (Input/Output):
	Document insert output redirection operator, >>>.

2011-02-18  Glenn Morris  <rgm@gnu.org>

	* dired-x.texi (Optional Installation File At Point): Simplify.

2011-02-17  Teodor Zlatanov  <tzz@lifelogs.com>

	* auth.texi (Help for users): Use :port instead of :protocol for all
	auth-source docs.
	(GnuPG and EasyPG Assistant Configuration): Mention the default now is
	to have two files in `auth-sources'.

2011-02-16  Glenn Morris  <rgm@gnu.org>

	* dired-x.texi: Use emacsver.texi to get Emacs version.
	* Makefile.in ($(infodir)/dired-x, dired-x.dvi, dired-x.pdf):
	Depend on emacsver.texi.

	* dired-x.texi: Drop meaningless version number.
	(Introduction): Remove old info.
	(Optional Installation Dired Jump): Autoload from dired-x.
	Remove incorrect info about loaddefs.el.
	(Bugs): Just refer to M-x report-emacs-bug.

	* dired-x.texi (Multiple Dired Directories): Update for rename of
	default-directory-alist.
	(Miscellaneous Commands): No longer mention very old VM version 4.

2011-02-15  Paul Eggert  <eggert@cs.ucla.edu>

	Merge from gnulib.
	* texinfo.tex: Update to version 2011-02-14.11.

2011-02-14  Teodor Zlatanov  <tzz@lifelogs.com>

	* auth.texi (Help for users):
	Login collection is "Login" and not "login".

2011-02-13  Michael Albinus  <michael.albinus@gmx.de>

	* tramp.texi (History): Remove IMAP support.
	(External methods, Frequently Asked Questions): Remove `imap' and
	`imaps' methods.
	(Password handling): Remove IMAP entries for ~/.authinfo.gpg.

	* trampver.texi: Remove default value of `emacsimap'.

2011-02-13  Glenn Morris  <rgm@gnu.org>

	* ada-mode.texi, dired-x.texi, ebrowse.texi, ediff.texi, eudc.texi:
	* idlwave.texi, reftex.texi, sc.texi, speedbar.texi: Add @top.

2011-02-12  Glenn Morris  <rgm@gnu.org>

	* sc.texi (Getting Connected): Remove old index entries.

2011-02-12  Ulrich Mueller  <ulm@gentoo.org>

	* url.texi: Remove duplicate @dircategory (Bug#7942).

2011-02-11  Teodor Zlatanov  <tzz@lifelogs.com>

	* auth.texi (Overview, Help for users, Help for developers):
	Update docs.
	(Help for users): Talk about spaces.

2011-02-09  Paul Eggert  <eggert@cs.ucla.edu>

	* texinfo.tex: Update to version 2011-02-07.16.

2011-02-07  Michael Albinus  <michael.albinus@gmx.de>

	* dbus.texi (Bus names): Adapt descriptions for
	dbus-list-activatable-names and dbus-list-known-names.

2011-02-07  Jay Belanger  <jay.p.belanger@gmail.com>

	* calc.texi (Logarithmic Units): New section.

2011-02-05  Teodor Zlatanov  <tzz@lifelogs.com>

	* gnus-overrides.texi: Renamed from overrides.texi and all the relevant
	manuals use it now.

	* Makefile.in (nowebhack): Fix to use -D flag instead of overrides.

2011-02-05  Katsumi Yamaoka  <yamaoka@jpl.org>

	* overrides.texi: Remove.

	* sieve.texi, sasl.texi, pgg.texi, message.texi, gnus.texi:
	* emacs-mime.texi, auth.texi, Makefile.in: Revert last changes.

2011-02-05  Michael Albinus  <michael.albinus@gmx.de>

	* tramp.texi (Frequently Asked Questions): Mention problems with
	WinSSHD.

	* trampver.texi: Update release number.

2011-02-05  Era Eriksson  <era+tramp@iki.fi>  (tiny change)

	* tramp.texi:
	Replace "delimet" with "delimit" globally.
	Replace "explicite" with "explicit" globally.
	Replace "instead of" with "instead" where there was nothing after "of".
	Audit use of comma before interrogative pronoun, "that", or "which".
	Minor word order, spelling, wording changes.

2011-02-04  Teodor Zlatanov  <tzz@lifelogs.com>

	* overrides.texi: New file to set or clear WEBHACKDEVEL.

	* sieve.texi: Use WEBHACKDEVEL.

	* sasl.texi: Use WEBHACKDEVEL.

	* pgg.texi: Use WEBHACKDEVEL.

	* message.texi: Use WEBHACKDEVEL.

	* gnus.texi: Use WEBHACKDEVEL.

	* emacs-mime.texi: Use WEBHACKDEVEL.

	* auth.texi: Use WEBHACKDEVEL.

	* Makefile.in (webhack, nowebhack): Hacks to produce for-the-web
	manuals.

2011-02-04  Lars Ingebrigtsen  <larsi@gnus.org>

	* gnus.texi: Add DEVEL header (suggested by Andreas Schwab).

2011-02-03  Paul Eggert  <eggert@cs.ucla.edu>

	* texinfo.tex: Update to version 2011-02-01.10 from gnulib,
	which in turn is copied from ftp://tug.org/tex/.

2011-02-03  Glenn Morris  <rgm@gnu.org>

	* faq.texi (Contacting the FSF): Mainly just refer to the web-site.
	(Binding combinations of modifiers and function keys):
	Let's assume people reading this are not using Emacs 18.

2011-02-03  Lars Ingebrigtsen  <larsi@gnus.org>

	* gnus.texi (Article Date): Remove mention of gnus-stop-date-timer,
	since it's run automatically.

2011-02-01  Lars Ingebrigtsen  <larsi@gnus.org>

	* gnus.texi (Customizing Articles): Fix typo.

2011-01-31  Lars Ingebrigtsen  <larsi@gnus.org>

	* gnus.texi (Customizing Articles): Document the new way of customizing
	the date headers(s).

2011-01-30  Lars Ingebrigtsen  <larsi@gnus.org>

	* gnus.texi (Client-Side IMAP Splitting): Add a complete nnimap fancy
	splitting example.

2011-01-29  Eli Zaretskii  <eliz@gnu.org>

	* makefile.w32-in (MAKEINFO): Remove options, leave only program name.
	(MAKEINFO_OPTS): New variable.
	(ENVADD, $(infodir)/emacs): Use $(MAKEINFO_OPTS).
	($(infodir)/info, $(infodir)/ccmode, $(infodir)/ada-mode)
	($(infodir)/pcl-cvs, $(infodir)/eshell, $(infodir)/cl)
	($(infodir)/dbus, $(infodir)/dired-x, $(infodir)/ediff)
	($(infodir)/flymake, $(infodir)/forms, $(infodir)/gnus)
	($(infodir)/message, $(infodir)/emacs-mime, $(infodir)/sieve)
	($(infodir)/pgg, $(infodir)/mh-e, $(infodir)/reftex)
	($(infodir)/remember, $(infodir)/sasl, $(infodir)/sc)
	($(infodir)/vip, $(infodir)/viper, $(infodir)/widget)
	($(infodir)/efaq, $(infodir)/autotype, $(infodir)/calc)
	($(infodir)/idlwave, $(infodir)/eudc, $(infodir)/ebrowse)
	($(infodir)/woman, $(infodir)/speedbar, $(infodir)/tramp)
	($(infodir)/ses, $(infodir)/smtpmail, $(infodir)/org)
	($(infodir)/url, $(infodir)/newsticker, $(infodir)/nxml-mode)
	($(infodir)/rcirc, $(infodir)/erc, $(infodir)/ert)
	($(infodir)/epa, $(infodir)/mairix-el, $(infodir)/auth)
	($(infodir)/eieio, $(infodir)/ede, $(infodir)/semantic)
	($(infodir)/edt): Use $(MAKEINFO_OPTS).

2011-01-26  Lars Ingebrigtsen  <larsi@gnus.org>

	* gnus.texi (Article Date): Document gnus-article-update-lapsed-header.

2011-01-24  Teodor Zlatanov  <tzz@lifelogs.com>

	* message.texi (IDNA): Explain what it is.

2011-01-24  Lars Ingebrigtsen  <larsi@gnus.org>

	* gnus.texi (The Empty Backend): Document nnnil (bug #7653).

2011-01-23  Werner Lemberg  <wl@gnu.org>

	* Makefile.in (MAKEINFO): Now controlled by `configure'.
	(MAKEINFO_OPTS): New variable.  Use it where appropriate.
	(ENVADD): Update.

2011-01-18  Glenn Morris  <rgm@gnu.org>

	* ert.texi: Relicense under GFDL 1.3+, and standardize license notice.

2011-01-14  Eduard Wiebe  <usenet@pusto.de>

	* nxml-mode.texi (Introduction): Fix file name typos.

2011-01-13  Christian Ohler  <ohler@gnu.org>

	* ert.texi: New file.

	* Makefile.in:
	* makefile.w32-in: Add ert.texi.

2011-01-10  Jan Moringen  <jan.moringen@uni-bielefeld.de>

	* dbus.texi (Receiving Method Calls): New function
	dbus-register-service.  Rearrange node.

2011-01-07  Paul Eggert  <eggert@cs.ucla.edu>

	* texinfo.tex: Update to version 2010-12-23.17 from gnulib,
	which in turn is copied from ftp://tug.org/tex/.

2011-01-04  Jan Moringen  <jan.moringen@uni-bielefeld.de>

	* dbus.texi (Receiving Method Calls): Describe new optional
	parameter dont-register-service of dbus-register-{method,property}.

2010-12-17  Daiki Ueno  <ueno@unixuser.org>

	* epa.texi (Encrypting/decrypting *.gpg files):
	Mention epa-file-select-keys.

2010-12-16  Lars Magne Ingebrigtsen  <larsi@gnus.org>

	* gnus.texi (Archived Messages): Remove outdated text.

2010-12-16  Teodor Zlatanov  <tzz@lifelogs.com>

	* gnus.texi (Foreign Groups): Add clarification of foreign groups.

2010-12-15  Andrew Cohen  <cohen@andy.bu.edu>

	* gnus.texi (The hyrex Engine): Say that this engine is obsolete.

2010-12-14  Andrew Cohen  <cohen@andy.bu.edu>

	* gnus.texi (The swish++ Engine): Add customizable parameters
	descriptions.
	(The swish-e Engine): Ditto.

2010-12-14  Michael Albinus  <michael.albinus@gmx.de>

	* tramp.texi (Inline methods): Add "ksu" method.
	(Remote processes): Add example with remote `default-directory'.

2010-12-14  Glenn Morris  <rgm@gnu.org>

	* faq.texi (Expanding aliases when sending mail):
	Now build-mail-aliases is interactive.

2010-12-13  Andrew Cohen  <cohen@andy.bu.edu>

	* gnus.texi: First pass at adding (rough) nnir documentation.

2010-12-13  Lars Magne Ingebrigtsen  <larsi@gnus.org>

	* gnus.texi (Filtering New Groups):
	Mention gnus-auto-subscribed-categories.
	(The First Time): Remove, since default-subscribed-newsgroups has been
	removed.

2010-12-13  Glenn Morris  <rgm@gnu.org>

	* cl.texi (For Clauses): Small fixes for frames and windows.

2010-12-11  Carsten Dominik  <carsten.dominik@gmail.com>

	* org.texi (Using capture): Document using prefix arguments for
	finalizing capture.
	(Agenda commands): Document prefix argument for the bulk scatter
	command.
	(Beamer class export): Document that also overlay arguments can be
	passed to the column environment.
	(Template elements): Document the new entry type.

2010-12-11  Puneeth Chaganti  <punchagan@gmail.com>

	* org.texi (Include files): Document :minlevel.

2010-12-11  Julien Danjou  <julien@danjou.info>

	* org.texi (Categories): Document category icons.

2010-12-11  Eric Schulte  <schulte.eric@gmail.com>

	* org.texi (noweb): Fix typo.

2010-12-06  Tassilo Horn  <tassilo@member.fsf.org>

	* gnus.texi (Server Commands): Point to the rest of the server
	commands.

2010-12-04  Lars Magne Ingebrigtsen  <larsi@gnus.org>

	* gnus.texi (Paging the Article): Note the reverse meanings of `C-u C-u
	g'.

2010-12-02  Julien Danjou  <julien@danjou.info>

	* gnus.texi (Archived Messages): Remove gnus-outgoing-message-group.

2010-11-28  Lars Magne Ingebrigtsen  <larsi@gnus.org>

	* gnus.texi (Customizing the IMAP Connection): Note the new defaults.
	(Direct Functions): Note the STARTTLS upgrade.

2010-11-27  Glenn Morris  <rgm@gnu.org>
	    James Clark  <none@example.com>

	* nxml-mode.texi (Introduction): New section.

2010-11-21  Lars Magne Ingebrigtsen  <larsi@gnus.org>

	* gnus.texi (Server Commands): Document gnus-server-show-server.

2010-11-20  Michael Albinus  <michael.albinus@gmx.de>

	Sync with Tramp 2.2.0.

	* trampver.texi: Update release number.

2010-11-19  Jay Belanger  <jay.p.belanger@gmail.com>

	* calc.texi (TeX and LaTeX Language Modes, Predefined Units):
	Mention that the TeX specific units won't use the `tex' prefix
	in TeX mode.

2010-11-18  Katsumi Yamaoka  <yamaoka@jpl.org>

	* gnus.texi (Misc Article): Document gnus-inhibit-images.

2010-11-17  Glenn Morris  <rgm@gnu.org>

	* edt.texi: Remove information about Emacs 19.

2010-11-17  Michael Albinus  <michael.albinus@gmx.de>

	* trampver.texi: Update release number.

2010-11-12  Katsumi Yamaoka  <yamaoka@jpl.org>

	* gnus.texi (Article Washing): Fix typo.

2010-11-11  Noorul Islam  <noorul@noorul.com>

	* org.texi: Fix typo.

2010-11-11  Carsten Dominik  <carsten.dominik@gmail.com>

	* org.texi (Using capture): Explain that refiling is
	sensitive to cursor position.

2010-11-11  Carsten Dominik  <carsten.dominik@gmail.com>

	* org.texi (Images and tables): Add cross reference to link section.

2010-11-11  Carsten Dominik  <carsten.dominik@gmail.com>

	* org.texi: Document the <c> cookie.

2010-11-11  Eric Schulte  <schulte.eric@gmail.com>

	* org.texi: Multi-line header arguments :PROPERTIES: :ID:
	b77c8857-6c76-4ea9-8a61-ddc2648d96c4 :END:.

2010-11-11  Carsten Dominik  <carsten.dominik@gmail.com>

	* org.texi (CSS support): Document :HTML_CONTAINER_CLASS: property.

2010-11-11  Carsten Dominik  <carsten.dominik@gmail.com>

	* org.texi (Project alist): Mention that this is a property list.

2010-11-11  Carsten Dominik  <carsten.dominik@gmail.com>

	* org.texi (Setting up the staging area): Document that
	file names remain visible when encrypting the MobileOrg files.

2010-11-11  Carsten Dominik  <carsten.dominik@gmail.com>

	* org.texi (Setting up the staging area): Document which
	versions are needed for encryption.

2010-11-11  Eric Schulte  <schulte.eric@gmail.com>

	* org.texi (noweb): Update :noweb documentation to
	reflect the new "tangle" argument.

2010-11-11  Eric Schulte  <schulte.eric@gmail.com>

	* org.texi (Batch execution): Improve tangling script in
	documentation.

2010-11-11  Carsten Dominik  <carsten.dominik@gmail.com>

	* org.texi (Handling links, In-buffer settings):
	Document inlining images on startup.

2010-11-11  Carsten Dominik  <carsten.dominik@gmail.com>

	* org.texi (Setting up the staging area): Document use of
	crypt password.

2010-11-11  David Maus  <dmaus@ictsoc.de>

	* org.texi (Template expansion): Add date related link type escapes.

2010-11-11  David Maus  <dmaus@ictsoc.de>

	* org.texi (Template expansion): Add mew in table for link type
	escapes.

2010-11-11  David Maus  <dmaus@ictsoc.de>

	* org.texi (Template expansion): Fix typo in link type escapes.

2010-11-11  Eric Schulte  <schulte.eric@gmail.com>

	* org.texi (Structure of code blocks): Another documentation tweak.

2010-11-11  Eric Schulte  <schulte.eric@gmail.com>

	* org.texi (Structure of code blocks): Documentation tweak.

2010-11-11  Eric Schulte  <schulte.eric@gmail.com>

	* org.texi (Structure of code blocks):
	Update documentation to mention inline code block syntax.

2010-11-11  Eric Schulte  <schulte.eric@gmail.com>

	* org.texi (comments): Improve wording.

2010-11-11  Eric Schulte  <schulte.eric@gmail.com>

	* org.texi (comments): Document the new :comments header arguments.

2010-11-11  Carsten Dominik  <carsten.dominik@gmail.com>

	* org.texi (Installation): Remove the special
	installation instructions for XEmacs.

2010-11-11  Jambunathan K  <kjambunathan@gmail.com>  (tiny change)

	* org.texi (Easy Templates): New section.  Documents quick
	insertion of empty structural elements.

2010-11-11  Noorul Islam  <noorul@noorul.com>

	* org.texi: Fix doc.

2010-11-11  Jambunathan K  <kjambunathan@gmail.com>  (tiny change)

	* org.texi (The date/time prompt): Document specification
	of time ranges.

2010-11-11  Carsten Dominik  <carsten.dominik@gmail.com>

	* org.texi (Internal links): Document the changes in
	internal links.

2010-11-11  Carsten Dominik  <carsten.dominik@gmail.com>

	* org.texi (Agenda commands): Document the limitation for
	the filter preset - it can only be used for an entire agenda
	view, not in an individual block in a block agenda.

2010-11-11  Eric S Fraga  <e.fraga@ucl.ac.uk>

	* org.texi (iCalendar export): Document alarm creation.

2010-11-10  Michael Albinus  <michael.albinus@gmx.de>

	* dbus.texi (Type Conversion): Introduce `:unix-fd' type mapping.

2010-11-09  Lars Magne Ingebrigtsen  <larsi@gnus.org>

	* gnus.texi (Article Washing): Document gnus-article-treat-non-ascii.

2010-11-09  Jay Belanger  <jay.p.belanger@gmail.com>

	* calc.texi: Use emacsver.texi to determine Emacs version.

2010-11-04  Lars Magne Ingebrigtsen  <larsi@gnus.org>

	* gnus.texi (Customizing the IMAP Connection): Remove nnir mention,
	since that works by default.

2010-11-03  Kan-Ru Chen  <kanru@kanru.info>  (tiny change)

	* gnus.texi (Customizing the IMAP Connection): Document
	`nnimap-expunge' and remove `nnimap-expunge-inbox' from example.

2010-11-04  Michael Albinus  <michael.albinus@gmx.de>

	* tramp.texi (Remote shell setup): New item "Interactive shell
	prompt".  Reported by Christian Millour <cm@abtela.com>.
	(Remote shell setup, Remote processes): Use @code{} for
	environment variables.

2010-11-03  Glenn Morris  <rgm@gnu.org>

	* ediff.texi (Quick Help Commands, Miscellaneous):
	* gnus.texi (Agent Variables, Configuring nnmairix): Spelling fix.

2010-10-31  Lars Magne Ingebrigtsen  <larsi@gnus.org>

	* gnus.texi (Paging the Article): Document C-u g/C-u C-u g.

2010-10-31  Glenn Morris  <rgm@gnu.org>

	* mh-e.texi (Preface, From Bill Wohler): Change 23 to past tense.

2010-10-31  Glenn Morris  <rgm@gnu.org>

	* cc-mode.texi: Remove reference to defunct viewcvs URL.

2010-10-29  Lars Magne Ingebrigtsen  <larsi@gnus.org>

	* gnus.texi (Client-Side IMAP Splitting):
	Mention nnimap-unsplittable-articles.

2010-10-29  Julien Danjou  <julien@danjou.info>

	* gnus.texi (Finding the News): Remove references to obsoletes
	variables `gnus-nntp-server' and `gnus-secondary-servers'.

2010-10-29  Eli Zaretskii  <eliz@gnu.org>

	* makefile.w32-in (MAKEINFO): Add -I$(emacsdir).
	(ENVADD): Remove extra -I$(emacsdir), included in $(MAKEINFO).
	($(infodir)/efaq): Remove -I$(emacsdir), included in $(MAKEINFO).
	($(infodir)/calc, calc.dvi): Depend on $(emacsdir)/emacsver.texi.

2010-10-28  Glenn Morris  <rgm@gnu.org>

	* Makefile.in (MAKEINFO, ENVADD): Add $emacsdir to include path.
	(($(infodir)/calc, calc.dvi, calc.pdf): Depend on emacsver.texi.
	($(infodir)/efaq): Remove -I option now in $MAKEINFO.

2010-10-25  Daiki Ueno  <ueno@unixuser.org>

	* epa.texi (Mail-mode integration): Add alternative key bindings
	for epa-mail commands; escape comma.
	Don't use the word "PGP", since it is a non-free program.

2010-10-24  Jay Belanger  <jay.p.belanger@gmail.com>

	* calc.texi: Use emacsver.texi to determine Emacs version.

2010-10-24  Juanma Barranquero  <lekktu@gmail.com>

	* gnus.texi (Group Parameters, Buttons): Fix typos.

2010-10-22  Tassilo Horn  <tassilo@member.fsf.org>

	* gnus.texi (Subscription Commands): Mention that you can also
	subscribe to new groups via the Server buffer, which is probably more
	convenient when subscribing to many groups.

2010-10-21  Julien Danjou  <julien@danjou.info>

	* message.texi (Message Headers): Allow message-default-headers to be a
	function.

2010-10-21  Lars Magne Ingebrigtsen  <larsi@gnus.org>

	* gnus-news.texi: Mention new archive defaults.

2010-10-21  Katsumi Yamaoka  <yamaoka@jpl.org>

	* gnus.texi (RSS): Remove nnrss-wash-html-in-text-plain-parts.

2010-10-20  Lars Magne Ingebrigtsen  <larsi@gnus.org>

	* gnus.texi (HTML): Document the function value of
	gnus-blocked-images.
	(Article Washing): shr and gnus-w3m, not the direct function names.

2010-10-20  Julien Danjou  <julien@danjou.info>

	* emacs-mime.texi (Flowed text): Add a note about mml-enable-flowed
	variable.

2010-10-19  Lars Magne Ingebrigtsen  <larsi@gnus.org>

	* gnus.texi (Customizing the IMAP Connection): The port strings are
	strings.
	(Document Groups): Mention git.

2010-10-18  Lars Magne Ingebrigtsen  <larsi@gnus.org>

	* gnus-coding.texi (Gnus Maintainance Guide): Update to mention Emacs
	bzr/Gnus git sync.

2010-10-15  Eli Zaretskii  <eliz@gnu.org>

	* auth.texi (GnuPG and EasyPG Assistant Configuration): Fix last
	change.

2010-10-13  Lars Magne Ingebrigtsen  <larsi@gnus.org>

	* auth.texi (GnuPG and EasyPG Assistant Configuration): Fix up the
	@item syntax for in-Emacs makeinfo.

2010-10-13  Teodor Zlatanov  <tzz@lifelogs.com>

	* auth.texi (GnuPG and EasyPG Assistant Configuration): Fix syntax and
	trim sentence.

2010-10-12  Daiki Ueno  <ueno@unixuser.org>

	* epa.texi (Caching Passphrases):
	* auth.texi (GnuPG and EasyPG Assistant Configuration):
	Clarify some configurations require to set up gpg-agent.

2010-10-11  Glenn Morris  <rgm@gnu.org>

	* Makefile.in (.texi.dvi): Remove unnecessary suffix rule.

2010-10-09  Lars Magne Ingebrigtsen  <larsi@gnus.org>

	* gnus.texi (Spam Package Introduction): Mention `$'.

2010-10-09  Eli Zaretskii  <eliz@gnu.org>

	* makefile.w32-in (emacsdir): New variable.
	($(infodir)/efaq, faq.dvi): Depend on emacsver.texi.
	(ENVADD, $(infodir)/efaq): Add -I$(emacsdir).

2010-10-09  Glenn Morris  <rgm@gnu.org>

	* Makefile.in (mostlyclean): Delete *.toc.

	* Makefile.in: Use $< in rules.

	* Makefile.in (maintainer-clean): Remove harmless, long-standing error.

	* Makefile.in ($(infodir)): Delete rule.
	(mkinfodir): New.  Use it in all the info rules, rather than depending
	on infodir.

2010-10-09  Glenn Morris  <rgm@gnu.org>

	* gnus.texi (Article Washing): Fix previous change.

	* Makefile.in (emacsdir): New variable.
	($(infodir)/efaq): Pass -I $(emacsdir) to makeinfo.
	Depend on emacsver.texi.

	* faq.texi (VER): Replace with EMACSVER from emacsver.texi.

	* Makefile.in (.PHONY): Declare info, dvi, pdf and the clean rules.

2010-10-08  Julien Danjou  <julien@danjou.info>

	* gnus.texi: Add mm-shr.

2010-10-08  Ludovic Courtès  <ludo@gnu.org>

	* gnus.texi (Finding the Parent, The Gnus Registry)
	(Registry Article Refer Method): Update docs for nnregistry.el.

2010-10-08  Daiki Ueno  <ueno@unixuser.org>

	* auth.texi (Help for users)
	(GnuPG and EasyPG Assistant Configuration): Update docs.

2010-10-08  Glenn Morris  <rgm@gnu.org>

	* cl.texi (Organization, Installation, Old CL Compatibility):
	Deprecate cl-compat for new code.
	(Usage, Installation): Remove outdated information.

	* eudc.texi (CCSO PH/QI, LDAP Requirements): Remove old information.

2010-10-07  Katsumi Yamaoka  <yamaoka@jpl.org>

	* gnus.texi (Gravatars): Document gnus-gravatar-too-ugly.

2010-10-06  Julien Danjou  <julien@danjou.info>

	* sieve.texi (Manage Sieve API): Document sieve-manage-authenticate.

	* message.texi (PGP Compatibility): Remove reference to gpg-2comp,
	broken link.

	* gnus-faq.texi (FAQ 8-3): Remove references to my.gnus.org.

	* gnus.texi (Comparing Mail Back Ends): Remove broken link and allusion
	to ReiserFS.

	* gnus-faq.texi (FAQ 5-5): Fix Flyspell URL.
	(FAQ 7-1): Fix getmail URL.

2010-10-06  Daiki Ueno  <ueno@unixuser.org>

	* epa.texi (Caching Passphrases): New section.

2010-10-06  Glenn Morris  <rgm@gnu.org>

	* Makefile.in (SHELL): Set it.
	(info): Move the mkdir dependency to the individual info files.
	(mostlyclean): Tidy up.
	(clean): Only delete the specific dvi and pdf files.
	(maintainer-clean): Be more restrictive in what we delete.
	($(infodir)): Add parallel build workaround.

2010-10-04  Lars Magne Ingebrigtsen  <larsi@gnus.org>

	* gnus.texi (Misc Article): Document gnus-widen-article-window.

2010-10-03  Julien Danjou  <julien@danjou.info>

	* emacs-mime.texi (Display Customization):
	Update mm-inline-large-images documentation and add documentation for
	mm-inline-large-images-proportion.

2010-10-03  Michael Albinus  <michael.albinus@gmx.de>

	* tramp.texi (Frequently Asked Questions):
	Mention remote-file-name-inhibit-cache.

2010-10-02  Lars Magne Ingebrigtsen  <larsi@gnus.org>

	* gnus.texi (Splitting Mail): Fix @xref syntax.
	(Splitting Mail): Really fix the @ref syntax.

2010-10-01  Lars Magne Ingebrigtsen  <larsi@gnus.org>

	* gnus.texi (Splitting Mail): Mention the new fancy splitting function.
	(Article Hiding): Add google banner example.
	Suggested by Benjamin Xu.

2010-09-30  Teodor Zlatanov  <tzz@lifelogs.com>

	* gnus.texi (Spam Package Configuration Examples, SpamOracle):
	Remove nnimap-split-rule from examples.

2010-09-30  Lars Magne Ingebrigtsen  <larsi@gnus.org>

	* gnus.texi (Mail Source Specifiers): Remove webmail.el mentions.
	(NNTP): Document nntp-server-list-active-group.  Suggested by Barry
	Fishman.
	(Client-Side IMAP Splitting): Add nnimap-split-fancy.

2010-09-30  Julien Danjou  <julien@danjou.info>

	* gnus.texi (Gravatars): Fix documentation about
	gnu-gravatar-properties.

2010-09-29  Daiki Ueno  <ueno@unixuser.org>

	* epa.texi (Bug Reports): New section.

2010-09-29  Glenn Morris  <rgm@gnu.org>

	* Makefile.in (top_srcdir): Remove unused variable.

2010-09-29  Lars Magne Ingebrigtsen  <larsi@gnus.org>

	* gnus.texi (Using IMAP): Remove the @acronyms from the headings.
	(Client-Side IMAP Splitting): Document 'default.

2010-09-27  Lars Magne Ingebrigtsen  <larsi@gnus.org>

	* gnus.texi (Customizing the IMAP Connection):
	Document nnimap-fetch-partial-articles.

2010-09-26  Lars Magne Ingebrigtsen  <larsi@gnus.org>

	* gnus-news.texi: Mention nnimap-inbox.

	* gnus.texi (Picons): Document gnus-picon-inhibit-top-level-domains.

2010-09-26  Julien Danjou  <julien@danjou.info>

	* gnus.texi (Oort Gnus): Remove mention of ssl.el.

2010-09-26  Lars Magne Ingebrigtsen  <larsi@gnus.org>

	* gnus.texi (Security): Remove gpg.el mention.

2010-09-26  Andreas Seltenreich  <seltenreich@gmx.de>

	* gnus.texi (Browse Foreign Server): New variable
	gnus-browse-subscribe-newsgroup-method.

	* gnus-news.texi: Mention it.

2010-09-26  Lars Magne Ingebrigtsen  <larsi@gnus.org>

	* gnus.texi (NoCeM): Remove.
	(Startup Variables): No jingle.

2010-09-25  Ulrich Mueller  <ulm@gentoo.org>

	* woman.texi (Interface Options): xz compression is now supported.

2010-09-25  Lars Magne Ingebrigtsen  <larsi@gnus.org>

	* gnus.texi (Article Commands): Document gnus-fetch-partial-articles.
	(Unavailable Servers): Document gnus-server-copy-server.
	(Using IMAP): Document the new nnimap.

2010-09-25  Julien Danjou  <julien@danjou.info>

	* gnus.texi (Customizing Articles): Remove gnus-treat-translate.

2010-09-24  Glenn Morris  <rgm@gnu.org>

	* url.texi (Disk Caching): Tweak previous change.

2010-09-24  Julien Danjou  <julien@danjou.info>

	* url.texi (Disk Caching): Mention url-cache-expire-time,
	url-cache-expired, and url-fetch-from-cache.

2010-09-24  Julien Danjou  <julien@danjou.info>

	* gnus.texi: Add Gravatars.

2010-09-23  Lars Magne Ingebrigtsen  <larsi@gnus.org>

	* gnus.texi (Startup Variables): Mention gnus-use-backend-marks.

2010-09-21  Lars Magne Ingebrigtsen  <larsi@gnus.org>

	* gnus.texi (Expunging mailboxes): Update name of the expunging
	command.

2010-09-20  Katsumi Yamaoka  <yamaoka@jpl.org>

	* emacs-mime.texi (rfc2047): Update description for
	rfc2047-encode-parameter.

2010-09-13  Michael Albinus  <michael.albinus@gmx.de>

	* tramp.texi (Inline methods): Remove "ssh1_old", "ssh2_old" and
	"fish" methods.
	(External methods): Remove "scp1_old" and "scp2_old" methods.

2010-09-09  Michael Albinus  <michael.albinus@gmx.de>

	* tramp.texi: Remove Japanese manual.  Fix typo.

	* trampver.texi: Update release number.  Remove japanesemanual.

2010-09-09  Glenn Morris  <rgm@gnu.org>

	* org.texi: Restore clobbered changes (copyright years, untabify).

2010-09-04  Julien Danjou  <julien@danjou.info>  (tiny change)

	* gnus.texi (Adaptive Scoring): Fix typo.

2010-09-03  Lars Magne Ingebrigtsen  <larsi@gnus.org>

	* gnus.texi (Article Display): Document gnus-html-show-images.

2010-09-02  Jan Djärv  <jan.h.d@swipnet.se>

	* cl.texi (Basic Setf): Remove x-get-cut-buffer and x-get-cutbuffer.

2010-09-01  Lars Magne Ingebrigtsen  <larsi@gnus.org>

	* gnus.texi (HTML): Document gnus-max-image-proportion.

2010-08-31  Lars Magne Ingebrigtsen  <larsi@gnus.org>

	* gnus.texi (HTML): Document gnus-blocked-images.

	* message.texi (Wide Reply): Document message-prune-recipient-rules.

2010-08-30  Lars Magne Ingebrigtsen  <larsi@gnus.org>

	* gnus.texi (Summary Mail Commands): Note that only the addresses from
	the first message are used for wide replies.
	(Changing Servers): Remove documentation on gnus-change-server and
	friends, since it's been removed.

2010-08-29  Lars Magne Ingebrigtsen  <larsi@gnus.org>

	* gnus.texi (Drafts): Mention B DEL.

2010-08-29  Tim Landscheidt  <tim@tim-landscheidt.de>  (tiny change)

	* gnus.texi (Delayed Articles): Mention that the Date header is the
	original one, even if you delay.

2010-08-29  Lars Magne Ingebrigtsen  <larsi@gnus.org>

	* gnus.texi (Asynchronous Fetching):
	Document gnus-async-post-fetch-function.
	(HTML): Made into its own section.

2010-08-26  Michael Albinus  <michael.albinus@gmx.de>

	Sync with Tramp 2.1.19.

	* tramp.texi (Inline methods, Default Method):
	Mention `tramp-inline-compress-start-size'.  Remove "kludgy" phrase.
	Remove remark about doubled "-t" argument.
	(Auto-save and Backup): Remove reference to Emacs 21.
	(Filename Syntax): Describe port numbers.
	(Frequently Asked Questions): Adapt supported (X)Emacs versions.  Adapt
	supported MS Windows versions.  Remove obsolete URL.  Recommend "sshx"
	and "scpx" for echoing shells.  Use the $() syntax, texi2dvi reports
	errors with the backquotes.
	(External packages): File attributes cache flushing for asynchronous
	processes.
	(Traces and Profiles): Describe verbose level 9.

	* trampver.texi: Update release number.

2010-08-23  Michael Albinus  <michael.albinus@gmx.de>

	* dbus.texi (Alternative Buses): New chapter.

2010-08-12  Stefan Monnier  <monnier@iro.umontreal.ca>

	* cl.texi (Mapping over Sequences): Rename mapc => cl-mapc.

2010-08-09  Jay Belanger  <jay.p.belanger@gmail.com>

	* calc.texi (Customizing Calc): Rearrange description of new
	variables to match the presentation of other variables.

2010-08-08  Juanma Barranquero  <lekktu@gmail.com>

	* org.texi (Footnotes, Tables in HTML export): Fix typos.

2010-08-08  Jay Belanger  <jay.p.belanger@gmail.com>

	* calc.texi (Making Selections, Selecting Subformulas)
	(Customizing Calc): Mention how to use faces to emphasize selected
	sub-formulas.

2010-08-05  Michael Albinus  <michael.albinus@gmx.de>

	* tramp.texi (External packages): File attributes cache flushing
	for asynchronous processes.

2010-08-01  Alan Mackenzie  <acm@muc.de>

	Enhance the manual for the latest Java Mode.

	* cc-mode.texi (Syntactic Symbols): New symbols annotation-top-cont and
	annotation-var-cont.
	(Java Symbols): Page renamed from Anonymous Class Symbol.  Document the
	two new symbols.

2010-07-28  Michael Albinus  <michael.albinus@gmx.de>

	* tramp.texi (Traces and Profiles): Describe verbose level 9.

2010-07-27  Chong Yidong  <cyd@stupidchicken.com>

	* nxml-mode.texi (Limitations): Remove obsolete discussion (Bug#6708).

2010-07-19  Juanma Barranquero  <lekktu@gmail.com>

	* org.texi: Fix typo in previous change (2010-07-19T09:47:27Z!carsten.dominik@gmail.com).

2010-07-19  Carsten Dominik  <carsten.dominik@gmail.com>

	* org.texi: Add macros to get plain quotes in PDF output.
	List additional contributors.
	(Capture): New section, replaces the section about remember.
	(Working With Source Code): New chapter, focused on documenting Org
	Babel.
	(Code evaluation security): New section.
	(MobileOrg): Document DropBox support.
	(TaskJuggler export): Document taskjuggler and Gantt chart support.
	(Special symbols): Show how to display UTF8 characters for entities.
	(Global TODO list): Clarify the use of the "M" key and the differences
	to the "m" key.
	(RSS Feeds): Mention Atom feeds as well.
	(Setting tags): Remove paragraph about
	`org-complete-tags-always-offer-all-agenda-tags'.

2010-07-17  Michael Albinus  <michael.albinus@gmx.de>

	* tramp.texi (Inline methods): Remove remark about doubled "-t"
	argument.
	(Frequently Asked Questions): Recommend "sshx" and "scpx" for
	echoing shells.

2010-07-10  Michael Albinus  <michael.albinus@gmx.de>

	* tramp.texi (Inline methods): Remove "kludgy" phrase.
	(Filename Syntax): Describe port numbers.

2010-07-09  Michael Albinus  <michael.albinus@gmx.de>

	* dbus.texi (Top): Introduce Index.  Emphasize "nil" whereever
	forgotten.
	(Type Conversion): Precise conversion of natural numbers.
	(Errors and Events): Add "debugging" to concept index.  Add variable
	`dbus-debug'.

2010-07-04  Michael Albinus  <michael.albinus@gmx.de>

	* dbus.texi (Receiving Method Calls): Add optional argument
	EMITS-SIGNAL to `dbus-register-property'.

2010-06-27  Alex Schroeder  <alex@gnu.org>

	* nxml-mode.texi (Commands for locating a schema): Fix typo.

2010-06-24  Glenn Morris  <rgm@gnu.org>

	* ada-mode.texi, auth.texi, autotype.texi, calc.texi, cc-mode.texi:
	* dired-x.texi, ebrowse.texi, ede.texi, edt.texi, eieio.texi:
	* emacs-mime.texi, epa.texi, erc.texi, eshell.texi, eudc.texi:
	* flymake.texi, gnus.texi, info.texi, mairix-el.texi, message.texi:
	* newsticker.texi, org.texi, pgg.texi, rcirc.texi, reftex.texi:
	* remember.texi, sasl.texi, semantic.texi, ses.texi, smtpmail.texi:
	* speedbar.texi, tramp.texi, url.texi, viper.texi, widget.texi:
	* woman.texi: Start direntry descriptions in column 32, per Texinfo
	convention.   Make them end with a period.

2010-06-23  Glenn Morris  <rgm@gnu.org>

	* autotype.texi, cl.texi, dired-x.texi, ebrowse.texi, ede.texi:
	* eieio.texi, epa.texi, faq.texi, flymake.texi, forms.texi:
	* gnus-faq.texi, idlwave.texi, mh-e.texi, nxml-mode.texi, org.texi:
	* pcl-cvs.texi, pgg.texi, reftex.texi, sasl.texi, sc.texi,
	* sem-user.texi, semantic.texi, sieve.texi, smtpmail.texi,
	* speedbar.texi, vip.texi, viper.texi, widget.texi: Untabify.

2010-06-10  Glenn Morris  <rgm@gnu.org>

	* idlwave.texi (Load-Path Shadows):
	* org.texi (Handling links): Fix typos.

2010-06-07  Teodor Zlatanov  <tzz@lifelogs.com>

	* gnus.texi (Interactive): Explain effect of gnus-expert-user better.

2010-05-26  Michael Albinus  <michael.albinus@gmx.de>

	* eshell.texi (Built-ins): Describe, how to disable a built-in command
	by an alias.  (Bug#6226)

2010-05-16  Jay Belanger  <jay.p.belanger@gmail.com>

	* calc.texi (Manipulating Vectors): Mention that vectors can
	be used to determine bins for `calc-histogram'.

2010-05-13  Jay Belanger  <jay.p.belanger@gmail.com>

	* calc.texi: Remove "\turnoffactive" commands throughout.

2010-05-08  Štěpán Němec  <stepnem@gmail.com>  (tiny change)

	* url.texi (HTTP language/coding, Customization):
	* message.texi (Header Commands, Responses):
	* cl.texi (Argument Lists): Fix typos.

2010-05-08  Chong Yidong  <cyd@stupidchicken.com>

	* ede.texi (EDE Mode): Refer to init file rather than `.emacs'.
	Note that Development menu is always available.
	(Creating a project): Fix terminology.
	(Add/Remove files): Fix typo.

2010-05-07  Chong Yidong  <cyd@stupidchicken.com>

	* Version 23.2 released.

2010-05-01  Daniel E. Doherty  <ddoherty03@gmail.com>  (tiny change)

	* calc.texi (Tutorial): Use "^{\prime}" to indicate primes.

2010-05-01  Michael Albinus  <michael.albinus@gmx.de>

	* tramp.texi (Inline methods, Default Method):
	Mention `tramp-inline-compress-start-size'.

2010-04-18  Teodor Zlatanov  <tzz@lifelogs.com>

	* gnus.texi (Gnus Versions, Oort Gnus): Mention the Git repo instead of
	the CVS repo.  Put the Git repo in the news section.

	* gnus-coding.texi (Gnus Maintainance Guide): Fix title typo.
	Removed some mentions of CVS.  Mention the new Git repo.

2010-04-18  Andreas Seltenreich  <seltenreich@gmx.de>

	* gnus.texi (Score File Format): Fix typo.  Reported by Štěpán Němec.
	(Mail Group Commands): Add index entry.

2010-04-18  Glenn Morris  <rgm@gnu.org>

	* info.texi (Search Index): Mention Emacs's Info-virtual-index.

2010-04-18  Jay Belanger  <jay.p.belanger@gmail.com>

	* calc.texi (Radix modes): Mention that the option prefix will
	turn on twos-complement mode.
	(Inverse and Hyperbolic Flags): Mention the Option flag.

2010-04-15  Carsten Dominik  <carsten.dominik@gmail.com>

	* org.texi (LaTeX and PDF export): Add a footnote about xetex.
	(LaTeX/PDF export commands): Rename and Move section.
	(Sectioning structure): Update.
	(References): New use case for field coordinates.
	(The export dispatcher): Rename from ASCII export.
	(Setting up the staging area): Document the availability of
	encryption for MobileOrg.
	(Images and tables): Document how to reference labels.
	(Index entries): New section.
	(Generating an index): New section.
	(Column width and alignment): Document that <N> now
	means a fixed width, not a maximum width.
	(Publishing options): Document the :email option.
	(Beamer class export): Fix bug in the BEAMER example.
	(Refiling notes): Document refile logging.
	(In-buffer settings): Document refile logging keywords.
	(Drawers): Document `C-c C-z' command.
	(Agenda commands): Mention the alternative key `C-c C-z'.
	(Special properties): Document the BLOCKED property.
	(The spreadsheet): Mention the formula editor.
	(References): Document field coordinates.
	(Publishing action): Correct the documentation for the
	publishing function.
	(The date/time prompt): Document that we accept dates
	like month/day/year.
	(Cooperation): Document the changes in table.el support.
	(Faces for TODO keywords, Faces for TODO keywords)
	(Priorities): Document the easy colors.
	(Visibility cycling): Document the new double prefix
	arg for `org-reveal'.
	(Cooperation): Remember.el is part of Emacs.
	(Clean view): Mention that `wrap-prefix' is also set by
	org-indent-mode.
	(Agenda commands): Add information about prefix args to
	scheduling and deadline commands.
	(Search view): Point to the docstring of
	`org-search-view' for more details.
	(Agenda commands): Document that `>' prompts for a date.
	(Setting tags): Document variable
	org-complete-tags-always-offer-all-agenda-tags.
	(Column attributes): Cross-reference special properties.

2010-04-10  Michael Albinus  <michael.albinus@gmx.de>

	Synchronize with Tramp repository.

	* tramp.texi (Auto-save and Backup): Remove reference to Emacs 21.
	(Frequently Asked Questions): Adapt supported (X)Emacs versions.
	Adapt supported MS Windows versions.  Remove obsolete URL.  Use the $()
	syntax, texi2dvi reports errors with the backquotes.

	* trampver.texi: Update release number.

2010-04-01  Teodor Zlatanov  <tzz@lifelogs.com>

	* gnus.texi (Finding the News): Add pointers to the Server buffer
	because it's essential.

2010-03-31  Katsumi Yamaoka  <yamaoka@jpl.org>

	* gnus.texi (MIME Commands): Update description of
	gnus-article-browse-html-article.

2010-03-27  Teodor Zlatanov  <tzz@lifelogs.com>

	* auth.texi (Secret Service API): Add TODO node.
	(Help for users): Explain the new source options for `auth-sources'.

2010-03-24  Michael Albinus  <michael.albinus@gmx.de>

	* trampver.texi: Update release number.

2010-03-10  Chong Yidong  <cyd@stupidchicken.com>

	* Branch for 23.2.

2010-03-03  Chong Yidong  <cyd@stupidchicken.com>

	* faq.texi (Escape sequences in shell output): Note that ansi-color is
	now enabled by default.

2010-02-28  Michael Albinus  <michael.albinus@gmx.de>

	* dbus.texi (Errors and Events): D-Bus messages are retrieved only,
	when Emacs runs in interactive mode.  (Bug#5645)

2010-02-16  Glenn Morris  <rgm@gnu.org>

	* nxml-mode.texi (Commands for locating a schema): Fix keybinding.

2010-02-05  Mark A. Hershberger  <mah@everybody.org>

	* ede.texi, eieio.texi, semantic.texi: Use standard direntry format.

2010-01-21  Katsumi Yamaoka  <yamaoka@jpl.org>

	* gnus.texi (Score File Format): Fix typo.

2010-01-19  Mark A. Hershberger  <mah@everybody.org>

	* cc-mode.texi: Replace references to obsolete c-subword-mode.

2010-01-18  Juanma Barranquero  <lekktu@gmail.com>

	* ada-mode.texi (Project File Overview): Fix typo.

2010-01-17  Chong Yidong  <cyd@stupidchicken.com>

	* semantic.texi: Add Richard Y. Kim credit.

	* eieio.texi (Making New Objects): Fix typo (Bug#5406).

2010-01-17  Michael Albinus  <michael.albinus@gmx.de>

	* tramp.texi (Frequently Asked Questions): Add GNU Emacs 23 and
	SXEmacs 22 to the supported systems.  New item for hung ssh sessions.

2010-01-17  Glenn Morris  <rgm@gnu.org>

	* calc.texi (Reporting Bugs): Don't mention format of repository.

	* woman.texi (Bugs): Make "Emacs repository" less specific,
	and the URL for same more specific.

	* faq.texi (Latest version of Emacs): The repository is now Bazaar.

2010-01-17  Juanma Barranquero  <lekktu@gmail.com>

	* ede.texi (ede-step-project, ede-proj-target):
	* tramp.texi (Remote processes): Fix typos.

2010-01-16  Mario Lang  <mlang@delysid.org>

	* ede.texi (ede-target):
	* org.texi (Refiling notes): Remove duplicated words.

2010-01-04  Stefan Monnier  <monnier@iro.umontreal.ca>

	* gnus.texi (Posting Styles): Use with-current-buffer.
	* calc.texi (Defining Simple Commands): Prefer save-current-buffer.

2010-01-02  Kevin Ryde  <user42@zip.com.au>

	* eieio.texi (Naming Conventions): Correction to xref on elisp
	coding conventions, is "Tips" node not "Standards".

2009-12-24  Chong Yidong  <cyd@stupidchicken.com>

	* calc.texi (General Mode Commands): Calc file should be in .emacs.d.

	* faq.texi (New in Emacs 22): Max buffer size is now 512 MB.

2009-12-18  Katsumi Yamaoka  <yamaoka@jpl.org>

	* gnus.texi (Direct Functions): Add missing port number to tls method.

2009-12-15  Juanma Barranquero  <lekktu@gmail.com>

	* makefile.w32-in (INFO_TARGETS, DVI_TARGETS, clean): Add edt.
	($(infodir)/edt, edt.dvi): New targets.

2009-12-15  Glenn Morris  <rgm@gnu.org>

	* Makefile.in (INFO_TARGETS, DVI_TARGETS): Add edt.
	(edt, $(infodir)/edt, edt.dvi): New targets.
	* edt.texi: New file (etc/edt-user.doc converted to Texinfo).

	* Makefile.in (PDF_TARGETS, pdf): New.
	(clean): Add *.pdf.
	Add pdf rules for all manuals.

2009-12-15  Jay Belanger  <jay.p.belanger@gmail.com>

	* calc.texi (Radix Modes): Clarify two's complement notation.

2009-12-14  Chong Yidong  <cyd@stupidchicken.com>

	* sem-user.texi (Semantic mode, Idle Scheduler, Smart Completion)
	(Smart Jump, Analyzer Debug): Copyedits.
	(Semantic mode user commands): Link to new nodes.
	(Speedbar, SymRef, MRU Bookmarks, Sticky Func Mode)
	(Highlight Func Mode, Tag Decoration Mode): New nodes, from the
	upstream Semantic manual.

	* semantic.texi (Introduction): Minor fix to diagram.

2009-12-09  Michael Albinus  <michael.albinus@gmx.de>

	* eshell.texi (History): Add the other built-in variables.
	(Built-ins): Explain built-ins, and how to apply the external commands.
	Add `history', `su' and `sudo'.

	* tramp.texi (Remote processes): Add missing <RET> in the example.

2009-12-01  Bill Wohler  <wohler@newt.com>

	* mh-e.texi (Searching): Use mh vfolder_format and fix typo in database
	path for mairix example.  Specify -q in namazu example since namazu is
	excessively garrulous.

2009-11-29  Michael Albinus  <michael.albinus@gmx.de>

	* tramp.texi (Remote processes): Improve eshell example with "su"
	and "sudo" commands.

2009-11-28  Chong Yidong  <cyd@stupidchicken.com>

	* semantic.texi (Analyzer Internals): Rename from Analyzer.

	* sem-user.texi (Semantic mode user commands): Fix key syntax.
	Document semantic-complete-analyze-inline.
	(Semanticdb search debugging commands): Minor clarification.
	(Analyzer, Smart Completion, Smart Summary, Smart Jump)
	(Analyzer Debug): New nodes, adapted from the upstream Semantic user
	manual.
	(Semantic mode): Link to Idle Scheduler.

2009-11-28  Kevin Ryde  <user42@zip.com.au>

	* cl.texi (Porting Common Lisp): Update EIEIO dead ftp link to a
	@pxref, now EIEIO is in Emacs.

	* erc.texi (Development): Correction to git tutorial url.

2009-11-26  Glenn Morris  <rgm@gnu.org>

	* faq.texi (Latest version of Emacs): Mention stability of development
	version.
	(Problems with very large files): Max buffer size increase in 23.2.
	(VM): VM has moved house again.

2009-11-22  Jay Belanger  <jay.p.belanger@gmail.com>

	* calc.texi (Radix modes): Discuss alternate bases for two's complement
	notations.

2009-11-20  Carsten Dominik  <dominik@u016822.science.uva.nl>

	* org.texi (Column attributes): Fix documentation of new operators.

2009-11-20  Chong Yidong  <cyd@stupidchicken.com>

	* sem-user.texi (Semanticdb Search Configuration): Rearrange nodes.
	(Search Throttle, Semanticdb Roots, Include paths, Idle Scheduler)
	(Idle Completions Mode): Numerous copyedits.

2009-11-17  Juanma Barranquero  <lekktu@gmail.com>

	* semantic.texi (Semantic Internals, Glossary):
	* sem-user.texi (Semantic mode, Include paths, Idle Scheduler)
	(Semanticdb search debugging commands): Fix typos.

2009-11-16  Jay Belanger  <jay.p.belanger@gmail.com>

	* calc.texi (Radix modes): Mention twos-complement notation.

2009-11-16  Juanma Barranquero  <lekktu@gmail.com>

	* makefile.w32-in (INFO_TARGETS, DVI_TARGETS, clean): Add semantic.
	($(infodir)/semantic, semantic.dvi): New targets.

2009-11-16  Chong Yidong  <cyd@stupidchicken.com>

	* Makefile.in: Build the Semantic manual.

	* semantic.texi, sem-user.texi: New files, adapted from the Semantic
	repository.

2009-11-16  Michael Albinus  <michael.albinus@gmx.de>

	* dbus.texi (Receiving Method Calls): New defun
	`dbus-unregister-service'.

2009-11-15  Carsten Dominik  <carsten.dominik@gmail.com>

	* org.texi (Speed keys): New section.

2009-11-13  Michael Albinus  <michael.albinus@gmx.de>

	* dbus.texi (Type Conversion): Fix typo.
	(Asynchronous Methods): Rename `dbus-registered-functions-table' to
	`dbus-registered-objects-table'.
	(Receiving Method Calls): New defun `dbus-register-property'.
	Move `dbus-unregister-object' here.

2009-11-13  Carsten Dominik  <carsten.dominik@gmail.com>

	* org.texi: Removed @Ie, @ie, @Eg, @eg macros.

2009-11-13  James TD Smith  <ahktenzero@mohorovi.cc>

	* org.texi (Column attributes): Add the new age summary operators.
	Also, mention the fact you can only use one summary operator per
	property.

2009-11-13  John Wiegley  <johnw@newartisans.com>

	* org.texi (Tracking your habits): Add a new section in the
	manual about how to track habits.
	(Resolving idle time): Add a section on how idle and
	dangling clocks are resolved.

2009-11-13  Carsten Dominik  <carsten.dominik@gmail.com>

	* org.texi (Agenda commands): Document the new `i' command.
	(Inserting deadline/schedule): Document logging changes
	of scheduling and deadline times stamps.
	(In-buffer settings): Document the in-buffer keywords for logging
	changes of scheduling and deadline times stamps.
	(Structure editing, Plain lists): Document indentation
	cycling in empty entries with TAB.
	(Archiving): Document the default archiving command.
	(Moving subtrees): Document the new keys for archiving.
	(Internal archiving): Fix incorrect key.
	(Agenda commands): Document the TODO set switching commands.
	(Agenda commands): Document the new archiving keys.
	(Clocking work time): Better description on how to save
	and restore a clock.
	(Resolving idle time): Mention the x11idle program to get true
	idleness also under X11.
	(Resolving idle time): Use @kbd instead of @key for normal
	letters, because this is how he rest of the manual does this.
	(Pushing to MobileOrg): Mention that `org-directory'
	should be set.
	(Agenda commands): Document that SPC is a filter for
	any tag.
	(Search view): Rename from "Keyword search".
	(Capure): New chapter.
	(Markup): New chapter.
	(Links in HTML export, Images in HTML export):
	Extend the section titles.
	(Images in HTML export): Document the align option.
	(Text areas in HTML export): Extend the section title.
	(Images in LaTeX export): Explain image placement in LaTeX.

2009-11-10  Glenn Morris  <rgm@gnu.org>

	* sc.texi (Hints to MUA Authors): MUA should do any decoding.

2009-11-08  Michael Albinus  <michael.albinus@gmx.de>

	* tramp.texi (Auto-save and Backup): Disable backups just for a
	method.

	* trampver.texi: Update release number.

2009-11-07  Michael Albinus  <michael.albinus@gmx.de>

	Sync with Tramp 2.1.17.

	* trampver.texi: Update release number.

2009-10-29  Glenn Morris  <rgm@gnu.org>

	* texinfo.tex: Update to version 2009-08-14.15 from ftp://tug.org/tex/.

2009-10-23  Michael Albinus  <michael.albinus@gmx.de>

	* tramp.texi (External methods): Temporary files are kept for
	`rsync' and `rsyncc' methods.

2009-10-09  Juanma Barranquero  <lekktu@gmail.com>

	* eieio.texi: Fix typos.

2009-10-07  Chong Yidong  <cyd@stupidchicken.com>

	* cl.texi (Argument Lists): Clarify explicit keyword arguments.

2009-10-07  Juanma Barranquero  <lekktu@gmail.com>

	* makefile.w32-in (INFO_TARGETS, DVI_TARGETS, clean): Add eieio, ede.
	($(infodir)/eieio, eieio.dvi, $(infodir)/ede, ede.dvi): New targets.

2009-10-07  Chong Yidong  <cyd@stupidchicken.com>

	* Makefile.in: Build EIEIO and EDE manuals.

2009-10-07  Eric Ludlam  <zappo@gnu.org>

	* eieio.texi:
	* ede.texi: New files.

2009-10-05  Michael Albinus  <michael.albinus@gmx.de>

	* tramp.texi (Remote processes): Association of a pty is not supported.

2009-10-01  Carsten Dominik  <carsten.dominik@gmail.com>

	* org.texi (Pushing to MobileOrg): Document `org-mobile-files'.
	(Processing LaTeX fragments): Document that the size of images can be
	changes using the variable `org-format-latex-options'.
	(The date/time prompt, Timestamps): Be more accurate over ISO format
	dates and times.
	(Visibility cycling): Document showeverything keyword.
	(In-buffer settings): Document showeverything keyword.
	(Setting up the staging area): Fix the example.
	(MobileOrg): New section.
	(Agenda commands, Exporting Agenda Views): Document exporting the
	agenda view to Org files.

2009-09-28  Michael Albinus  <michael.albinus@gmx.de>

	* tramp.texi (History): Add IMAP support.
	(External methods): Add `imap' and `imaps' methods.
	(GVFS based methods): Add indices for `davs'.
	(Password handling): Rename anchors.  Add IMAP entries for
	~/.authinfo.gpg.

	* trampver.texi: Set default value of `emacsimap'.

2009-09-22  Daiki Ueno  <ueno@unixuser.org>

	* gnus.texi (Security): Document mm-sign-option and mm-encrypt-option.

2009-09-13  Chong Yidong  <cyd@stupidchicken.com>

	* dired-x.texi (Technical Details):
	Delete dired-up-directory (Bug#4292).

2009-09-03  Michael Albinus  <michael.albinus@gmx.de>

	* tramp.texi (Frequently Asked Questions): New item for emacsclient.

2009-09-02  Carsten Dominik  <carsten.dominik@gmail.com>

	* org.texi (Effort estimates): Document new effort setting commands.
	(Agenda commands): Document the new keys fro agenda time motion.
	Document entry text mode.  Improve documentation of the keys to include
	inactive time stamps into the agenda view.
	(Feedback): Document the new bug report command.
	(Structure editing): Add an index entry for the sorting of subtrees.

2009-09-02  Teodor Zlatanov  <tzz@lifelogs.com>

	* auth.texi (Help for users): Corrected markup.

2009-09-02  Glenn Morris  <rgm@gnu.org>

	* emacs-mime.texi (time-date): Mention float-time.

2009-08-30  Jay Belanger  <jay.p.belanger@gmail.com>

	* calc.texi (Simplifying Formulas): Improve the wording.

2009-08-29  Teodor Zlatanov  <tzz@lifelogs.com>

	* auth.texi: Rewritten for coverage and clarity.

2009-08-29  Katsumi Yamaoka  <yamaoka@jpl.org>

	* gnus.texi (Expiring Mail):
	Mention gnus-mark-copied-or-moved-articles-as-expirable.
	(Various Various): Mention gnus-safe-html-newsgroups.

	* gnus-news.texi: Mention
	gnus-mark-copied-or-moved-articles-as-expirable.

	* emacs-mime.texi (Display Customization): Add xref to
	gnus-safe-html-newsgroups.

2009-08-28  Michael Albinus  <michael.albinus@gmx.de>

	* tramp.texi (Version Control): Remove.
	(Obtaining Tramp): Update cvs checkout command.  Remove nightly tarballs
	reference.
	(External methods): Correct `scpc' concept index entries.  New method
	`rsyncc'.
	(External packages): New subsections "Filename completion" and "File
	attributes cache".

2009-08-27  Jay Belanger  <jay.p.belanger@gmail.com>

	* calc.texi (Rewrite Rules): Improve the example.
	(Simplifying Formulas): Explain use of the I and H flags for
	simplification.

2009-08-25  Michael Albinus  <michael.albinus@gmx.de>

	* dbus.texi (Bus names): Add optional parameter TIMEOUT to dbus-ping.
	Describe autostart behavior of dbus-ping.
	(Synchronous Methods, Asynchronous Methods): Use English numeric format
	for timeout values.
	(Top): Remove footnote saying D-Bus is not enabled by
	default.  (Bug#4256)

2009-08-23  Daiki Ueno  <ueno@unixuser.org>

	* epa.texi (Quick start): Don't refer to nonexistent epa-mode.
	Reported by Jari Aalto (Bug#4211).
	(Mail-mode integration): Mention epa-mail-mode and
	epa-global-mail-mode.
	(Encrypting/decrypting *.gpg files): Don't refer to nonexistent
	epa-setup.

2009-08-16  Michael Albinus  <michael.albinus@gmx.de>

	* dbus.texi (Asynchronous Methods): Allow nil handler.

2009-08-15  Michael Kifer  <kifer@cs.stonybrook.edu>

	* ediff.texi (ediff-current-file): Add information about this new function.

	* viper.texi: Add information about C-s in viper's search command.

2009-08-09  Colin Williams  <lackita@gmail.com>  (tiny change)

	* calc.texi (Date Forms): Fix typos.

2009-08-08  Glenn Morris  <rgm@gnu.org>

	* org.texi (Agenda commands): Restore clobbered change.

2009-08-07  Eli Zaretskii  <eliz@gnu.org>

	* calc.texi (Graphics, Devices): Update with the peculiarities of
	operation on MS-Windows.

2009-08-06  Carsten Dominik  <carsten.dominik@gmail.com>

	* org.texi (Publishing action): Improve documentation of file
	names when publishing to the source directory.
	(Clean view): Document `org-indent-mode'.
	(Clocking work time): Add documentation for the
	new :timetamp option when creating a clock report.
	(Paragraphs): Fix many typos.
	(Plain lists): Remove duplicate explanation about the
	`C-c *' command.
	(Literal examples): Update to reflect the new behavior
	of the -n -r -k switches when exporting source code examples.
	(Structure editing): Add information about `C-c *',
	converting a plain list into a list of Org items.
	(Remember): Small rephrasing of the paragraph
	describing remember.el.  Also mentioned that remember.el is part
	of Emacs 23, not Emacs 22.
	(Clocking work time): Add documentation about
	displaying the current clocking time against the effort estimate.
	Also add a footnote about using `org-clock-in-prepare-hook' to add
	an effort estimate on the fly, just before clocking it.
	(Footnotes): Document automatic renumbering and
	sorting.
	(Agenda commands): Document new bulk commands.
	(Plain lists): Document new behavior of
	`org-cycle-include-plain-lists'.
	Hyphenation only in TeX.
	(Clocking work time): Document the key to update effort
	estimates.
	(Clocking work time): Document the clock time display.
	(Structure editing, TODO basics): Document new
	variables.
	(Column attributes): Document new colciew operators.
	(Publishing options): Document :xml-declaration.
	(Tracking TODO state changes): Document the
	LOG_INTO_DRAWER property.
	(Literal examples): Document the new implementation for
	editing source code.
	(Publishing action): Mention the new publishing
	function, to publish an Org source file.
	(Publishing links): Mention how to link to an Org source file.
	(Macro replacement): Document new macros.
	(Handling links): Document type-specific completion
	when inserting links.
	(Structure editing, Plain lists): Improve documentation
	on sorting.
	(Internal links): Document custom ids for links.
	(Handling links): Document custom ids for links.
	(CSS support): Document new class.
	(Refiling notes): Document the possibility to create new nodes
	during refiling.
	(Agenda commands): Document the "?" operator to find
	tasks without effort setting.
	(Exporting agenda information): Section moved.
	(RSS Feeds): New section.
	(Built-in table editor): Document M-e and M-a navigate
	inside table field.
	(Stuck projects): Docment that projects identified as
	un-stuck will still be searchd for stuck sub-projects.
	(Paragraphs): Document centering.
	(Creating timestamps, Agenda commands): Document new
	behavior when changing time stamps.
	(Structure editing): Document the new command
	`org-clone-subtree-with-time-shift'.
	(Publishing): Refresh this chapter.
	(Export options, Export options, In-buffer settings):
	Document the new keywords.
	(Matching tags and properties): Collect all
	documentation about tags/property matches here.
	(Setting tags): Document `org-tag-persistent-alist'.
	(Weekly/daily agenda): New section.
	(Orgstruct mode): Describe `orgstruct++-mode'.
	(Drawers): Mention the LOGBOOK drawer.
	(Export options, Sectioning structure): Document the
	#+LEATEX_HEADER in-buffer setting.
	(Bugs): Section removed.
	(Hooks): New section.
	(Add-on packages): Move here from old location.
	(Context-sensitive commands): New section.
	(Setting tags): Document newline option.
	(Global TODO list, Matching tags and properties):
	Mention more variables.
	(Checkboxes): Update to changed command behavior.

2009-08-02  Eric Yu  <sucode@gmail.com>  (tiny change)

	* speedbar.texi (Basic Key Bindings): Fix typo.

2009-07-30  Jay Belanger  <jay.p.belanger@gmail.com>

	* calc.texi (Vector/Matrix Functions): Add index entries for both
	"v" and "V" key bindings.  Mention that `calc-matrix-brackets' only
	affects matrices with more than one row.
	(Help Commands): Add index entries for "prefix ?" key bindings.

2009-07-29  Jay Belanger  <jay.p.belanger@gmail.com>

	* calc.texi (Stack Manipulation Commands): Add documentation for
	`calc-transpose-lines'.

2009-07-27  Michael Albinus  <michael.albinus@gmx.de>

	* dbus.texi (Receiving Method Calls): Describe special return value
	`:ignore'.

2009-07-24  Alan Mackenzie  <acm@muc.de>

	* cc-mode.texi (Config Basics, File Styles): Document that at mode
	initialization, any individual variable setting now takes precedence
	over one done via c-file-style/c-file-offsets.

2009-07-21  Jay Belanger  <jay.p.belanger@gmail.com>

	* calc.texi (Undoing Mistakes): Mention that the undo list will be
	truncated when Calc is quit.
	(Customizing Calc): Document `calc-undo-length'.

2009-07-20  Chong Yidong  <cyd@stupidchicken.com>

	* calc.texi (About This Manual): Don't mention chapter numbers in text.

2009-07-11  Kevin Ryde  <user42@zip.com.au>

	* pcl-cvs.texi (About PCL-CVS):
	* widget.texi (Basic Types):
	Fix cross-references.

2009-07-01  Andreas Schwab  <aschwab@redhat.com>

	* dbus.texi (Type Conversion): Don't use literal control character.

2009-07-01  Michael Albinus  <michael.albinus@gmx.de>

	* tramp.texi (GVFS based methods): New section.
	(Remote processes): Processes for GVFS based methods run locally.

2009-06-30  Michael Albinus  <michael.albinus@gmx.de>

	* tramp.texi (Inline methods, External methods, Gateway methods):
	Avoid the words "kludge" and hack".
	(External methods): Add `synce' method.

	* trampver.texi: Update release number.

2009-06-22  Michael Albinus  <michael.albinus@gmx.de>

	Sync with Tramp 2.1.16.

	* tramp.texi (History): Add GVFS support.
	(External methods): Precise `rsync' description.  Add `dav', `davs' and
	`obex' methods.  Add 'tramp-gvfs-methods' option.
	(Multi-hops): Cells of `tramp-default-proxies-alist' can also be Lisp
	forms.
	(Remote Programs): Introduce `tramp-own-remote-path'.
	(Remote processes): New subsection "Running remote programs that create
	local X11 windows".
	(Frequently Asked Questions): Improve code for disabling vc.

	* trampver.texi: Update release number.  Set default value of
	`emacsgvfs'.

2009-06-21  Chong Yidong  <cyd@stupidchicken.com>

	* Branch for 23.1.

2009-06-17  Glenn Morris  <rgm@gnu.org>

	* faq.texi (Obtaining the FAQ): Add reference to Savannah.
	(Latest version of Emacs): Mention source code repository.

2009-06-16  Glenn Morris  <rgm@gnu.org>

	* faq.texi (Top): Language tweak.
	(Extended commands): Most people have arrow keys.
	(Emacs manual): Say how to follow info links.
	(File-name conventions): Change title a bit.  Explain about source
	versus installed.  Condense etc description.
	(Guidelines for newsgroup postings): Mention Savannah list page.
	(Newsgroup archives): Simplify.
	(Contacting the FSF): Add contact URL.
	(Emacs Lisp documentation): Printed version not always available.
	(Installing Texinfo documentation): Explain how by hand installation is
	not normally needed.  Use add-to-list.  Remove duplicate reference.
	(Informational files for Emacs): Move info on Help menu here from
	"File-name conventions".
	(Help installing Emacs): Tweak uref.
	(Obtaining the FAQ): Mention repository.
	(Origin of the term Emacs): Explain "ITS".
	(Changing load-path): Use add-to-list.
	(Automatic indentation): Clarify this is for Text mode.
	Don't mention Indented Text mode.
	(Finding Emacs on the Internet): The FSF does not seem to offer a
	deluxe distribution on CD anymore.

2009-06-16  Glenn Morris  <rgm@gnu.org>

	* faq.texi (Top): Mention which Emacs version this FAQ is about.
	Recommend the latest release.  Mention how to get older FAQs.
	Recommend the Emacs manual.
	(Guidelines for newsgroup postings): Discourage cross-posts.
	(Underlining paragraphs): Remove.
	(Editing MS-DOS files): Remove pre-Emacs 20 information.
	(Bugs and problems): Update key-binding.
	(Problems with very large files): Mention 64-bit.
	(Shell process exits abnormally): Remove.
	(Problems with Shell Mode): Rename and update.
	(Spontaneous entry into isearch-mode)
	(Problems talking to certain hosts): Remove.  This is old information,
	in etc/PROBLEMS if needed.
	(Emacs takes a long time to visit files, Updating Emacs): Remove.
	(Dired claims that no file is on this line): Update.
	(Installing Emacs, Problems building Emacs): Simplify.
	(Emacs for MS-DOS): Refer to msdos/INSTALL rather than duplicating
	information.
	(Emacs for MS-Windows): Rename from "Emacs for Windows".  Simplify.
	(Emacs for Mac OS X): Rename from "Emacs for Apple computers".
	(JDEE): "JDEE", not "JDE".
	(Handling C-s and C-q with flow control, Binding C-s and C-q):
	Remove.  This is old information, in etc/PROBLEMS if needed.
	(stty and Backspace key, Kanji and Chinese characters): Remove.
	(Right-to-left alphabets): Update section.
	(Changing the included text prefix): Gnus uses message-yank-prefix.
	Add cross-reference to Supercite manual.
	(Saving a copy of outgoing mail): Simplify output file description.
	(Expanding aliases when sending mail): Refer to Emacs manual.
	Remove old info about RFC822.
	Correct description of how to rebuild aliases.
	(Rmail writes to /var/spool/mail): Update location from /usr/spool/mail.
	(MIME with Emacs mail packages)
	(Viewing articles with embedded underlining)
	(Saving a multi-part Gnus posting, Gnus hangs for a long time):
	Remove old sections.
	(Killing based on nonstandard headers): Remove.  Scoring is preferable,
	and is well-documented in the Gnus manual.
	(Reading news with Emacs): Merge "Learning more about Gnus" into here.
	(Making Gnus faster): Rename from "Starting Gnus faster".
	Merge "Catch-up is slow in Gnus" into here.

2009-06-14  Glenn Morris  <rgm@gnu.org>

	* faq.texi (Status of Emacs): Re-order with most recent releases first.
	(New in Emacs 23): New section.
	(Handling C-s and C-q with flow control): Add xref.

2009-06-13  Glenn Morris  <rgm@gnu.org>

	* faq.texi (Setting up a customization file): Grammar fix.
	Customize is no longer "new".
	(Displaying the current line or column): Line-number mode is on by
	default.  Don't mention `column' package.  Mention linum.el.
	(Turning on abbrevs by default): Explain how to do it for buffers,
	modes, and everywhere.
	(Associating modes with files): Use add-to-list.  Don't mention Emacs
	19.
	(Highlighting a region): On by default since 23.1.
	(Replacing highlighted text): Update doc quote.
	(Working with unprintable characters): Don't mention search-quote-char.
	(Using an already running Emacs process): Gnuclient is probably not an
	enhancement these days.
	(Indenting switch statements): Remove mention of pre-Emacs 20.
	(Horizontal scrolling): Abbreviate Emacs 20 description.
	(Replacing text across multiple files): Fix name of dired command.
	(Disabling backups): Use require not load.
	(Learning more about Gnus): Add cross-refs to Gnus manual and FAQ.

2009-06-13  Bill Wohler  <wohler@newt.com>

	Release MH-E manual version 8.2.

	* mh-e.texi (VERSION, EDITION, UPDATED, UPDATE-MONTH): Update for
	release 8.2.

2009-06-13  Glenn Morris  <rgm@gnu.org>

	* faq.texi: Remove the term "on-line" (meaning "Info") throughout, since
	in this day and age the common meaning is "on the web".
	(copying): Use @copyright in all cases.
	(Basic keys): Remove reference to deleted manual node "Text Characters".
	(File-name conventions): Use GNU as an example rather than SERVICE.
	default.el lives in site-lisp.  Update Info directory location.
	(Real meaning of copyleft): GPL actions have been brought, but all
	settled out of court.
	(Guidelines for newsgroup postings): Shorten section title.
	Simplify comp.emacs description.
	(Newsgroup archives): Change Google URL.  Describe Gmane.
	(Unsubscribing from Emacs lists): Remove discussion of "distribution
	points".  Mention List-Unsubscribe header.
	(Contacting the FSF): Update email and URLs.
	(Basic editing): Mention F1 for help.
	(Installing Texinfo documentation): Refer to Texinfo website rather
	than ftp server.
	(Printing a Texinfo file): Mention texi2pdf.
	(Informational files for Emacs): Don't describe FTP or SERVICE, they
	are just stubs nowadays.
	(Latest version of Emacs): Explain version numbers.
	(Spell-checkers, Checking TeX and *roff documents): Remove sections.
	(Turning on syntax highlighting): No need to mention hilit19 any more.
	(Finding Emacs on the Internet): Refer to URLs rather than DISTRIB, FTP.
	(Modes for various languages): Remove section.
	(Major packages and programs): Remove most version and maintainer
	information - it's hard to keep up-to-date, and adds nothing.
	Similarly with direct links to mailing lists.
	(Spell-checkers): Rename node from Ispell.  Mention Aspell and Hunspell.
	(Mailcrypt): Remove section - mailcrypt has not been updated in mnay
	years, and Emacs comes with tools for this now.
	(Patch): Remove section - this is a standard tool.
	(Using function keys under X): Remove section.

2009-06-12  Glenn Morris  <rgm@gnu.org>

	* faq.texi (Viewing Info files outside of Emacs): Xinfo is no more.
	(Help installing Emacs): Remove reference to deleted X11 node.
	(Associating modes with files): Interpreter-mode-alist is no longer
	subservient to auto-mode-alist.
	(Installing Emacs): Change future Emacs version.
	(Linking with -lX11 fails): Remove old section.
	(Packages that do not come with Emacs): Update ELL location.
	Emacs Lisp archive is dead.
	(Emacs for Windows): Remove reference to old CE port.
	(Emacs for OS/2, Emacs for Atari ST, Emacs for the Amiga)
	(Emacs for VMS and DECwindows): Remove old ports.
	(Emacs for GNUstep): Rename from "Emacs for NeXTSTEP" and update.
	(Removing flashing messages): Remove section about non-existent Gnus
	option.

	* faq.texi (Top): Add @top command.
	Remove the optional arguments from all @node commands: makeinfo can
	generate these automatically, and it is easier to edit and rearrange
	nodes without them.

2009-06-11  Glenn Morris  <rgm@gnu.org>

	* faq.texi (Common acronyms): Remove no-longer-existing OSF.
	(The LPF): Make the updated URL the sole reference point.
	(Learning how to do something): Update refcard price and format.
	(Getting a printed manual): Sources in doc/emacs/, not man/.
	Also available in PDF format.  Since the page count varies, be less
	precise.
	(Informational files for Emacs): Remove references to deleted files
	LPF and SUN-SUPPORT, and to UUCP.
	(Obtaining the FAQ): Refer to the service web-page rather than SERVICE.
	Remove many obsolete ways to get the FAQ, which now seems only to be
	distributed with Emacs.
	(Mail and news): Remove sections about Rmail Babyl that no longer apply.

2009-06-09  Chong Yidong  <cyd@stupidchicken.com>

	* org.texi (Org Plot): Fix tags (Bug#3507).
	(Workflow states, Agenda commands): Fix tags (Bug#3508).

	* ada-mode.texi (Installation, Compile commands)
	(Project File Overview, No project files, Set compiler options)
	(Use GNAT project file, Use multiple GNAT project files)
	(Identifier completion): Use @samp for menu items, and @kbd for key
	sequences (Bug#3504).

2009-06-04  Daiki Ueno  <ueno@unixuser.org>

	* gnus.texi (Security): Fix wording; add a link to epa.info.

2009-06-04  Ryan Yeske  <rcyeske@gmail.com>

	* message.texi (Header Commands): Fix descriptions to match
	keybindings.

2009-04-22  Daiki Ueno  <ueno@unixuser.org>

	* gnus.texi (Security): Mention that EasyPG is the current default.

2009-04-13  Chong Yidong  <cyd@stupidchicken.com>

	* ediff.texi (Session Commands): Fix typo.

2009-04-05  Reiner Steib  <Reiner.Steib@gmx.de>

	* gnus-faq.texi (FAQ 8-4): Fix wrong group name of
	news.software.readers.  Reported by Florian Rehnisch.

2009-04-02  Glenn Morris  <rgm@gnu.org>

	* auth.texi: Capitalize direntry.

	* mairix-el.texi: Copy the direntry from ../../info/dir, and avoid
	using a period in the entry name.  (Bug#2797)

2009-03-03  Juanma Barranquero  <lekktu@gmail.com>

	* makefile.w32-in (INFO_TARGETS, DVI_TARGETS, clean): Add auth.
	($(infodir)/auth, auth.dvi): New targets.

2009-03-03  Glenn Morris  <rgm@gnu.org>

	* auth.texi: Fix @setfilename.

	* Makefile.in (INFO_TARGETS, DVI_TARGETS): Add auth.
	(auth, $(infodir)/auth, auth.dvi): New rules.

2009-02-25  Glenn Morris  <rgm@gnu.org>

	* faq.texi (Emacs for minimalists): New node.  (Bug#2452)

2009-02-23  Katsumi Yamaoka  <yamaoka@jpl.org>

	* gnus.texi (NoCeM): Fix description of gnus-use-nocem.

2009-02-23  Katsumi Yamaoka  <yamaoka@jpl.org>

	* gnus.texi (NoCeM): Update default values for gnus-nocem-groups,
	gnus-nocem-issuers, and gnus-nocem-verifyer.

2009-02-20  Juanma Barranquero  <lekktu@gmail.com>

	* ada-mode.texi (Project files, Automatic Casing):
	* dbus.texi (Signals):
	* gnus.texi (Selecting a Group, Filtering Incoming Mail):
	* mh-e.texi (HTML):
	* nxml-mode.texi (Locating a schema)
	(Using the document's URI to locate a schema):
	* org.texi (Footnotes, Using the mapping API):
	* rcirc.texi (Channels): Remove duplicate words.

2009-02-20  Glenn Morris  <rgm@gnu.org>

	* dired-x.texi (Miscellaneous Commands):
	* gnus.texi: Minor updates for mbox Rmail.

2009-02-16  Karl Berry  <karl@gnu.org>

	* ada-mode.texi, auth.texi, autotype.texi, calc.texi, cc-mode.texi:
	* cl.texi, dbus.texi, dired-x.texi, ebrowse.texi, ediff.texi:
	* emacs-mime.texi, epa.texi, erc.texi, eshell.texi, eudc.texi:
	* faq.texi, flymake.texi, forms.texi, gnus-coding.texi, gnus.texi:
	* idlwave.texi, info.texi, mairix-el.texi, message.texi, mh-e.texi:
	* newsticker.texi, nxml-mode.texi, org.texi, pcl-cvs.texi:
	* pgg.texi, rcirc.texi, reftex.texi, remember.texi, sasl.texi:
	* sc.texi, ses.texi, sieve.texi, smtpmail.texi, speedbar.texi:
	* tramp.texi, url.texi, vip.texi, viper.texi, widget.texi, woman.texi:
	Consistently use @insertcopying in the Top node,
	@contents at the front (after @end titlepage),
	and @direntry after @copying.  (Bug#1988)

2009-02-13  Teodor Zlatanov  <tzz@lifelogs.com>

	* auth.texi: New file documenting auth-source.

2009-02-13  Carsten Dominik  <dominik@science.uva.nl>

	* org.texi (Org Plot): Fix link.

2009-02-09  Daiki Ueno  <ueno@unixuser.org>

	* epa.texi (Mail-mode integration): Mention the way to do
	"encrypt-to-self".  (Bug#1807)

2009-02-05  Arni Magnusson  <arnima@hafro.is>  (tiny change)

	* ada-mode.texi (No project files): Fix typo.  (Bug#2214)

2009-02-04  Reiner Steib  <Reiner.Steib@gmx.de>

	* gnus-news.texi: Print version about Incoming*.

2009-02-02  Carsten Dominik  <dominik@science.uva.nl>

	* org.texi (Structure editing, Handling links)
	(Fast access to TODO states, Javascript support): Make standard docs
	correctly reflect default variable settings.

2009-02-02  Glenn Morris  <rgm@gnu.org>

	* org.texi: Fix typos.

2009-02-01  Michael Albinus  <michael.albinus@gmx.de>

	Sync with Tramp 2.1.15.

	* trampver.texi: Update release number.

2009-01-31  Carsten Dominik  <carsten.dominik@gmail.com>

	* org.texi (TODO dependencies): Document TODO dependencies on
	checkboxes.

2009-01-30  Carsten Dominik  <dominik@science.uva.nl>

	* org.texi (TODO dependencies): Document key binding for toggling
	ORDERED property.

2009-01-28  Michael Albinus  <michael.albinus@gmx.de>

	* dbus.texi (Errors and Events): Fix typos.  Describe second parameter
	of hook functions.

2009-01-28  Carsten Dominik  <dominik@science.uva.nl>

	* org.texi (TODO dependencies): New section.

2009-01-27  Carsten Dominik  <dominik@science.uva.nl>

	* org.texi (Plain lists, TODO basics, Priorities)
	(Multiple sets in one file, Conflicts): Document interaction with
	`shift-selection-mode'.

2009-01-27  Jay Belanger  <jay.p.belanger@gmail.com>

	* calc.texi (Embedded Mode, Algebraic-Style Calculations):
	Make Calc the subject of sentences.
	(Rearranging Formulas using Selections): Discuss new options
	for `j *'.

2009-01-26  Michael Albinus  <michael.albinus@gmx.de>

	* dbus.texi (Errors and Events): New variable dbus-event-error-hooks.

2009-01-26  Glenn Morris  <rgm@gnu.org>

	* org.texi: Fix typos.

2009-01-26  Bill Wohler  <wohler@newt.com>

	* mh-e.texi (EDITION, UPDATED): Update.

2009-01-25  Carsten Dominik  <dominik@science.uva.nl>

	* org.texi (References): Add information about remote references.
	(Built-in table editor): Document `C-c RET' in tables.
	(Math symbols, Quoting LaTeX code): Mention that simple
	LaTeX macros survive LaTeX export.
	(Images in LaTeX export): Show how to create a reference to a
	figure.
	(Sectioning structure): Document that the LaTeX class can be
	specified in a property.
	(Text areas in HTML export): New section.
	(External links): Add examples for text search and ID links.
	(Built-in table editor): Remove the descriptio of `C-c
	C-q', it not longer works.
	(Literal examples): Document that a space must follow
	the colon in short examples.
	(Relative timer): Document `org-timer-stop'.
	(Footnotes): New section.
	(Footnote markup): Shorten section and refer to new Footnote
	section.
	(Literal examples): Add documentation for line
	numbering in and references to code examples.
	(CSS support): Fix the description of default CSS styles.
	(Capturing column view): Document
	"file:path/to/file.org" as an allowed value for the ID property of
	a dynamic block copying column view.

2009-01-23  Stephen Eglen  <stephen@gnu.org>

	* mh-e.texi (Getting Started): Describe $MH.

2009-01-21  Michael Albinus  <michael.albinus@gmx.de>

	* tramp.texi (all): Harmonize usage of "external method",
	"external transfer method" and "out-of-band method".
	(Connection types): Precise the differences of inline and external
	methods.  Written by Adrian Phillips <a.phillips@met.no>.

2009-01-19  Reiner Steib  <Reiner.Steib@gmx.de>

	* gnus.texi (Limiting): `/ N' and `/ o' are not really limiting
	commands as described at the top.  Reported by Allan Gottlieb
	<gottlieb@nyu.edu>.

2009-01-19  Katsumi Yamaoka  <yamaoka@jpl.org>

	* gnus.texi (Non-ASCII Group Names, RSS): Update description of
	nnmail-pathname-coding-system.

2009-01-17  Peter Tury  <tury.peter@gmail.com>  (tiny change)

	* org.texi (Relative timer): Fix typo.

2009-01-15  Juanma Barranquero  <lekktu@gmail.com>

	* org.texi (Clocking work time): Fix typo.
	Reported by Peter Tury <tury.peter@gmail.com>.  (Bug#1925)

2009-01-13  Glenn Morris  <rgm@gnu.org>

	* org.texi: Fix some more typos.

2009-01-13  Peter Tury  <tury.peter@gmail.com>  (tiny change)

	* org.texi: Fix some typos.

2009-01-09  Katsumi Yamaoka  <yamaoka@jpl.org>

	* gnus.texi (Group Parameters): Add note for local variables.

2009-01-09  Reiner Steib  <Reiner.Steib@gmx.de>

	* gnus.texi (Converting Kill Files): Fix URL.
	Include gnus-kill-to-score.el in contrib directory.

2009-01-09  Reiner Steib  <Reiner.Steib@gmx.de>

	* gnus.texi (Startup Variables): Fix gnus-before-startup-hook.
	Reported by Leo <sdl.web@gmail.com>.  (Bug#1660)
	(Paging the Article): Add index entry.

2009-01-03  Stephen Leake  <stephen_leake@member.fsf.org>

	* ada-mode.texi (Examples): Delete redundant text.

2009-01-03  Michael Albinus  <michael.albinus@gmx.de>

	* trampver.texi (top): Declare ipv6prefix and ipv6postfix.

	* tramp.texi (Filename Syntax, Filename completion): Handle IPv6
	addresses.

2009-01-03  Bill Wohler  <wohler@newt.com>

	* mh-e.texi (Scan Line Formats): Indicate that first column should be
	kept empty.

2008-12-20  Carsten Dominik  <dominik@science.uva.nl>

	* org.texi (Activation, Exporting, ASCII export, HTML export)
	(HTML Export commands, LaTeX/PDF export commands):
	Improve documentation about transient-mark-mode.
	(References): Document the use of special names like $LR1 to reference
	to fields in the last table row.

2008-12-19  Juri Linkov  <juri@jurta.org>

	* info.texi (Search Text): Remove mention of removed key binding M-s.

2008-12-18  Carsten Dominik  <dominik@science.uva.nl>

	* org.texi (References): Remove mentioning of @0 as reference for the
	last line, this has been reverted in the Lisp sources.

2008-12-17  Juanma Barranquero  <lekktu@gmail.com>

	* makefile.w32-in (INFO_TARGETS, clean): Add sasl.
	(DVI_TARGETS): Remove duplicates.  Add sasl.
	($(infodir)/sasl, sasl.dvi): New targets.

2008-12-17  Carsten Dominik  <dominik@science.uva.nl>

	* org.texi: Version number pushed to 6.15d.

2008-12-16  Carsten Dominik  <dominik@science.uva.nl>

	* org.texi (Tables in LaTeX export): New section.
	(Images in LaTeX export): New section.
	(Inlined images, Images in HTML export): Sections renamed.

2008-12-08  Reiner Steib  <Reiner.Steib@gmx.de>

	* message.texi (Insertion Variables): Don't advertise sc-cite-original.

2008-12-04  David Engster  <dengste@eml.cc>

	* gnus.texi (nnmairix): Mention mairix.el.  Point out the importance
	of nnml-get-new-mail.  Change URL for mairix patch.

2008-12-02  Carsten Dominik  <carsten.dominik@gmail.com>

	* org.texi (Using the mapping API): Fix bug in mapping example.
	(Publishing options): Make the list of properties complete again, in
	correspondence to the variable `org-export-plist-vars'.
	(Property searches): Document new special values for time comparisons.
	(Tag inheritance): Refine the description of tag inheritance.
	(Project alist): Add info about the publishing sequence of components.
	(Effort estimates): Document the new relative timer.

2008-12-01  Jay Belanger  <jay.p.belanger@gmail.com>

	* calc.texi (About This Manual): Clarify behavior of `C-x * t'.
	(Using Calc): Clarify use of `C-x * o'.
	(Embedded Mode (Overview)): Clarify use of `C-x * e'.

2008-11-28  Richard M Stallman  <rms@gnu.org>

	* dbus.texi (Receiving Method Calls): Clean up previous change.

2008-11-26  Michael Albinus  <michael.albinus@gmx.de>

	* dbus.texi (Type Conversion): New defuns `dbus-string-to-byte-array',
	`dbus-escape-as-identifier', `dbus-byte-array-to-string' and
	`dbus-unescape-from-identifier'.
	(Receiving Method Calls): New constants `dbus-service-emacs' and
	`dbus-path-emacs'.  Precise return values of `dbus-register-method'.
	(Signals): Use the constants in the example.

2008-11-24  Carsten Dominik  <dominik@science.uva.nl>

	* org.texi: Re-apply change to FDL 1.3.

2008-11-23  Carsten Dominik  <dominik@science.uva.nl>

	* org.texi (Setting up Remember): Document `org-remember-mode'.
	(External links): Document that bbdb links can use a regular
	expression.
	(External links): Document that elisp links can contain interactive
	commands.

2008-11-22  Michael Kifer  <kifer@cs.stonybrook.edu>

	* viper.texi (viper-translate-all-ESC-keysequences):
	Description removed.

2008-11-19  Glenn Morris  <rgm@gnu.org>

	* doclicense.texi: Change to FDL 1.3.
	Relicense all texi files under FDL 1.3 or later.

2008-11-17  Jay Belanger  <jay.p.belanger@gmail.com>

	* calc.texi (Tutorial): Clarify how to set up the on-line tutorial.

2008-11-16  Michael Kifer  <kifer@cs.stonybrook.edu>

	* viper.texi (viper-ESC-keyseq-timeout, viper-ESC-key): Remove.

	* ediff.texi: Version/date change.

2008-11-14  Chong Yidong  <cyd@stupidchicken.com>

	* ns-emacs.texi: Moved into macos.texi in the main Emacs manual.

2008-11-14  Jay Belanger  <jay.p.belanger@gmail.com>

	* calc.texi (About This Manual): Comment out a mention of
	marginal notes.

2008-11-12  Carsten Dominik  <dominik@science.uva.nl>

	* org.texi (Clocking work time): Document the :formula property of
	clock tables.
	(Structure editing, Refiling notes): Document refiling regions.
	(Agenda commands): Document the double-prefix version
	of the `l' command in the agenda.
	(Handling links): Explain the effect of a double prefix
	arg to `C-c C-o'.
	(TODO basics): Add documentation for tag triggers.

2008-10-23  Glenn Morris  <rgm@gnu.org>

	* cl.texi (Function Bindings): Mention `flet' fails to deal with
	byte-compiling things like `+'.

	* ns-emacs.texi: Merge copyright years of author now with assignment
	into FSF years.
	(VER): Use it for easier automatic updating.  Use Emacs version rather
	than standalone Emacs.app version.

2008-10-12  Carsten Dominik  <dominik@science.uva.nl>

	* org.texi: Lots of minor fixes.
	(Capture): New chapter.
	(Org Plot): New section.

2008-09-30  Magnus Henoch  <mange@freemail.hu>

	* cl.texi (Porting Common Lisp): Fix parenthesis order in example.

2008-09-30  Jay Belanger  <jay.p.belanger@gmail.com>

	* calc.texi (User Defined Units): Mention how to enter optional display
	string.

2008-09-25  Teodor Zlatanov  <tzz@lifelogs.com>

	* message.texi (Sending Variables): Fix variable documentation to
	avoid the "y/n" wording.

2008-09-24  Teodor Zlatanov  <tzz@lifelogs.com>

	* message.texi (Sending Variables): Add `message-confirm-send' doc.

2008-09-24  Katsumi Yamaoka  <yamaoka@jpl.org>

	* gnus.texi (The Gnus Registry): Don't give argument to @item used in
	@enumerate section so as to be able to be formatted with MAKEINFO=no.

2008-09-22  Bill Wohler  <wohler@newt.com>

	Release MH-E manual version 8.1.

	* mh-e.texi (VERSION, EDITION, UPDATED, UPDATE-MONTH): Update for
	release 8.1.

	* mh-e.texi: Retain dual license as agreed to by the FSF.
	However, bump GPL to Version 3.
	Use @include for license text.

2008-09-19  Katsumi Yamaoka  <yamaoka@jpl.org>

	* gnus.texi (Top, Setup, Fancy splitting to parent)
	(Store custom flags and keywords, Store arbitrary data):
	Clean up markup.

2008-09-16  Teodor Zlatanov  <tzz@lifelogs.com>

	* gnus.texi (The Gnus Registry): Document it.

2008-09-08  David Engster  <dengste@eml.cc>

	* gnus.texi (nnmairix): Point out that nnml uses MH format.
	Clarify section about choosing back end servers.

2008-08-23  Glenn Morris  <rgm@gnu.org>

	* dired-x.texi (Shell Command Guessing):
	Mention dired-guess-shell-case-fold-search.  (Bug#417)

2008-08-22  Michael Albinus  <michael.albinus@gmx.de>

	* trampver.texi: Update release number.

2008-08-18  Brian Cully  <bjc@kublai.com>  (tiny change)

	* ns-emacs.texi: Update version.
	(Introduction): Correct menu location for options save.
	(Customization): Note that defaults are stored under org.gnu.Emacs.

2008-08-11  Bill Wohler  <wohler@newt.com>

	* mh-e.texi (Getting Started): Rename variant mu-mh to gnu-mh and be
	explicit about GNU mailutils MH elsewhere (with thanks to Darel
	Henman) (closes SF #1768928).

2008-08-10  Glenn Morris  <rgm@gnu.org>

	* ns-emacs.texi: Use @copying.  Change copyright of authors with
	assignment to FSF.  Change license to GFDL.
	(Top): Remove outdated references.

2008-08-07  Reiner Steib  <Reiner.Steib@gmx.de>

	* gnus.texi (Sorting the Summary Buffer, Summary Sorting):
	Add gnus-summary-sort-by-most-recent-number and
	gnus-summary-sort-by-most-recent-date.
	(Summary Sorting): Explain prefix argument.

2008-08-07  Katsumi Yamaoka  <yamaoka@jpl.org>

	* gnus.texi (Saving Articles): Mention symbolic prefix `r' for
	gnus-summary-pipe-output.

2008-08-03  Michael Albinus  <michael.albinus@gmx.de>

	* dbus.texi (Receiving Method Calls): Document error handling of own
	D-Bus methods.

2008-08-01  Bill Wohler  <wohler@newt.com>

	* mh-e.texi (Reading Mail)
	(Viewing Attachments): Describe new function
	mh-show-preferred-alternative.
	(Sending Mail, Redistributing, Sending Message): Describe new hook
	mh-annotate-msg-hook.

2008-07-31  Michael Albinus  <michael.albinus@gmx.de>

	* dbus.texi (Arguments and Signatures): Fix example.
	(Synchronous Methods): New defun `dbus-call-method-non-blocking'.
	(Asynchronous Methods): New node.
	(Errors and Events): Describe extended layout of `dbus-event'.
	New defun `dbus-event-message-type'.

2008-07-31  Dan Nicolaescu  <dann@ics.uci.edu>

	* ediff.texi: Remove VMS support.

2008-07-29  Juanma Barranquero  <lekktu@gmail.com>

	* makefile.w32-in (INFO_TARGETS, DVI_TARGETS, clean): Add mairix-el.
	($(infodir)/mairix-el), mairix-el.dvi): New targets.

2008-07-29  Chong Yidong  <cyd@stupidchicken.com>

	* Makefile.in: Add mairix-el targets.

2008-07-29  David Engster  <deng@randomsample.de>

	* mairix-el.texi: New file.

2008-07-28  Stephen Leake  <stephen_leake@stephe-leake.org>

	* ada-mode.texi: Document using GNAT project files as Emacs Ada mode
	project files.  Delete 'main_unit' project variable; not needed.  Allow
	process environment variables wherever project variables are allowed.
	Add tutorial section on multiple GNAT project files.

2008-07-27  Michael Albinus  <michael.albinus@gmx.de>

	Sync with Tramp 2.1.14.

	* trampver.texi: Update release number.

2008-07-27  Dan Nicolaescu  <dann@ics.uci.edu>

	* ns-emacs.texi:
	* faq.texi: Remove mentions of Mac Carbon.

2008-07-24  Katsumi Yamaoka  <yamaoka@jpl.org>

	* gnus.texi (Saving Articles): Describe the 2nd argument of
	gnus-summary-save-in-pipe.
	(SpamAssassin): Use it.

2008-07-22  Katsumi Yamaoka  <yamaoka@jpl.org>

	* gnus.texi (SpamAssassin): Fix gnus-summary-save-in-pipe usage.

2008-07-25  Carsten Dominik  <dominik@science.uva.nl>

	* org.texi (Export options): Document the use of the creator flag.

2008-07-24  Carsten Dominik  <dominik@science.uva.nl>

	* org.texi: New version 6.06a.

2008-07-23  Juanma Barranquero  <lekktu@gmail.com>

	* makefile.w32-in (INFO_TARGETS, DVI_TARGETS, clean): Add ns-emacs.
	($(infodir)/ns-emacs, ns-emacs.dvi): New targets.

2008-07-23  Vincent Belaïche  <vincent.b.1@hotmail.fr>

	* calc.texi (Editing Stack Entries, Algebraic Entry):
	Rewrite introductory sentences so it can be used by
	Calc's help functions.  Mention fixing typos.
	(Customizing Calc): Fix typo.

2008-07-23  Jay Belanger  <jay.p.belanger@gmail.com>

	* calc.texi (summarykey): New macro.  Use to correctly format keys in
	the summary.

2008-07-20  Adrian Robert  <adrian.b.robert@gmail.com>

	* ns-emacs.texi (Customization): Corrected documentation on color
	specification formats.

2008-07-19  Andreas Schwab  <schwab@suse.de>

	* ns-emacs.texi: Moved from ../emacs.  Add @direntry.

	* Makefile.in (INFO_TARGETS, DVI_TARGETS): Add ns-emacs.
	(ns-emacs, $(infodir)/ns-emacs, ns-emacs.dvi): New rules.

2008-07-18  Michael Albinus  <michael.albinus@gmx.de>

	* dbus.texi (Inspection): Rework, introduce submenus.
	(Bus names, Introspection, Nodes and Interfaces, Methods and Signal)
	(Properties and Annotations, Arguments and Signatures): New nodes.

2008-07-13  Michael Albinus  <michael.albinus@gmx.de>

	* dbus.texi (Receiving Method Calls): Fix description of
	`dbus-register-method'.
	(Signals): Allow also signal arguments for filtering in
	`dbus-register-signal'.

2008-07-13  Vincent Belaïche  <vincent.b.1@hotmail.fr>

	* calc.texi (Manipulating Vectors): Clarify definition of `rnorm' and
	`cnorm'.
	(Arithmetic Tutorial): Simplify the verification of prime factors.

2008-07-02  Katsumi Yamaoka  <yamaoka@jpl.org>

	* gnus.texi (Saving Articles): Mention
	gnus-summary-pipe-output-default-command and gnus-summary-save-in-pipe.

2008-06-29  Jay Belanger  <jay.p.belanger@gmail.com>

	* calc.texi: Adjust mode line throughout.

2008-06-28  Juanma Barranquero  <lekktu@gmail.com>

	* sasl.texi (Mechanisms): Fix typos.

2008-06-24  Jay Belanger  <jay.p.belanger@gmail.com>

	* calc.texi (Killing from the stack): Mention using normal Emacs
	copying.

2008-06-21  Michael Albinus  <michael.albinus@gmx.de>

	* tramp.texi (Password handling): Rename from "Password caching".
	Add `auth-source' mechanism.
	(Connection caching): Tramp reopens the connection automatically,
	when the operating system on the remote host has been changed.

2008-06-20  Eli Zaretskii  <eliz@gnu.org>

	* makefile.w32-in (distclean): Remove makefile.

2008-06-17  Carsten Dominik  <dominik@science.uva.nl>

	* org.texi (Using the mapping API): New section.
	(Agenda column view): New section.
	(Moving subtrees): Document archiving to the archive sibling.
	(Agenda commands): Document columns view in the agenda.
	(Using the property API): Document the API for multi-valued properties.

2008-06-17  Jason Riedy  <jason@acm.org>

	* org.texi (A LaTeX example): Note that fmt may be a one-argument
	function, and efmt may be a two-argument function.
	(Radio tables): Document multiple destinations.

2008-06-16  Glenn Morris  <rgm@gnu.org>

	* epa.texi, erc.texi, pgg.texi, remember.texi, sasl.texi, url.texi:
	Add Cover-Texts.

2008-06-15  Glenn Morris  <rgm@gnu.org>

	* faq.texi (VER): Update to 23.0.60.

	* mh-e.texi: Remove option of licensing under GPL.
	Add Cover-Texts to GFDL permissions notice.
	(GPL): Remove section.
	(GFDL): Include doclicense.texi rather than the actual text.

	* Makefile.in (INFO_TARGETS, DVI_TARGETS): Add sasl.
	(sasl, $(infodir)/sasl, sasl.dvi): New rules.

	* sasl.texi: Fix output file name.

	* epa.texi, sasl.texi: Refer to license in Emacs manual.

	* gnus-coding.texi: Refer to license in Gnus manual.

	* idlwave.texi, sasl.texi: Use @copying.

	* org.texi: Change to GFDL 1.2.  Refer to license in Emacs manual.

	* speedbar.texi: Update Back-Cover Text as per maintain.info.

	* url.texi: Use @copying, @title, @subtitle, @author.

	* ada-mode.texi, autotype.texi, cc-mode.texi, cl.texi, dbus.texi:
	* dired-x.texi, ebrowse.texi, ediff.texi, emacs-mime.texi:
	* erc.texi, eshell.texi, eudc.texi, flymake.texi, forms.texi, gnus.texi:
	* idlwave.texi, message.texi, newsticker.texi, pcl-cvs.texi:
	* rcirc.texi, reftex.texi, sc.texi, ses.texi, sieve.texi:
	* smtpmail.texi, speedbar.texi, tramp.texi, vip.texi, viper.texi:
	* widget.texi, woman.texi:
	Remove references to external license, since doclicense is included.

	* ada-mode.texi, autotype.texi, cc-mode.texi, dired-x.texi:
	* pcl-cvs.texi, speedbar.texi, url.texi, widget.texi:
	Remove references to non-existent Invariant Sections.

2008-06-14  Glenn Morris  <rgm@gnu.org>

	* faq.texi (Major packages and programs): Remove references to external
	Supercite, Calc, VIPER, since they have been included for some time.
	Update VM, AUCTeX, BBDB entries.

2008-06-14  Ulf Jasper  <ulf.jasper@web.de>

	* newsticker.texi: Updated to match latest newsticker changes.

2008-06-13  Glenn Morris  <rgm@gnu.org>

	* ada-mode.texi, autotype.texi, calc.texi, cc-mode.texi, cl.texi
	* dbus.texi, dired-x.texi, ebrowse.texi, ediff.texi, emacs-mime.texi
	* eshell.texi, eudc.texi, flymake.texi, forms.texi, gnus-coding.texi
	* gnus.texi, idlwave.texi, info.texi, message.texi, newsticker.texi
	* nxml-mode.texi, org.texi, pcl-cvs.texi, rcirc.texi, reftex.texi
	* sc.texi, sieve.texi, smtpmail.texi, vip.texi, viper.texi, widget.texi
	* woman.texi:
	Update Back-Cover Text as per maintain.info.

2008-06-15  Reiner Steib  <Reiner.Steib@gmx.de>

	* gnus-faq.texi: Generate.  Change node names to "FAQ N-M".

	* Makefile.in (gnus-faq-clean): Don't remove gnus-faq.texi.
	(gnus-faq.xml): Update repository host.

	* gnus-faq.texi: Generate from gnus-faq.xml (sourceforge.net).

2008-06-15  Frank Schmitt  <ich@frank-schmitt.net>

	* gnus-faq.texi ([5.12]): Add entry about message-kill-buffer-on-exit.
	Fix a typo.

2008-06-15  Reiner Steib  <Reiner.Steib@gmx.de>

	* gnus.texi (Mail Source Customization): Correct values of
	`mail-source-delete-incoming'.  Reported by Tassilo Horn.
	(Oort Gnus): Fix version comment for mml-dnd-protocol-alist.

2008-06-14  Reiner Steib  <Reiner.Steib@gmx.de>

	* gnus.texi (nnmairix): Eliminate wrong use of `path', cf. the GNU
	coding standards.

2008-06-14  David Engster  <dengste@eml.cc>

	* gnus.texi (nnmairix): Markup fixes.

2008-06-05  Reiner Steib  <Reiner.Steib@gmx.de>

	* gnus.texi (nnmairix): Markup and other minor fixes.

2008-06-05  David Engster  <dengste@eml.cc>

	* gnus.texi (nnmairix): New nodes describing nnmairix.el.

2008-06-05  Reiner Steib  <Reiner.Steib@gmx.de>

	* gnus.texi (Group Parameters): Change ~/.gnus to ~/.gnus.el.
	(Searching, nnir, nnmairix): New stub nodes.

2008-05-30  Felix Lee  <felix.1@canids.net>

	* cl.texi (Iteration Clauses): Fix incorrect "identical" examples.

2008-05-24  Reiner Steib  <Reiner.Steib@gmx.de>

	* gnus.texi (Filling In Threads): Additions to gnus-fetch-old-headers.

2008-05-15  Reiner Steib  <Reiner.Steib@gmx.de>

	* gnus.texi (Scoring On Other Headers): Fix typo.  Rearrange.

2008-05-15  Jonathan Yavner  <jyavner@member.fsf.org>

	* ses.texi (Acknowledgements): Add Shigeru Fukaya.

2008-05-06  Juanma Barranquero  <lekktu@gmail.com>

	* info.texi (Top): Fix typo in xref.

2008-05-05  Karl Berry  <karl@gnu.org>

	* info.texi (Top): @xref to stand-alone manual.

2008-05-01  Lars Magne Ingebrigtsen  <larsi@gnus.org>

	* gnus.texi (Various Summary Stuff): Add gnus-propagate-marks.
	(Various Summary Stuff): Fix typo in last xref.

2008-05-02  Juanma Barranquero  <lekktu@gmail.com>

	* org.texi (Moving subtrees): Fix typo.

2008-04-28  Michael Albinus  <michael.albinus@gmx.de>

	* tramp.texi (Frequently Asked Questions): Explain, how to disable
	Tramp via `tramp-mode'.

2008-04-27  Carsten Dominik  <dominik@sam.science.uva.nl>

	* org.texi: Massive changes, in many parts of the file.

2008-04-27  Jason Riedy  <jason@acm.org>

	* org.texi (A LaTeX example): Note that fmt may be a
	one-argument function, and efmt may be a two-argument function.
	(Radio tables): Document multiple destinations.

2008-04-13  Reiner Steib  <Reiner.Steib@gmx.de>

	* gnus.texi (Oort Gnus): Add message-fill-column.

2008-04-12  Adrian Aichner  <adrian@xemacs.org>

	* gnus.texi (Mail Source Specifiers): Typo fix.

2008-04-12  Reiner Steib  <Reiner.Steib@gmx.de>

	* gnus.texi (Diary Headers Generation): Update key binding for
	`gnus-diary-check-message'.

2008-04-10  Reiner Steib  <Reiner.Steib@gmx.de>

	* gnus.texi (Emacsen): Addition.

2008-04-10  Reiner Steib  <Reiner.Steib@gmx.de>

	* gnus.texi (Emacsen): Give recommendations for Emacs 22 and Emacs 23.

2008-04-09  Reiner Steib  <Reiner.Steib@gmx.de>

	* gnus.texi (Oort Gnus): Mention customizing of tool bars.

2008-04-09  Reiner Steib  <Reiner.Steib@gmx.de>

	* gnus-news.texi: Update tool bar item.

2008-04-09  Sven Joachim  <svenjoac@gmx.de>

	* gnus-news.texi: Fix typos.

2008-04-11  Jay Belanger  <jay.p.belanger@gmail.com>

	* calc.texi (Vector and Matrix Arithmetic, Calc Summary):
	Add mention of `kron'.

2008-04-01  Daiki Ueno  <ueno@unixuser.org>

	* epa.texi (Encrypting/decrypting *.gpg files):
	Document epa-file-name-regexp.

2008-03-31  Katsumi Yamaoka  <yamaoka@jpl.org>

	* gnus.texi (Example Methods): Fix description about ssh-agent.
	(Indirect Functions): Fix the default value of nntp-telnet-command;
	remove link to connect.html.

2008-03-30  Michael Albinus  <michael.albinus@gmx.de>

	* dbus.texi (Synchronous Methods): New parameter TIMEOUT for
	dbus-call-method.
	(Receiving Method Calls): The timeout can be set by the calling client.

	* trampver.texi: Update release number.

2008-03-29  Reiner Steib  <Reiner.Steib@gmx.de>

	* gnus.texi (Top): Fix version.  Add SASL.

2008-03-29  Michael Albinus  <michael.albinus@gmx.de>

	Sync with Tramp 2.1.13.

	* trampver.texi: Update release number.

2008-03-29  Chong Yidong  <cyd@stupidchicken.com>

	* org.texi: Update to new org-mode website.

2008-03-29  Stefan Monnier  <monnier@iro.umontreal.ca>

	* cl.texi (For Clauses): Fix loop over key-seq to match code.

2008-03-22  Reiner Steib  <Reiner.Steib@gmx.de>

	* gnus.texi (Foreign Groups): Add gnus-read-ephemeral-gmane-group,
	gnus-read-ephemeral-gmane-group-url,
	gnus-read-ephemeral-emacs-bug-group,
	gnus-read-ephemeral-debian-bug-group.

2008-03-21  Reiner Steib  <Reiner.Steib@gmx.de>

	* gnus.texi (MIME Commands): Add gnus-article-browse-html-article.

	* gnus-news.texi: Add EasyPG.  Add gnus-article-browse-html-article.
	Add FIXMEs for Bookmarks and gnus-registry-marks.

2008-03-16  Reiner Steib  <Reiner.Steib@gmx.de>

	* gnus.texi (Smileys): Document `smiley-style'.

2008-03-21  Reiner Steib  <Reiner.Steib@gmx.de>

	* gnus.texi (Gnus Development): Clarify difference between ding and
	gnu.emacs.gnus.
	(MIME Commands, Using MIME, RSS): Fix markup.

	* gnus-faq.texi ([8.4]): Ditto.

2008-03-20  Reiner Steib  <Reiner.Steib@gmx.de>

	* gnus.texi (Emacsen): Remove obsolete stuff.

2008-03-19  Reiner Steib  <Reiner.Steib@gmx.de>

	* gnus.texi (Oort Gnus): Add version info WRT
	`mail-source-delete-incoming'.

2008-03-16  Reiner Steib  <Reiner.Steib@gmx.de>

	* gnus.texi (Top): Add "Other related manuals" and version info in
	`iftex' output.
	(Formatting Fonts): Add index entries for gnus-mouse-face, gnus-face-0,
	gnus-balloon-face-0 and the corresponding format specifiers.

2008-03-26  Michael Albinus  <michael.albinus@gmx.de>

	* tramp.texi (Filename completion): Remove footnote about let-bind
	of `partial-completion-mode'.  It doesn't work this way.

2008-03-26  Stefan Monnier  <monnier@iro.umontreal.ca>

	* pcl-cvs.texi (Contributors): Update my email.

2008-03-21  Michael Albinus  <michael.albinus@gmx.de>

	* dbus.texi (Receiving Method Calls): Mention default D-Bus timeout.

2008-03-17  Bill Wohler  <wohler@newt.com>

	* mh-e.texi (Viewing): Update URL for adding header fields to
	mh-invisible-header-fields-default.

2008-03-16  Bill Wohler  <wohler@newt.com>

	* mh-e.texi (Preface): Add Gnus to requirements.
	(Forwarding): Note that forwarded MIME messages are now inline.

2008-03-14  Stefan Monnier  <monnier@iro.umontreal.ca>

	* gnus.texi (Example Methods, Direct Functions, Indirect Functions)
	(Common Variables): Give precedence to the netcat methods over the
	telnet methods, and mention that they are more reliable.

2008-03-13  Carsten Dominik  <dominik@science.uva.nl>

	* org.texi (Exporting Agenda Views): Document agenda export to
	iCalendar.
	(Progress logging): Document the new progress logging stuff.

2008-03-10  Reiner Steib  <Reiner.Steib@gmx.de>

	* gnus.texi (Mail Source Customization, Gnus Development, Oort Gnus):
	Update for change of `mail-source-delete-incoming'.

	* gnus-news.texi: Ditto.

2008-03-10  Reiner Steib  <Reiner.Steib@gmx.de>

	* gnus-coding.texi (Gnus Maintainance Guide): Update conventions for
	custom versions.

2008-03-07  Alan Mackenzie  <acm@muc.de>

	* cc-mode.texi (Limitations and Known Bugs): State that the number of
	parens/brackets in a k&r region is limited.

2008-02-27  Reiner Steib  <Reiner.Steib@gmx.de>

	* gnus-news.texi: Mention problem with coding system `utf-8-emacs' when
	using different Emacs versions.

2008-02-27  Glenn Morris  <rgm@gnu.org>

	* sc.texi: Remove a lot of old and obsolete info.
	(titlepage): Simplify.
	(Emacs 19 MUAs, Emacs 18 MUAs, MH-E with any Emacsen)
	(VM with any Emacsen, GNEWS with any Emacsen)
	(Overloading for Non-conforming MUAs, Version 3 Changes)
	(The Supercite Mailing List): Delete nodes.
	(Introduction): Remove info about old packages.
	(Getting Connected): Simplify.  Remove info about old packages.
	(Citing Commands): Delete Emacs 19 info.
	(Hints to MUA Authors): Simplify.
	(Thanks and History): Merge in some info from the deleted node
	"Version 3 Changes".

2008-02-05  Juanma Barranquero  <lekktu@gmail.com>

	* org.texi (Setting tags, In-buffer settings):
	* rcirc.texi (rcirc commands): Replace `legal' with `valid'.

2008-02-24  Katsumi Yamaoka  <yamaoka@jpl.org>

	* gnus-news.texi: Mention that spaces and tabs are allowed in the
	installation directory name.

2008-02-12  Romain Francoise  <romain@orebokech.com>

	* epa.texi (Overview): Fix typo.

2008-02-11  Daiki Ueno  <ueno@unixuser.org>

	* epa.texi (Quick start): Remove the .emacs setting.

2008-02-10  Daiki Ueno  <ueno@unixuser.org>

	* epa.texi (Quick start): Use the command `epa-enable' instead of
	loading `epa-setup'.

2008-02-08  Juanma Barranquero  <lekktu@gmail.com>

	* makefile.w32-in (INFO_TARGETS, DVI_TARGETS, clean): Add epa.
	($(infodir)/epa, epa.dvi): New targets.

2008-02-08  Daiki Ueno  <ueno@unixuser.org>

	* Makefile.in: Add rules to build EasyPG Assistant User's Manual.

	* epa.texi: New manual documenting the EasyPG Assistant.

2008-02-06  Michael Albinus  <michael.albinus@gmx.de>

	* dbus.texi (all): Wrap Lisp code examples with @lisp ... @end lisp.
	(Inspection): New function dbus-ping.

2008-02-05  Michael Albinus  <michael.albinus@gmx.de>

	* tramp.texi (Remote processes): Add `shell-command'.

2008-02-02  Michael Albinus  <michael.albinus@gmx.de>

	* tramp.texi: Use new FSF's Back-Cover Text.

2008-01-28  Michael Sperber  <sperber@deinprogramm.de>

	* gnus.texi (Mail Source Specifiers): Document `group' specifier.
	(Group Parameters): Document `mail-source' parameter.

2008-01-27  Michael Albinus  <michael.albinus@gmx.de>

	* tramp.texi (Inline methods): The hostname of the su(do)? methods
	must be a local host.

2008-01-26  Michael Olson  <mwolson@gnu.org>

	* erc.texi: Update version for ERC 5.3 release.
	(Obtaining ERC): Update extras URLs for 5.3.
	(Development): Write instructions for git, and remove those for Arch.
	(History): Mention the switch to git.

2008-01-24  Karl Berry  <karl@gnu.org>

	* info.texi (Search Index, Search Text): Mention the command
	character in the section name, a la the (Go to node) node.

2008-01-21  Michael Albinus  <michael.albinus@gmx.de>

	* dbus.texi (Errors and Events): New macro dbus-ignore-errors.

2008-01-18  Katsumi Yamaoka  <yamaoka@jpl.org>

	* gnus-news.texi: Mention gnus-article-describe-bindings.

2008-01-18  Katsumi Yamaoka  <yamaoka@jpl.org>

	* gnus-news.texi: Mention gnus-article-wide-reply-with-original.

2008-01-18  Carsten Dominik  <dominik@science.uva.nl>

	* org.texi (Property inheritance): New section.
	(Conventions): New section.
	(Structure editing): Document C-RET, the prefix arg to the cut/copy
	commands, and the new bindings for refiling.
	(Sparse trees): Document the new special command for sparse trees.
	(References): Be more clear about the counting of hilines.
	(Handling links): Document M-p/n for accessing links.
	(Fast access to TODO states): New section.
	(Per file keywords): New section.
	(Property inheritance): New section.
	(Column attributes): New summary types.
	(Capturing Column View): New section.
	(The date/time prompt): Cover the new features in the date/time prompt.
	Compactify the table of keys for the calendar remote control.
	(Clocking work time): Document the new :scope parameter.
	(Remember): Promoted to chapter.
	(Quoted examples): New section.
	(Enhancing text): New verbatim environments.

2008-01-14  Michael Albinus  <michael.albinus@gmx.de>

	* trampver.texi: Update release number.

2008-01-09  Katsumi Yamaoka  <yamaoka@jpl.org>

	* gnus.texi (Article Keymap):
	Add gnus-article-wide-reply-with-original; fix descriptions of
	gnus-article-reply-with-original and
	gnus-article-followup-with-original.

2008-01-09  Glenn Morris  <rgm@gnu.org>

	* nxml-mode.texi: Add @copying section.

2008-01-05  Reiner Steib  <Reiner.Steib@gmx.de>

	* message.texi (Mail Variables): Add some text from "(gnus)Posting
	Server".  Add `message-send-mail-with-mailclient'.

	* gnus.texi (Posting Server): Move some text to "(message)Mail
	Variables" and add a reference here.

2008-01-04  Michael Albinus  <michael.albinus@gmx.de>

	* dbus.texi (Receiving Method Calls): New chapter.
	(Errors and Events): Add serial number to events.  Replace "signal" by
	"message".  Introduce dbus-event-serial-number.

2008-01-03  Michael Albinus  <michael.albinus@gmx.de>

	* dbus.texi (Type Conversion): Explain the type specification for empty
	arrays.  Use another example.

2007-12-30  Michael Albinus  <michael.albinus@gmx.de>

	* dbus.texi (all): Replace "..." by @dots{}.
	(Type Conversion): Precise the value range for :byte types.
	(Signals): Rename dbus-unregister-signal to dbus-unregister-object.
	Mention its return value.
	(Errors and Events): There is no D-Bus error propagation during event
	processing.

2007-12-29  Jay Belanger  <jay.p.belanger@gmail.com>

	* calc.texi (Yacas Language, Maxima Language, Giac Language):
	New sections.

2007-12-29  Reiner Steib  <Reiner.Steib@gmx.de>

	* gnus.texi (Group Parameters): Reorder the text and add a note about
	`gnus-parameters' near the beginning of the node.

2007-12-29  IRIE Tetsuya  <irie@t.email.ne.jp>  (tiny change)

	* gnus.texi (Score File Editing): Fix function name.

2007-12-23  Michael Albinus  <michael.albinus@gmx.de>

	Sync with Tramp 2.1.12.

	* trampver.texi: Update release number.

2007-12-22  Richard Stallman  <rms@gnu.org>

	* cc-mode.texi (Getting Started): Change @ref to @pxref.

2007-12-22  Michael Albinus  <michael.albinus@gmx.de>

	* dbus.texi (Type Conversion): Correct input parameters mapping.

2007-12-21  Michael Albinus  <michael.albinus@gmx.de>

	* dbus.texi (Type Conversion): Extend for D-Bus compound types.
	(Errors and Events): Mention wrong-type-argument error.

2007-12-21  Alex Schroeder  <alex@gnu.org>

	* rcirc.texi: Changed single spaces after sentence end to double
	spaces.  Fixed some typos.
	(Internet Relay Chat): Explain relay.
	(Getting started with rcirc): Change items to reflect prompts.
	Add more explanation to rcirc-track-minor-mode and added a comment to
	warn future maintainers that this section is a copy.
	(People): Change /ignore example.
	(Keywords): Not keywords.

2007-12-20  Alex Schroeder  <alex@gnu.org>

	* rcirc.texi (Top): Fighting Information Overload chapter added.
	(Getting started with rcirc): Add notice of rcirc-track-minor-mode.
	(rcirc commands): Move /ignore command to the new chapter.
	(Fighting Information Overload): New chapter documenting /keyword,
	/bright, /dim, channel ignore, and low priority channels.
	(Configuration): Document rcirc-server-alist, remove
	rcirc-startup-channels-alist and rcirc-default-server.

2007-12-16  Michael Albinus  <michael.albinus@gmx.de>

	* dbus.texi (Signals): Fix example in dbus-register-signal.

2007-12-14  Sven Joachim  <svenjoac@gmx.de>

	* gnus.texi (Score Variables): Fix typo.

2007-12-07  Michael Albinus  <michael.albinus@gmx.de>

	* dbus.texi (Synchronous Methods): Adapt dbus-call-method.
	(Signals): Adapt dbus-send-signal and dbus-register-signal.
	(Errors and Events): Adapt dbus-event.

2007-12-03  Lars Magne Ingebrigtsen  <larsi@gnus.org>

	* gnus.texi (Other Files): Add the yenc command.

2007-11-30  Reiner Steib  <Reiner.Steib@gmx.de>

	* gnus.texi (MIME Commands): Default of gnus-article-loose-mime is t
	since 2004-08-06.

2007-11-28  Katsumi Yamaoka  <yamaoka@jpl.org>

	* gnus.texi (Fancy Mail Splitting): Fix description of splitting based
	on body.

2007-11-27  Katsumi Yamaoka  <yamaoka@jpl.org>

	* emacs-mime.texi (rfc2047): Mention rfc2047-encoded-word-regexp-loose
	and rfc2047-allow-irregular-q-encoded-words; fix description of
	rfc2047-encode-encoded-words.

2007-11-24  Reiner Steib  <Reiner.Steib@gmx.de>

	* gnus.texi (Fetching Mail): Remove obsoleted `nnmail-spool-file'.

2007-12-05  Michael Olson  <mwolson@gnu.org>

	* remember.texi (Diary): Remove "require" line for remember-diary.el.
	Update documentation for `remember-diary-file'.

2007-12-04  Michael Albinus  <michael.albinus@gmx.de>

	* dbus.texi (Signals): Precise `dbus-register-signal'.
	(Errors and Events): Rework events part, the internal structure of
	dbus-event has changed.

2007-12-03  Juanma Barranquero  <lekktu@gmail.com>

	* makefile.w32-in (INFO_TARGETS, DVI_TARGETS, clean): Add dbus.
	($(infodir)/dbus, dbus.dvi): New targets.

2007-12-03  Michael Albinus  <michael.albinus@gmx.de>

	* Makefile.in (INFO_TARGETS, DVI_TARGETS): Apply dbus and dbus.dvi
	unconditionally.

	* dbus.texi (Synchronous Methods): Show the result of the "lshal"
	emulation with @print{}.

2007-12-02  Richard Stallman  <rms@gnu.org>

	* dbus.texi (Overview): Minor cleanup.

2007-12-02  Michael Albinus  <michael.albinus@gmx.de>

	* Makefile.in (INFO_TARGETS): Add dbus.
	(DVI_TARGETS): Add dbus.dvi.
	(dbus, dbus.dvi): New targets.

	* dbus.texi: New file.

2007-11-24  Romain Francoise  <romain@orebokech.com>

	* nxml-mode.texi: Add description in @direntry.
	Fix file name to match @setfilename.

2007-11-23  Mark A. Hershberger  <mah@everybody.org>

	* Makefile.in (INFO_TARGETS, DVI_TARGETS): Add nxml-mode.
	($(infodir)/nxml-mode): New rule.

	* makefile.w32-in (INFO_TARGETS, DVI_TARGETS): Add nxml-mode.
	($(infodir)/nxml-mode): New rule.
	(clean): Add nxml-mode*.

	* nxml-mode.texi: New file with nxml manual.

2007-11-18  Richard Stallman  <rms@gnu.org>

	* flymake.texi (Example -- Configuring a tool called directly):
	Update example.

2007-11-18  Michael Albinus  <michael.albinus@gmx.de>

	* tramp.texi (Filename completion): Simplify explanation of
	double-slash behavior.  Explain directory contents flushing.

2007-11-16  Jay Belanger  <jay.p.belanger@gmail.com>

	* calc.texi (TeX and LaTeX Language Modes): Put in
	missing braces.

2007-11-15  Richard Stallman  <rms@gnu.org>

	* cl.texi (Equality Predicates): Delete `eql'.
	(Predicates, Naming Conventions, Top): Delete `eql'.
	(Common Lisp Compatibility): Delete `eql'.
	(Porting Common Lisp): Delete obsolete backquote info.
	Minor clarification about character constants.
	(Sequence Basics): Minor clarification.

2007-11-15  Juanma Barranquero  <lekktu@gmail.com>

	* cc-mode.texi (Electric Keys, Custom Macros):
	* tramp.texi (Filename completion): Fix typos.

2007-11-15  Jay Belanger  <jay.p.belanger@gmail.com>

	* calc.texi (Basic commands): Mention the menu.

2007-11-12  Michael Albinus  <michael.albinus@gmx.de>

	* tramp.texi (Connection caching): Tramp flushes connection
	properties when remote operating system has been changed.

2007-11-09  Reiner Steib  <Reiner.Steib@gmx.de>

	* gnus-news.texi: Fix spelling.
	`message-insert-formatted-citation-line', not
	`message-insert-formated-citation-line'.

	* gnus.texi, gnus-faq.texi, message.texi: Bump version to 5.10.9.

2007-11-07  Michael Albinus  <michael.albinus@gmx.de>

	* tramp.texi (Overview): Mention also the PuTTY integration under
	w32.  Remove paragraphs about Tramp's experimental status.
	(Frequently Asked Questions): Add code example for highlighting the
	mode line.

2007-11-03  Michael Olson  <mwolson@gnu.org>

	* remember.texi: Change mentions of remember-buffer to
	remember-finalize throughout.

2007-10-30  Michael Olson  <mwolson@gnu.org>

	* remember.texi (Copying): Remove.
	(Mailbox): Update with non-BBDB instructions.
	(Diary, Org): Add.
	(Bibliography, Planner Page): Remove.

2007-10-30  Juanma Barranquero  <lekktu@gmail.com>

	* makefile.w32-in (INFO_TARGETS): Add remember.
	(DVI_TARGETS): Add remember.dvi.
	($(infodir)/remember): New rule.
	(clean): Add remember*.

2007-10-30  Michael Olson  <mwolson@gnu.org>

	* Makefile.in (INFO_TARGETS, DVI_TARGETS): Add remember.
	($(infodir)/remember): New rule that builds the Remember Manual.

	* remember.texi: New file containing the Remember Mode Manual.
	Shuffle chapters around after initial import.
	(Function Reference): Split Keystrokes into separate chapter.
	(Keystrokes): Document C-c C-k.
	(Introduction): Fix typographical issue with "---".

2007-10-29  Richard Stallman  <rms@gnu.org>

	* widget.texi (Introduction): Delete discussion of implementation
	internals.

2007-10-29  Michael Albinus  <michael.albinus@gmx.de>

	* tramp.texi (Connection caching): Host names must be different
	when tunneling.

2007-10-28  Reiner Steib  <Reiner.Steib@gmx.de>

	* gnus.texi, gnus-faq.texi, message.texi: Bump version to
	Gnus v5.13.

2007-10-28  Miles Bader  <miles@gnu.org>

	* gnus-news.texi, gnus-coding.texi, sasl.texi: New files.

2007-10-28  Reiner Steib  <Reiner.Steib@gmx.de>

	* gnus.texi (Sorting the Summary Buffer):
	Remove gnus-article-sort-by-date-reverse.

2007-10-28  Katsumi Yamaoka  <yamaoka@jpl.org>

	* gnus.texi (Non-ASCII Group Names): New node.
	(Misc Group Stuff): Move gnus-group-name-charset-method-alist and
	gnus-group-name-charset-group-alist to Non-ASCII Group Names node.

2007-10-28  Michaël Cadilhac  <michael@cadilhac.name>

	* gnus.texi (Mail Source Specifiers, IMAP): Add a notice on the need to
	clean the output of the program `imap-shell-program'.

2007-10-28  Katsumi Yamaoka  <yamaoka@jpl.org>

	* gnus.texi (IMAP): Mention nnimap-logout-timeout.

2007-10-28  Tassilo Horn  <tassilo@member.fsf.org>

	* gnus.texi (Sticky Articles): Documentation for sticky article
	buffers.

2007-10-28  Michaël Cadilhac  <michael@cadilhac.name>

	* gnus.texi (RSS): Document nnrss-ignore-article-fields.

2007-10-28  Katsumi Yamaoka  <yamaoka@jpl.org>

	* gnus.texi (Various Various): Mention gnus-add-timestamp-to-message.

2007-10-28  Katsumi Yamaoka  <yamaoka@jpl.org>

	* gnus.texi (Archived Messages):
	Document gnus-update-message-archive-method.

2007-10-28  Katsumi Yamaoka  <yamaoka@jpl.org>

	* gnus.texi (Limiting): Document gnus-summary-limit-to-address.

2007-10-28  Michaël Cadilhac  <michael@cadilhac.name>

	* gnus.texi (Group Maneuvering):
	Document `gnus-summary-next-group-on-exit'.

2007-10-28  Katsumi Yamaoka  <yamaoka@jpl.org>

	* gnus.texi (Really Various Summary Commands):
	Mention gnus-auto-select-on-ephemeral-exit.

2007-10-28  Reiner Steib  <Reiner.Steib@gmx.de>

	* gnus.texi, message.texi: Bump version number.

2007-10-28  Katsumi Yamaoka  <yamaoka@jpl.org>

	* gnus.texi (Group Line Specification, Misc Group Stuff)
	(Server Commands): Parenthesize @pxref{Mail Spool}.

2007-10-28  Didier Verna  <didier@xemacs.org>

	New user option: message-signature-directory.
	* message.texi (Insertion Variables): Document it.
	* gnus.texi (Posting Styles): Ditto.

2007-10-28  Didier Verna  <didier@xemacs.org>

	* gnus.texi (Group Line Specification):
	* gnus.texi (Misc Group Stuff):
	* gnus.texi (Server Commands): Document the group compaction feature.

2007-10-28  Reiner Steib  <Reiner.Steib@gmx.de>

	* gnus-faq.texi ([5.2]): Adjust for message-fill-column.

	* message.texi (Various Message Variables): Add message-fill-column.

2007-10-28  Katsumi Yamaoka  <yamaoka@jpl.org>

	* gnus.texi: Untabify.

2007-10-28  Didier Verna  <didier@xemacs.org>

	* gnus.texi (Group Parameters): Document the posting-style merging
	process in topic-mode.

2007-10-28  Reiner Steib  <Reiner.Steib@gmx.de>

	* gnus.texi (Scoring On Other Headers): Add gnus-inhibit-slow-scoring.

2007-10-28  Romain Francoise  <romain@orebokech.com>

	* gnus.texi (Mail Spool): Fix typo.
	Update copyright.

2007-10-28  Lars Magne Ingebrigtsen  <larsi@gnus.org>

	* gnus.texi (Limiting): Add gnus-summary-limit-to-singletons.

2007-10-28  Andreas Seltenreich  <uwi7@rz.uni-karlsruhe.de>

	* gnus.texi (Summary Generation Commands):
	Add gnus-summary-insert-ticked-articles.

2007-10-28  Reiner Steib  <Reiner.Steib@gmx.de>

	* gnus.texi (SpamAssassin back end): Rename spam-spamassassin-path
	to spam-spamassassin-program.

2007-10-28  Reiner Steib  <Reiner.Steib@gmx.de>

	* gnus.texi (Mail and Post): Add gnus-message-highlight-citation.

2007-10-28  Lars Magne Ingebrigtsen  <larsi@gnus.org>

	* gnus.texi (Limiting): Add gnus-summary-limit-to-headers.

2007-10-28  Lars Magne Ingebrigtsen  <larsi@gnus.org>

	* message.texi (Mail Headers): Document `opportunistic'.

2007-10-28  Reiner Steib  <Reiner.Steib@gmx.de>

	* emacs-mime.texi (Encoding Customization): Explain how to set
	mm-coding-system-priorities per hierarchy.

2007-10-28  Reiner Steib  <Reiner.Steib@gmx.de>

	* gnus.texi (Washing Mail): Add nnmail-ignore-broken-references and
	nnmail-broken-references-mailers instead of nnmail-fix-eudora-headers.

2007-10-28  Didier Verna  <didier@xemacs.org>

	* message.texi (Wide Reply): Update documentation of
	message-dont-reply-to-names (now allowing a list of regexps).

2007-10-28  Lars Magne Ingebrigtsen  <larsi@gnus.org>

	* gnus.texi (Spam Package Introduction): Fix spam menu and links.

2007-10-28  Lars Magne Ingebrigtsen  <larsi@gnus.org>

	* gnus.texi (SpamAssassin back end): Fix typo.

	* sieve.texi (Examples): Fix grammar.

2007-10-28  Lars Magne Ingebrigtsen  <larsi@gnus.org>

	* gnus.texi (Searching for Articles): Document M-S and M-R.
	(Limiting): Document / b.

2007-10-28  Lars Magne Ingebrigtsen  <larsi@gnus.org>

	* gnus.texi (Thread Commands): T M-^.

2007-10-28  Lars Magne Ingebrigtsen  <larsi@gnus.org>

	* message.texi (Mail Aliases): Document ecomplete.
	(Mail Aliases): Fix typo.

2007-10-28  Katsumi Yamaoka  <yamaoka@jpl.org>

	* gnus.texi (Face): Restore xref to gnus-face-properties-alist;
	fix typo.

2007-10-28  Romain Francoise  <romain@orebokech.com>

	* gnus.texi (Mail Spool): Grammar fix.

2007-10-28  Reiner Steib  <Reiner.Steib@gmx.de>

	* gnus.texi (Mail Spool): nnml-use-compressed-files can be a
	string.

2007-10-28  Katsumi Yamaoka  <yamaoka@jpl.org>

	* gnus.texi (Group Parameters): Fix description.

2007-10-28  Reiner Steib  <Reiner.Steib@gmx.de>

	* gnus.texi (Gmane Spam Reporting):
	Fix spam-report-gmane-use-article-number.
	Add spam-report-user-mail-address.

2007-10-28  Katsumi Yamaoka  <yamaoka@jpl.org>

	* emacs-mime.texi (Non-MIME): x-gnus-verbatim -> x-verbatim.

2007-10-28  Reiner Steib  <Reiner.Steib@gmx.de>

	* gnus.texi (Group Parameters): Add simplified sorting example based on
	example for `Sorting the Summary Buffer' from Jari Aalto
	<jari.aalto@cante.net>.
	(Example Methods): Add example for an indirect connection.

2007-10-28  Kevin Greiner  <kevin.greiner@compsol.cc>

	* gnus.texi (nntp-open-via-telnet-and-telnet): Fix grammar.
	(Agent Parameters): Update parameter names to match code.
	(Group Agent Commands): Corrected 'gnus-agent-fetch-series' as
	'gnus-agent-summary-fetch-series'.
	(Agent and flags): New section providing a generalized discussion
	of flag handling.
	(Agent and IMAP): Remove flag discussion.
	(Agent Variables): Add 'gnus-agent-synchronize-flags'.

2007-10-28  Romain Francoise  <romain@orebokech.com>

	* gnus.texi (Exiting the Summary Buffer): Add new function
	`gnus-summary-catchup-and-goto-prev-group', bound to `Z p'.

2007-10-28  Reiner Steib  <Reiner.Steib@gmx.de>

	* gnus.texi (Conformity): Fix typo.
	(Customizing Articles): Document `first'.

2007-10-28  Jari Aalto  <jari.aalto@cante.net>

	* gnus.texi (Sorting the Summary Buffer):
	Add `gnus-thread-sort-by-date-reverse'.  Add example
	host to different sorting in NNTP and RSS groups.

2007-10-28  Reiner Steib  <Reiner.Steib@gmx.de>

	* message.texi (Insertion): Describe prefix for
	message-mark-inserted-region and message-mark-insert-file.

2007-10-28  Reiner Steib  <Reiner.Steib@gmx.de>

	* emacs-mime.texi (Non-MIME): Add Slrn-style verbatim marks and
	LaTeX documents.  Describe "text/x-gnus-verbatim".

2007-10-28  Teodor Zlatanov  <tzz@lifelogs.com>

	* gnus.texi (Blacklists and Whitelists, BBDB Whitelists)
	(Gmane Spam Reporting, Bogofilter, spam-stat spam filtering)
	(spam-stat spam filtering, SpamOracle)
	(Extending the Spam ELisp package): Remove extra quote symbol for
	clarity.

2007-10-28  Reiner Steib  <Reiner.Steib@gmx.de>

	* gnus.texi (MIME Commands): Add gnus-article-save-part-and-strip,
	gnus-article-delete-part and gnus-article-replace-part.
	(Using MIME): Add gnus-mime-replace-part.

2007-10-28  Romain Francoise  <romain@orebokech.com>

	* gnus.texi (Mail Spool): Mention that `nnml-use-compressed-files'
	requires `auto-compression-mode' to be enabled.  Add new nnml
	variable `nnml-compressed-files-size-threshold'.

2007-10-28  Reiner Steib  <Reiner.Steib@gmx.de>

	* gnus.texi (Sorting the Summary Buffer):
	Add gnus-thread-sort-by-recipient.

2007-10-28  Romain Francoise  <romain@orebokech.com>

	* message.texi (Insertion Variables): Mention new variable
	`message-yank-empty-prefix'.  Change `message-yank-cited-prefix'
	documentation accordingly.

2007-10-28  Romain Francoise  <romain@orebokech.com>

	* gnus.texi (To From Newsgroups): Mention new variables
	`gnus-summary-to-prefix' and `gnus-summary-newsgroup-prefix'.

2007-10-28  Katsumi Yamaoka  <yamaoka@jpl.org>

	* gnus.texi (Using MIME): gnus-mime-copy-part supports the charset
	stuff; gnus-mime-inline-part does the automatic decompression.

2007-10-28  Teodor Zlatanov  <tzz@lifelogs.com>

	* gnus.texi (Spam ELisp Package Configuration Examples):
	"training.ham" should be "training.spam".

2007-10-28  Katsumi Yamaoka  <yamaoka@jpl.org>

	* message.texi (Mail Variables): Fix the default value for
	message-send-mail-function.

2007-10-28  Katsumi Yamaoka  <yamaoka@jpl.org>

	* gnus.texi (Optional Back End Functions): nntp-request-update-info
	always returns nil exceptionally.

2007-10-28  Simon Josefsson  <jas@extundo.com>

	* gnus.texi (Article Washing): Add libidn URL.
	Suggested by Michael Cook <michael@waxrat.com>.

2007-10-28  Lars Magne Ingebrigtsen  <larsi@gnus.org>

	* gnus.texi (Topic Commands): Fix next/previous.

2007-10-28  Simon Josefsson  <jas@extundo.com>

	* gnus.texi (Article Washing): Mention `W i'.

2007-10-28  Jochen Küpper  <jochen@fhi-berlin.mpg.de>

	* gnus.texi (Group Parameters): Slight extension of sieve
	parameter description.

2007-10-28  Reiner Steib  <Reiner.Steib@gmx.de>

	* gnus.texi (Score Decays): `gnus-decay-scores' can be a regexp
	matching score files as well.
	(Picons): Describe `gnus-picon-style'.

2007-10-28  Romain Francoise  <romain@orebokech.com>

	* message.texi (Message Headers): Mention that headers are hidden
	using narrowing, and how to expose them.
	Update copyright.

2007-10-28  Reiner Steib  <Reiner.Steib@gmx.de>

	* gnus.texi: Mention `gnus-summary-limit-to-recipient' and
	`gnus-summary-sort-by-recipient'.

2007-10-28  Romain Francoise  <romain@orebokech.com>

	* gnus.texi (NNTP marks): New node.
	(NNTP): Move NNTP marks variables to the new node.

2007-10-28  Jesper Harder  <harder@ifa.au.dk>

	* gnus.texi, gnus-news.texi, pgg.texi, sasl.texi: backend -> back end.

	* gnus.texi (MIME Commands, Hashcash): Markup fix.

2007-10-28  Teodor Zlatanov  <tzz@lifelogs.com>

	* gnus.texi: Replaced @file{spam.el} with @code{spam.el}
	everywhere for consistency.
	(Filtering Spam Using The Spam ELisp Package): Admonish again.
	(Spam ELisp Package Sequence of Events): This is Gnus, say so.
	Say "regular expression" instead of "regex."  Admonish.
	Pick other words to sound better (s/so/thus/).
	(Spam ELisp Package Filtering of Incoming Mail):
	Mention statistical filters.  Remove old TODO.
	(Spam ELisp Package Sorting and Score Display in Summary Buffer):
	New section on sorting and displaying the spam score.
	(BBDB Whitelists): Mention spam-use-BBDB-exclusive is not a
	backend but an alias to spam-use-BBDB.
	(Extending the Spam ELisp package): Rewrite the example using the
	new backend functionality.

2007-10-28  Simon Josefsson  <jas@extundo.com>

	* gnus.texi (NNTP): Mention nntp-marks-is-evil and
	nntp-marks-directory, from Romain Francoise
	<romain@orebokech.com>.

2007-10-28  Magnus Henoch  <mange@freemail.hu>

	* gnus.texi (Hashcash): New default value of
	hashcash-default-payment.

2007-10-28  Simon Josefsson  <jas@extundo.com>

	* gnus.texi (Hashcash): Fix URL.  Add pref to spam section.
	(Anti-spam Hashcash Payments): No need to load hashcash.el now.

2007-10-28  Reiner Steib  <Reiner.Steib@gmx.de>

	* gnus.texi (Adaptive Scoring): Add gnus-adaptive-pretty-print.

2007-10-28  Simon Josefsson  <jas@extundo.com>

	* gnus.texi (documentencoding): Add, to avoid warnings.

2007-10-28  Simon Josefsson  <jas@extundo.com>

	* message.texi (Mail Headers): Add.

	* gnus.texi (Hashcash): Fix.

2007-10-28  Teodor Zlatanov  <tzz@lifelogs.com>

	* gnus.texi (Hashcash): Change location of library, also mention
	that payments can be verified and fix the name of the
	hashcash-path variable.

2007-10-28  Reiner Steib  <Reiner.Steib@gmx.de>

	* gnus.texi (Article Display): Add `gnus-picon-style'.

2007-10-28  Katsumi Yamaoka  <yamaoka@jpl.org>

	* gnus.texi (SpamAssassin backend): Add it to the detailmenu.

2007-10-28  Teodor Zlatanov  <tzz@lifelogs.com>

	* gnus.texi (Blacklists and Whitelists, BBDB Whitelists)
	(Bogofilter, spam-stat spam filtering, SpamOracle): Old incorrect
	warning about ham processors in spam groups removed.

2007-10-28  Teodor Zlatanov  <tzz@lifelogs.com>

	* gnus.texi (SpamAssassin backend): Add new node about SpamAssassin.
	From Hubert Chan <hubert@uhoreg.ca>.

2007-10-28  Jesper Harder  <harder@ifa.au.dk>

	* gnus.texi (Spam ELisp Package Sequence of Events): Index.
	(Mailing List): Typo.
	(Customizing Articles): Add gnus-treat-ansi-sequences.
	(Article Washing): Index.

	* message.texi: Use m-dash consistently.

2007-10-28  Jesper Harder  <harder@ifa.au.dk>

	* gnus.texi (GroupLens): Remove.

2007-10-28  Kevin Greiner  <kgreiner@xpediantsolutions.com>

	* gnus.texi (Outgoing Messages, Agent Variables):
	Add gnus-agent-queue-mail and gnus-agent-prompt-send-queue.
	Suggested by Gaute Strokkenes <gs234@srcf.ucam.org>

2007-10-28  Jesper Harder  <harder@ifa.au.dk>

	* gnus.texi (Limiting): Add gnus-summary-limit-to-replied.

2007-10-28  Reiner Steib  <Reiner.Steib@gmx.de>

	* gnus.texi (Article Washing): Add `gnus-article-treat-ansi-sequences'.

	* gnus.texi (No Gnus): New node.  Includes `gnus-news.texi'.

2007-10-28  Simon Josefsson  <jas@extundo.com>

	* gnus.texi (Top): Add SASL.

2007-10-27  Emanuele Giaquinta  <e.giaquinta@glauco.it>  (tiny change)

	* gnus-faq.texi ([5.12]): Remove reference to discontinued service.

2007-10-27  Reiner Steib  <Reiner.Steib@gmx.de>

	* gnus.texi (Troubleshooting): Adjust Gnus version number.

2007-10-27  Jay Belanger  <jay.p.belanger@gmail.com>

	* calc.texi (Formulas, Composition Basics): Lower the
	precedence of negation.

2007-10-25  Jonathan Yavner  <jyavner@member.fsf.org>

	* ses.texi (The Basics): Mention how to create a new spreadsheet.
	Mention the new three-letter column identifiers.
	(More on cell printing): Calculate-cell and truncate-cell are now `c'
	and `t' rather than `C-c C-c' and `C-c C-t'.  Mention the stupid error
	message when using `c' on an empty default with default printer.
	(Buffer-local variables in spreadsheets): `symbolic-formulas' was
	renamed to `ses--symbolic-formulas' some time ago.

2007-10-25  Jay Belanger  <jay.p.belanger@gmail.com>

	* calc.texi (Default Simplifications, Making Selections)
	(Customizing Calc): Clarify associativity of multiplication.

2007-10-23  Michael Albinus  <michael.albinus@gmx.de>

	* tramp.texi (Traces and Profiles): Simplify loop over
	`trace-function-background'.

2007-10-22  Juri Linkov  <juri@jurta.org>

	* dired-x.texi (Shell Command Guessing): Default values are now
	available by typing M-n instead of M-p.

2007-10-21  Michael Albinus  <michael.albinus@gmx.de>

	* tramp.texi (Cleanup remote connections): New section.
	(Password caching): Remove `tramp-clear-passwd'.
	It's not a command anymore.
	(Bug Reports): Add `tramp-bug' to function index.
	(Function Index, Variable Index): New nodes.
	(Remote shell setup): Describe `tramp-password-prompt-regexp'.

	* trampver.texi: Update release number.

2007-10-20  Jay Belanger  <jay.p.belanger@gmail.com>

	* calc.texi (History and Acknowledgements): Turn comment
	about integer size into past tense.
	(Time Zones): Remove pointer to Calc author's address.
	(Trigonometric and Hyperbolic Functions): Mention cotangent
	and hyperbolic cotangent.  Fix typo.

2007-10-10  Michael Albinus  <michael.albinus@gmx.de>

	Sync with Tramp 2.1.11.

	* trampver.texi: Update release number.

2007-10-06  Michael Albinus  <michael.albinus@gmx.de>

	* tramp.texi (External packages): New section.

2007-09-29  Juri Linkov  <juri@jurta.org>

	* info.texi (Help-Int): Document `L' (`Info-history').

2007-09-26  Carsten Dominik  <dominik@science.uva.nl>

	* org.texi: Change links to webpage and maintained email.
	(Remember): Promote to Chapter, significant changes.
	(Fast access to TODO states): New section.
	(Faces for TODO keywords): New section.
	(Export options): Example for #+DATE.
	(Progress logging): Section moved.

2007-09-26  Bill Wohler  <wohler@newt.com>

	* mh-e.texi (HTML): Mention binding of S-mouse-2 to
	browse-url-at-mouse.

2007-09-20  Eduard Wiebe  <usenet@pusto.de>  (tiny change)

	* flymake.texi (Customizable variables): Face names don't end in -face.
	Fix flymake-err-line-patterns template.
	(Example -- Configuring a tool called directly): Fix init-function.
	(Highlighting erroneous lines): Face names don't end in -face.

2007-09-18  Exal de Jesus Garcia Carrillo  <exal@gmx.de>  (tiny change)

	* erc.texi (Special-Features): Fix small typo.

2007-09-14  Michael Albinus  <michael.albinus@gmx.de>

	* tramp.texi (Filename Syntax): Provide links to "Inline methods"
	and "External transfer methods".

2007-09-13  Jay Belanger  <jay.p.belanger@gmail.com>

	* calc.texi (Predefined Units): Add some history.

2007-09-08  Michael Olson  <mwolson@gnu.org>

	* erc.texi (Copying): New section included from gpl.texi.
	This matches the look of the upstream ERC manual.

2007-09-07  Jay Belanger  <jay.p.belanger@gmail.com>

	* calc.texi (History and Acknowledgements): Adjust the "thanks".
	(Random Numbers): Clarify the distribution of `random'.

2007-09-06  Glenn Morris  <rgm@gnu.org>

	Move manual sources from man/ to subdirectories of doc/.
	Split into the Emacs manual in emacs/, and other manuals in misc/.
	Change all setfilename commands to use ../../info.
	* Makefile.in: Move the parts of the old man/Makefile.in that do not
	refer to the Emacs manual here.
	(infodir): New variable.
	(INFO_TARGETS, info): Use infodir.  Also used by all info targets.
	(cc-mode.texi, faq.texi): Update references to source file locations.
	* makefile.w32-in: Move the parts of the old man/makefile.w32-in that
	do not refer to the Emacs manual here.
	(infodir, MULTI_INSTALL_INFO, ENVADD): Go up one more level.

	* Makefile.in: Add `basename' versions of all info targets, for
	convenience when rebuilding just one manual.
	(../etc/GNU): Delete obsolete target.
	(.SUFFIXES): Use $(TEXI2DVI) rather than texi2dvi.
	(mostlyclean): Add *.op, *.ops.  Move *.aux *.cps *.fns *.kys *.pgs
	*.vrs *.toc here...
	(maintainer-clean): ...from here.

	* makefile.w32-in (../etc/GNU): Delete obsolete target.

2007-09-01  Jay Belanger  <jay.p.belanger@gmail.com>

	* calc.texi (Date Conversions): Clarify definition of
	Julian day numbering.
	(Date Forms): Clarify definition of Julian day numbering;
	add some history.

2007-08-30  Carsten Dominik  <dominik@science.uva.nl>

	* org.texi: Version 5.07.

2007-08-24  IRIE Tetsuya  <irie@t.email.ne.jp>  (tiny change)

	* message.texi (MIME): Replace mml-attach with mml-attach-file.

2007-08-22  Carsten Dominik  <dominik@science.uva.nl>

	* org.texi (Adding hyperlink types): New section.
	(Embedded LaTeX): Chapter updated because of LaTeX export.
	(LaTeX export): New section.
	(Using links out): New section.

2007-08-22  Glenn Morris  <rgm@gnu.org>

	* faq.texi (Learning how to do something): Refcards now in
	etc/refcards/ directory.

2007-08-22  Michael Albinus  <michael.albinus@gmx.de>

	* tramp.texi (Remote Programs): Persistency file must be cleared when
	changing `tramp-remote-path'.
	(Filename Syntax): Don't use @var{} constructs inside the @trampfn
	macro.

2007-08-17  Jay Belanger  <jay.p.belanger@gmail.com>

	* calc.texi: Move contents to beginning of file.
	(Algebraic Entry): Fix the formatting of an example.

2007-08-15  Jay Belanger  <jay.p.belanger@gmail.com>

	* calc.texi (Basic Operations on Units): Mention exact versus
	inexact conversions.

2007-08-14  Jay Belanger  <jay.p.belanger@gmail.com>

	* calc.texi (Basic Operations on Units): Mention default
	values for new units.
	(Quick Calculator Mode): Mention that binary format will
	be displayed.

2007-08-14  Katsumi Yamaoka  <yamaoka@jpl.org>

	* gnus.texi (Selecting a Group): Mention gnus-maximum-newsgroup.

2007-08-10  Katsumi Yamaoka  <yamaoka@jpl.org>

	* gnus.texi (NNTP): Mention nntp-xref-number-is-evil.

2007-08-08  Glenn Morris  <rgm@gnu.org>

	* gnus.texi, sieve.texi: Replace `iff'.

2007-08-03  Jay Belanger  <jay.p.belanger@gmail.com>

	* calc.texi (Basic Graphics): Mention the graphing of error
	forms.
	(Graphics Options): Mention how `g s' handles error forms.
	(Curve Fitting): Mention plotting the curves.
	(Standard Nonlinear Models): Add additional models.
	(Curve Fitting Details): Mention the Levenberg-Marquardt method.
	(Linear Fits): Correct result.

2007-08-01  Alan Mackenzie  <acm@muc.de>

	* cc-mode.texi (Mailing Lists and Bug Reports): Correct "-no-site-file"
	to "--no-site-file".

2007-07-29  Michael Albinus  <michael.albinus@gmx.de>

	* tramp.texi (Frequently Asked Questions): Point to mode line
	extension in Emacs 23.1.

	* trampver.texi: Update release number.

2007-07-27  Glenn Morris  <rgm@gnu.org>

	* calc.texi (Copying): Include license text from gpl.texi, rather than
	in-line.

2007-07-25  Glenn Morris  <rgm@gnu.org>

	* calc.texi (Copying): Replace license with GPLv3.

	* Relicense all FSF files to GPLv3 or later.

2007-07-22  Michael Albinus  <michael.albinus@gmx.de>

	Sync with Tramp 2.1.10.

	* tramp.texi (trampfn): Expand macro implementation in order to handle
	empty arguments.
	(trampfnmhl, trampfnuhl, trampfnhl): Remove macros.  Replace all
	occurrences by trampfn.
	(Frequently Asked Questions): Extend example code for host
	identification in the modeline.  Add bbdb to approaches shortening Tramp
	file names to be typed.

	* trampver.texi: Update release number.

2007-07-17  Michael Albinus  <michael.albinus@gmx.de>

	* tramp.texi: Move @setfilename ../info/tramp up, outside the header
	section.  Reported by <poti@potis.org>.
	(Remote processes): Arguments of the program to be debugged are taken
	literally.
	(Frequently Asked Questions): Simplify recentf example.

2007-07-14  Karl Berry  <karl@gnu.org>

	* info.texi (@copying): New Back-Cover Text.

	* info.texi (Quitting Info): Move to proper place in source.
	(Reported by Benno Schulenberg.)

2007-07-13  Eli Zaretskii  <eliz@gnu.org>

	* Makefile.in (../info/emacs-mime): Use --enable-encoding.

	* makefile.w32-in ($(infodir)/emacs-mime): Ditto.

	* emacs-mime.texi: Add @documentencoding directive.

2007-07-12  Nick Roberts  <nickrob@snap.net.nz>

	* tramp.texi (Remote processes): Add an anchor to the subsection
	"Running a debugger on a remote host".

2007-07-12  Michael Albinus  <michael.albinus@gmx.de>

	* tramp.texi (Remote processes): Don't call it "experimental" any
	longer.  Add subsection about running a debugger on a remote host.

2007-07-10  Carsten Dominik  <dominik@science.uva.nl>

	* org.texi (Properties and columns): Chapter rewritten.

2007-07-08  Michael Albinus  <michael.albinus@gmx.de>

	* tramp.texi:
	* trampver.texi: Migrate to Tramp 2.1.

2007-07-02  Carsten Dominik  <dominik@science.uva.nl>

	* org.texi (Properties): New chapter.

2007-07-02  Reiner Steib  <Reiner.Steib@gmx.de>

	* gnus-faq.texi ([3.2]): Fix locating of environment variables in the
	Control Panel.

	* gnus.texi (Misc Article): Add index entry for
	gnus-single-article-buffer.

2007-06-27  Andreas Seltenreich  <andreas@gate450.dyndns.org>

	* gnus.texi (Starting Up): Fix typo.

2007-06-25  Katsumi Yamaoka  <yamaoka@jpl.org>

	* gnus.texi (Asynchronous Fetching): Fix typo.

2007-06-20  Jay Belanger  <jay.p.belanger@gmail.com>

	* calc.texi:Change ifinfo to ifnottex (as appropriate) throughout.
	(About This Manual): Remove redundant information.
	(Getting Started): Mention author.
	(Basic Arithmetic, Customizing Calc): Make description of the
	variable `calc-multiplication-has-precedence' match its new effect.

2007-06-19  Jay Belanger  <jay.p.belanger@gmail.com>

	* calc.texi (Basic Arithmetic, Customizing Calc):
	Mention the variable `calc-multiplication-has-precedence'.

2007-06-19  Carsten Dominik  <dominik@science.uva.nl>

	* org.texi (Tag): Section swapped with node Timestamps.
	(Formula syntax for Lisp): Document new `L' flag.

2007-06-06  Andreas Seltenreich  <andreas@gate450.dyndns.org>

	* gnus.texi (Misc Group Stuff, Summary Buffer)
	(Server Commands, Article Keymap): Fix typo.  s/function/command/.

2007-06-06  Juanma Barranquero  <lekktu@gmail.com>

	* cc-mode.texi (Comment Commands, Getting Started, Style Variables):
	* gnus.texi (Article Buttons, Mail Source Customization)
	(Sending or Not Sending, Customizing NNDiary):
	* message.texi (Message Headers):
	* mh-e.texi (HTML): Fix typos.

2007-06-07  Michael Albinus  <michael.albinus@gmx.de>

	Sync with Tramp 2.0.56.

	* tramp.texi (Frequently Asked Questions): Improve ~/.zshrc
	settings.  Reported by Ted Zlatanov <tzz@lifelogs.com>.

2007-06-02  Chong Yidong  <cyd@stupidchicken.com>

	* Version 22.1 released.

2007-05-26  Michael Olson  <mwolson@gnu.org>

	* erc.texi (Modules): Fix references to completion modules.

2007-05-09  Reiner Steib  <Reiner.Steib@gmx.de>

	* gnus.texi (Running NNDiary): Use ~/.gnus.el instead of gnusrc.

2007-05-09  Didier Verna  <didier@xemacs.org>

	* gnus.texi (Email Based Diary): New.  Proper documentation for the
	nndiary back end and the gnus-diary library.

2007-05-03  Karl Berry  <karl@gnu.org>

	* .cvsignore (*.pdf): New entry.

	* texinfo.tex: Update from current version for better pdf generation.

2007-04-30  Reiner Steib  <Reiner.Steib@gmx.de>

	* gnus.texi (Article Highlighting): Clarify gnus-cite-parse-max-size.

2007-04-28  Glenn Morris  <rgm@gnu.org>

	* faq.texi (New in Emacs 22): Restore mention of python.el pending
	consideration of legal status.

2007-04-27  J.D. Smith  <jdsmith@as.arizona.edu>

	* idlwave.texi: Minor updates for IDLWAVE 6.1.

2007-04-24  Chong Yidong  <cyd@stupidchicken.com>

	* faq.texi (New in Emacs 22): python.el removed.

2007-04-23  Jay Belanger  <jay.p.belanger@gmail.com>

	* calc.texi (Reporting bugs): Update maintainer's address.

2007-04-22  Chong Yidong  <cyd@stupidchicken.com>

	* faq.texi (New in Emacs 22): Rename "tumme" to "image-dired".

2007-04-15  Jay Belanger  <belanger@truman.edu>

	* calc.texi (Title page): Remove the date.
	(Basic Arithmetic): Emphasize that / binds less strongly than *.
	(The Standard Calc Interface): Change trail title.
	(Floats): Mention that when non-decimal floats are entered, only
	approximations are stored.
	(Copying): Move to the appendices.
	(GNU Free Documentation License): Add as an appendix.

2007-04-15  Chong Yidong  <cyd@stupidchicken.com>

	* ada-mode.texi, autotype.texi, cc-mode.texi, cl.texi:
	* dired-x.texi, ebrowse.texi, ediff.texi:
	* emacs-mime.texi, erc.texi, eshell.texi:
	* eudc.texi, flymake.texi, forms.texi, gnus.texi:
	* idlwave.texi, message.texi, newsticker.texi, org.texi:
	* pcl-cvs.texi, pgg.texi, rcirc.texi, reftex.texi, sc.texi:
	* ses.texi, sieve.texi, smtpmail.texi, speedbar.texi:
	* tramp.texi, url.texi, vip.texi, viper.texi, widget.texi:
	* woman.texi: Include GFDL.

	* doclicense.texi: Remove node heading, so that it can be included by
	other files.

	* dired-x.texi: Relicence under GFDL.  Remove date from title page.

	* calc.texi (Algebraic Tutorial): Emphasize that / binds less strongly
	than *.

2007-04-14  Carsten Dominik  <dominik@science.uva.nl>

	* org.texi (Formula syntax for Calc): Emphasize the operator precedence
	in Calc.

2007-04-09  Romain Francoise  <romain@orebokech.com>

	* faq.texi (New in Emacs 22): Mention improvements to the Windows and
	Mac OS ports.  Make it clear that mouse-1 complements and doesn't
	replace mouse-2.

2007-04-08  Chong Yidong  <cyd@stupidchicken.com>

	* woman.texi (Word at point, Interface Options): woman-topic-at-point
	renamed to woman-use-topic-at-point.  Document new behavior.

2007-04-08  Richard Stallman  <rms@gnu.org>

	* url.texi: Fix some indexing.
	(Disk Caching): Drop discussion of old/other Emacs versions.

2007-04-07  Chong Yidong  <cyd@stupidchicken.com>

	* url.texi (Disk Caching): Say Emacs 21 "and later".

	* cc-mode.texi (Font Locking Preliminaries): Link to Emacs manual node
	on Font locking which now mentions JIT lock.

2007-04-01  Michael Olson  <mwolson@gnu.org>

	* erc.texi: Update for the ERC 5.2 release.

2007-03-31  David Kastrup  <dak@gnu.org>

	* woman.texi (Topic, Interface Options): Explain changes semantics of
	woman-manpath in order to consider MANPATH_MAP entries.

2007-03-31  Eli Zaretskii  <eliz@gnu.org>

	* emacs-mime.texi (Non-MIME): Postscript -> PostScript.

2007-03-26  Richard Stallman  <rms@gnu.org>

	* pgg.texi (Caching passphrase): Clean up previous change.

2007-03-25  Thien-Thi Nguyen  <ttn@gnu.org>

	* gnus.texi (Setting Process Marks): Fix typo.

2007-03-25  Romain Francoise  <romain@orebokech.com>

	* faq.texi (New in Emacs 22): Reorganize using an itemized list for
	readability, and include various fixes by Daniel Brockman, Nick Roberts
	and Dieter Wilhelm.

2007-03-24  Thien-Thi Nguyen  <ttn@gnu.org>

	* gnus.texi (Splitting Mail): Reword "splitting"-as-adj to be -as-noun.

	* gnus.texi (Mail Source Specifiers): Fix typo.

2007-03-22  Ralf Angeli  <angeli@caeruleus.net>

	* reftex.texi (Imprint): Update maintainer information.

2007-03-15  Katsumi Yamaoka  <yamaoka@jpl.org>

	* message.texi (Message Buffers): Update documentation for
	message-generate-new-buffers.

2007-03-15  Daiki Ueno  <ueno@unixuser.org>

	* pgg.texi (Caching passphrase): Describe pgg-passphrase-coding-system.

2007-03-21  Glenn Morris  <rgm@gnu.org>

	* eshell.texi (Known problems): Emacs 22 comes with eshell 2.4.2.

2007-03-19  Chong Yidong  <cyd@stupidchicken.com>

	* eshell.texi (Known problems): Emacs 21 -> 22.

	* cc-mode.texi (Performance Issues): Update note about 21.3 to 22.1.

2007-03-18  Jay Belanger  <belanger@truman.edu>

	* calc.texi (Time Zones): Mention that the DST rules changed in 2007.

2007-03-12  Glenn Morris  <rgm@gnu.org>

	* calc.texi (Time Zones): Switch to new North America DST rule.

	* calc.texi: Replace "daylight savings" with "daylight
	saving" in text throughout.

2007-03-11  Andreas Seltenreich  <uwi7@rz.uni-karlsruhe.de>

	* gnus.texi (Mail and Post): Update documentation for gnus-user-agent.
	The variable now uses a list of symbols instead of just a symbol.
	Reported by Christoph Conrad <christoph.conrad@gmx.de>.

2007-03-06  Romain Francoise  <romain@orebokech.com>

	* faq.texi (New in Emacs 22): Don't say "now" too much.  Add MH-E to
	new packages, and mention Gnus update.

2007-02-27  Katsumi Yamaoka  <yamaoka@jpl.org>

	* gnus.texi (NNTP): Mention nntp-never-echoes-commands and
	nntp-open-connection-functions-never-echo-commands.

2007-02-27  Chong Yidong  <cyd@stupidchicken.com>

	* pgg.texi (Caching passphrase): Document gpg-agent usage, gpg-agent
	problems on the console, and security risk in not using gpg-agent.

2007-02-25  Carsten Dominik  <dominik@science.uva.nl>

	* org.texi (The spreadsheet): Rename from "Table calculations".
	Completely reorganized and rewritten.
	(CamelCase links): Section removed.
	(Repeating items): New section.
	(Tracking TODO state changes): New section.
	(Agenda views): Chapter reorganized and rewritten.
	(HTML export): Section rewritten.
	(Tables in arbitrary syntax): New section.
	(Summary): Better feature summary.
	(Activation): Document problem with cut-and-paste of Lisp code
	from PDF files.
	(Visibility cycling): Document indirect buffer use.
	(Structure editing): Document sorting.
	(Remember): Section rewritten.
	(Time stamps): Better description of time stamp types.
	(Tag searches): Document regular expression search for tags.
	(Stuck projects): New section.
	(In-buffer settings): New keywords.
	(History and Acknowledgments): Update description.

2007-02-24  Alan Mackenzie  <acm@muc.de>

	* cc-mode.texi (Movement Commands): Insert two missing command names.
	(Getting Started): Slight wording correction (use conditional).

2007-02-22  Kim F. Storm  <storm@cua.dk>

	* widget.texi (User Interface, Basic Types): Document need to put some
	text before the %v escape in :format string in editable-field widget.

2007-02-18  Romain Francoise  <romain@orebokech.com>

	* pcl-cvs.texi (Miscellaneous commands): q runs `cvs-bury-buffer', not
	`cvs-mode-quit'.

2007-02-10  Markus Triska  <markus.triska@gmx.at>

	* widget.texi (Programming Example): Put constant strings in :format.

2007-02-07  Juanma Barranquero  <lekktu@gmail.com>

	* faq.texi (Fullscreen mode on MS-Windows): New node.

2007-02-04  David Kastrup  <dak@gnu.org>

	* faq.texi (AUCTeX): Update version number.  Should probably be done
	for other packages as well.

2007-01-28  Andreas Seltenreich  <uwi7@rz.uni-karlsruhe.de>

	* gnus.texi (Batching Agents): Fix example.  Reported by Tassilo Horn
	<tassilo@member.fsf.org>.

2007-01-20  Markus Triska  <markus.triska@gmx.at>

	* flymake.texi (Flymake mode): find-file-hook instead of ...-hooks.

2007-01-13  Michael Olson  <mwolson@gnu.org>

	* erc.texi (Modules): Mention capab-identify module.

2007-01-05  Michael Olson  <mwolson@gnu.org>

	* erc.texi (Getting Started): Update for /RECONNECT command.

2007-01-04  Richard Stallman  <rms@gnu.org>

	* ebrowse.texi: Change C-c b to C-c C-m.

2007-01-03  Reiner Steib  <Reiner.Steib@gmx.de>

	* gnus.texi (Customizing Articles): Use index entries for gnus-treat-*
	variables only in info to avoid redundant entries in the printed
	manual.

2007-01-02  Daiki Ueno  <ueno@unixuser.org>

	* message.texi (Using PGP/MIME): Document gpg-agent usage.

2007-01-02  Reiner Steib  <Reiner.Steib@gmx.de>

	* message.texi (Security): Split into sub-nodes.

2007-01-01  Alan Mackenzie  <acm@muc.de>

	* cc-mode.texi ("Limitations and Known Bugs"): Document problems with
	eval-after-load in Emacs <=21 and a workaround.  Document that
	trigraphs are not supported.

2007-01-01  Alan Mackenzie  <acm@muc.de>

	* cc-mode.texi ("Filling and Breaking"): Amend the doc for
	c-context-line-break.  When invoked within a string, preserve
	whitespace.  Add a backslash only when also in a macro.

2007-01-01  Alan Mackenzie  <acm@muc.de>

	* cc-mode.texi ("Choosing a Style"): Mention c-file-style.

2007-01-01  Alan Mackenzie  <acm@muc.de>

	* cc-mode.texi ("Movement Commands", "Sample .emacs File"): C-M-[ae]
	are now bound by default to c-\(beginning\|end\)-of-defun by default.

2007-01-01  Alan Mackenzie  <acm@muc.de>

	* cc-mode.texi ("Other Commands"): Move c-set-style (C-c .) here from
	"Choosing a Style".

	* cc-mode.texi ("Styles"): Add @dfn{style}.

2006-12-30  Michael Albinus  <michael.albinus@gmx.de>

	Sync with Tramp 2.0.55.

	* trampver.texi: Update release number.

2006-12-29  Reiner Steib  <Reiner.Steib@gmx.de>

	* gnus.texi (Customizing Articles): Add index entries for all
	gnus-treat-* variables.

2006-12-29  Jouni K. Seppänen  <jks@iki.fi>

	* gnus.texi (IMAP): Fix incorrect explanation of
	nnimap-search-uids-not-since-is-evil in documentation for
	nnimap-expunge-search-string.

2006-12-27  Reiner Steib  <Reiner.Steib@gmx.de>

	* gnus.texi (ifile spam filtering): Rename spam-ifile-database-path to
	spam-ifile-database.

2006-12-26  Reiner Steib  <Reiner.Steib@gmx.de>

	* gnus.texi (Spam Package Configuration Examples): Don't encourage to
	rebind C-s.

2006-12-26  Jouni K. Seppänen  <jks@iki.fi>

	* gnus.texi (Group Parameters, Group Maintenance, Topic Commands)
	(Mail Group Commands, Expiring Mail, IMAP): Add index entries for
	"expiring mail".
	(IMAP): Document nnimap-search-uids-not-since-is-evil and
	nnimap-nov-is-evil.

2006-12-25  Kevin Ryde  <user42@zip.com.au>

	* cl.texi (Sorting Sequences): In sort*, add a little cautionary note
	about the key procedure being used heavily.

2006-12-24  Chong Yidong  <cyd@stupidchicken.com>

	* pgg.texi (Caching passphrase): Default for pgg-gpg-use-agent changed
	to t.
	(Prerequisites): Add explanation about gpg-agent.

2006-12-22  Kevin Ryde  <user42@zip.com.au>

	* cl.texi (Sorting Sequences): Typo in sort*, example showed plain
	"sort" instead of "sort*".

2006-12-19  Richard Stallman  <rms@gnu.org>

	* calc.texi (History and Acknowledgements): Recognize that Emacs
	now does have floating point.

2006-12-19  Michael Albinus  <michael.albinus@gmx.de>

	* tramp.texi (External transfer methods): Describe new method `scpc'.

2006-12-17  Sascha Wilde  <wilde@sha-bang.de>

	* pgg.texi: Added short note on gpg-agent to the introduction.

2006-12-13  Reiner Steib  <Reiner.Steib@gmx.de>

	* gnus.texi (Hiding Headers): Document that `long-to' and `many-to'
	also applies to Cc.

2006-12-12  Reiner Steib  <Reiner.Steib@gmx.de>

	* gnus.texi (X-Face): Clarify.  Say which programs are required
	on Windows.

2006-12-08  Michael Olson  <mwolson@gnu.org>

	* erc.texi (Modules): Remove documentation for list module.

2006-12-05  Michaël Cadilhac  <michael.cadilhac@lrde.org>

	* faq.texi (^M in the shell buffer): Ditto.

2006-11-20  Michael Olson  <mwolson@gnu.org>

	* erc.texi: Call this the 5.2 stable pre-release of ERC.

2006-11-17  Carsten Dominik  <dominik@science.uva.nl>

	* org.texi: Fix typos.
	(Agenda commands): Document `C-k'.

2006-11-16  Eli Zaretskii  <eliz@gnu.org>

	* url.texi (http/https): Fix a typo in the HTTP URL.

2006-11-14  Stephen Leake  <stephen_leake@stephe-leake.org>

	* ada-mode.texi: Total rewrite.

2006-11-13  Carsten Dominik  <dominik@science.uva.nl>

	* org.texi: Minor typo fixes.

2006-11-13  Bill Wohler  <wohler@newt.com>

	Release MH-E manual version 8.0.3.

	* mh-e.texi (VERSION, EDITION, UPDATED, UPDATE-MONTH): Update for
	release 8.0.3.

	* mh-e.texi (Incorporating Mail): Use output of "mhparam Path"
	to set MAILDIR.
	(Reading Mail): Document the customization of read-mail-command
	for MH-E.
	(Viewing Attachments): Document mm-discouraged-alternatives.
	(Tool Bar): Fix Texinfo for mh-xemacs-use-tool-bar-flag.
	(Junk): Add more information about the settings of mh-junk-background
	in a program.  Add /usr/bin/mh to PATH in examples.

2006-11-12  Richard Stallman  <rms@gnu.org>

	* woman.texi: Update author address but say he no longer maintains it.

2006-11-10  Carsten Dominik  <carsten.dominik@gmail.com>

	* org.texi (ARCHIVE tag): Document C-TAB for forcing cycling of
	archived trees.
	(Checkboxes): Section moved to chapter 5, and extended.
	(The date/time prompt): New section.
	(Link abbreviations): New section.
	(Presentation and sorting): New section.
	(Custom agenda views): Section completely rewritten.
	(Summary): Compare with Planner.
	(Feedback): More info about creating backtraces.
	(Plain lists): Modify example.
	(Breaking down tasks): New section.
	(Custom time format): New section.
	(Time stamps): Document inactive timestamps.
	(Setting tags): More details about fast tag selection.
	(Block agenda): New section.
	(Custom agenda views): Section rewritten.
	(Block agenda): New section.

2006-11-07  Michael Albinus  <michael.albinus@gmx.de>

	* tramp.texi (Configuration): scp is the default method.
	(Default Method): Use ssh as example for another method.

2006-10-27  Richard Stallman  <rms@gnu.org>

	* woman.texi: Downcase nroff/troff/roff.
	(Installation): Chapter deleted.  Some xrefs deleted.
	(Background): woman doesn't advise man ;-).

2006-10-26  Roberto Rodríguez  <lanubeblanca@googlemail.com>  (tiny change)

	* ada-mode.texi (Project files, Identifier completion)
	(Automatic Casing, Debugging, Using non-standard file names)
	(Working Remotely): Fix typos.

2006-10-20  Masatake YAMATO  <jet@gyve.org>

	* cc-mode.texi (Sample .emacs File): Add missing `)' in
	sample code `my-c-initialization-hook'.

2006-10-19  Stuart D. Herring  <herring@lanl.gov>

	* widget.texi: Fix typos.

2006-10-19  Michael Albinus  <michael.albinus@gmx.de>

	* tramp.texi (Frequently Asked Questions): Remove questions marked with
	"???".  There have been no complaints for years, so the information
	must be appropriate.

2006-10-16  Richard Stallman  <rms@gnu.org>

	* widget.texi: Use @var instead of capitalization.
	Clarify many widget type descriptions.

2006-10-13  Andreas Seltenreich  <uwi7@rz.uni-karlsruhe.de>

	* gnus.texi (Other modes): Fix typo.  Add alternative index entry for
	gnus-dired-attach.
	(Selecting a Group): Fix typo.

2006-10-12  Roberto Rodríguez  <lanubeblanca@googlemail.com>  (tiny change)

	* widget.texi: Fix typos.

2006-10-06  Reiner Steib  <Reiner.Steib@gmx.de>

	* gnus.texi (Image Enhancements): Update for Emacs 22.

	* gnus-faq.texi ([1.3]): Update.

2006-10-06  Richard Stallman  <rms@gnu.org>

	* faq.texi (Displaying the current line or column):
	Delete "As of Emacs 20".

2006-10-06  Romain Francoise  <romain@orebokech.com>

	* faq.texi (VM): VM works with Emacs 22 too.

2006-10-06  Richard Stallman  <rms@gnu.org>

	* ebrowse.texi: Remove Emacs version "21" from title.

2006-10-02  Reiner Steib  <Reiner.Steib@gmx.de>

	* gnus.texi (Foreign Groups): Say where change of editing commands are
	stored.  Add reference to `gnus-parameters'.

2006-09-15  Jay Belanger  <belanger@truman.edu>

	* calc.texi, mh-e.texi (GNU GENERAL PUBLIC LICENSE):
	Change "Library Public License" to "Lesser Public License"
	throughout.  Use "yyyy" to represent year.

2006-09-15  Carsten Dominik  <dominik@science.uva.nl>

	* org.texi (Setting tags): Typo fix.

2006-09-14  Reiner Steib  <Reiner.Steib@gmx.de>

	* gnus.texi (Oort Gnus): Add @xref for `mm-fill-flowed'.

2006-09-12  Reiner Steib  <Reiner.Steib@gmx.de>

	* reftex.texi (Citations Outside LaTeX): Simplify lisp example.

2006-09-12  Paul Eggert  <eggert@cs.ucla.edu>

	* faq.texi (Escape sequences in shell output): EMACS is now set
	to Emacs's absolute file name, not to "t".
	(^M in the shell buffer): Likewise.

2006-09-11  Reiner Steib  <Reiner.Steib@gmx.de>

	* gnus.texi (Mail Source Specifiers): Mention problem of duplicate
	mails with pop3-leave-mail-on-server.  Fix wording.
	(Limiting): Improve gnus-summary-limit-to-articles.
	(X-Face): Fix typo.

2006-09-11  Simon Josefsson  <jas@extundo.com>

	* smtpmail.texi (Authentication): Explain TLS and SSL better, based on
	suggested by Phillip Lord <phillip.lord@newcastle.ac.uk>.

2006-09-06  Simon Josefsson  <jas@extundo.com>

	* smtpmail.texi (Authentication): Mention SSL.

2006-09-03  Diane Murray  <disumu@x3y2z1.net>

	* erc.texi (Getting Started, Connecting): Change erc-select to erc.

2006-09-01  Eli Zaretskii  <eliz@gnu.org>

	* rcirc.texi (Internet Relay Chat, Useful IRC commands):
	Don't use @indicateurl.

	* cc-mode.texi (Subword Movement): Don't use @headitem.
	(Custom Braces, Clean-ups): Don't use @tie.

2006-08-29  Michael Albinus  <michael.albinus@gmx.de>

	Sync with Tramp 2.0.54.

	* tramp.texi (Bug Reports): The Tramp mailing list is moderated now.
	Suggested by Adrian Phillips <a.phillips@met.no>.

2006-08-15  Carsten Dominik  <dominik@science.uva.nl>

	* org.texi (Installation, Activation): Split from Installation and
	Activation.
	(Clocking work time): Documented new features.

2006-08-13  Alex Schroeder  <alex@gnu.org>

	* rcirc.texi (Configuration): Use correct variable in rcirc-authinfo
	example.

2006-08-12  Eli Zaretskii  <eliz@gnu.org>

	* faq.texi (How to add fonts): New node.

2006-08-05  Romain Francoise  <romain@orebokech.com>

	* faq.texi (New in Emacs 22): Expand.

2006-08-03  Michael Olson  <mwolson@gnu.org>

	* erc.texi: Update for ERC 5.1.4.

2006-07-28  Katsumi Yamaoka  <yamaoka@jpl.org>

	* gnus.texi (Oort Gnus): Mention that the Lisp files are now installed
	in .../site-lisp/gnus/ by default.
	[ From gnus-news.texi in the trunk. ]

2006-07-27  Reiner Steib  <Reiner.Steib@gmx.de>

	* gnus.texi (MIME Commands): Additions for yEnc.

2006-07-24  Richard Stallman  <rms@gnu.org>

	* pgg.texi, org.texi, info.texi, forms.texi, flymake.texi:
	* faq.texi: Move periods and commas inside quotes.

2006-07-20  Jay Belanger  <belanger@truman.edu>

	* calc.texi (Error forms): Mention M-+ keybinding for `calc-plus-minus'.

2006-07-18  Chong Yidong  <cyd@stupidchicken.com>

	* faq.texi (Security risks with Emacs): Document Emacs 22
	file-local-variable mechanism.

2006-07-12  Michael Olson  <mwolson@gnu.org>

	* erc.texi: Update for ERC 5.1.3.

2006-07-12  Alex Schroeder  <alex@gnu.org>

	* rcirc.texi: Fix typos.
	(Getting started with rcirc): New calling convention for M-x irc.
	Mention #rcirc.  Removed channel tracking.
	(Configuration): Change the names of all variables that got changed
	recently, eg. rcirc-server to rcirc-default-server.  Added
	documentation for rcirc-authinfo, some background for Bitlbee, and
	rcirc-track-minor-mode.
	(Scrolling conservatively): Fix the xref from Auto Scrolling to just
	Scrolling.
	(Reconnecting after you have lost the connection): Fix example code
	to match code changes.

2006-07-10  Nick Roberts  <nickrob@snap.net.nz>

	* gnus.texi, message.texi: Fix typos.

2006-07-07  Carsten Dominik  <dominik@science.uva.nl>

	* org.texi (Exporting): Document `C-c C-e' as the prefix for exporting
	commands.
	(Global TODO list): Document the use of the variables
	`org-agenda-todo-ignore-scheduled' and
	`org-agenda-todo-list-sublevels'.

2006-07-05  Richard Stallman  <rms@gnu.org>

	* faq.texi (Scrolling only one line): Fix xref.

2006-07-05  Thien-Thi Nguyen  <ttn@gnu.org>

	* faq.texi (Evaluating Emacs Lisp code):
	Throughout, replace eval-current-buffer with eval-buffer.

2006-07-03  Richard Stallman  <rms@gnu.org>

	* rcirc.texi (Scrolling conservatively): Fix xref.

	* pcl-cvs.texi (Viewing differences): Usage fix.

2006-07-03  Carsten Dominik  <dominik@science.uva.nl>

	* org.texi (Agenda commands): Document `s' key to save all org-mode
	buffers.

2006-06-30  Ralf Angeli  <angeli@caeruleus.net>

	* pcl-cvs.texi (Customizing Faces): Remove -face suffix from face
	names.  Mention `cvs-msg' face.

2006-06-29  Carsten Dominik  <dominik@science.uva.nl>

	* org.texi (Checkboxes): New section.

2006-06-28  Carsten Dominik  <dominik@science.uva.nl>

	* org.texi (Embedded LaTeX): Fix typos and implement small improvements
	throughout this chapter.

2006-06-27  Chong Yidong  <cyd@stupidchicken.com>

	* info.texi (Help-Small-Screen): Clarify placement of "All" and "Top"
	text for standalone vs Emacs info.
	(Help): Clarify header line description.  Use mouse-1 for clicks.
	(Help-P): Use mouse-1 for clicks.
	(Help-^L): "Top" and "All" not displayed with dashes in Emacs.
	(Help-^L, Help-M, Help-Int, Search Index, Go to node)
	(Choose menu subtopic): Remove gratuitous Emacs command names.
	(Help-FOO): Put usual behavior first.
	(Help-Xref): Clicking on xrefs works in Emacs.
	(Search Text): Clarify what the default behavior is.
	(Create Info buffer): Fix Emacs window/X window confusion.
	(Emacs Info Variables): Fix for new Emacs init file behavior.

2006-06-24  Andreas Seltenreich  <uwi7@rz.uni-karlsruhe.de>

	* gnus.texi (Summary Buffer Lines): Fix typo.

2006-06-23  Carsten Dominik  <dominik@science.uva.nl>

	* org.texi (Embedded LaTeX): New chapter.
	(Archiving): Section rewritten.
	(Enhancing text): Some parts moved to the new chapter about LaTeX.

2006-06-20  Bill Wohler  <wohler@newt.com>

	Release MH-E manual version 8.0.1.

	* mh-e.texi (VERSION, EDITION, UPDATED, UPDATE-MONTH): Update for
	release 8.0.1.
	(Preface): Depend on GNU mailutils 1.0 and higher.

2006-06-19  Katsumi Yamaoka  <yamaoka@jpl.org>

	* message.texi (News Headers): Update message-syntax-checks section.

2006-06-19  Karl Berry  <karl@gnu.org>

	* info.texi (Advanced): Mention C-q, especially with ?.

2006-06-19  Carsten Dominik  <dominik@science.uva.nl>

	* org.texi (Publishing links): Document the `:link-validation-function'
	property.
	(Extensions and Hacking): New chapter, includes some sections of the
	"Miscellaneous" chapter.

2006-06-10  Carsten Dominik  <dominik@science.uva.nl>

	* org.texi (Progress logging): New section.

2006-06-06  Carsten Dominik  <dominik@science.uva.nl>

	* org.texi (ASCII export): Document indentation adaptation.
	(Setting tags): Document mutually-exclusive tags.

2006-06-05  Romain Francoise  <romain@orebokech.com>

	* url.texi (irc): Mention new funs `url-irc-rcirc' and `url-irc-erc'.
	Fix typo.

	* gnus-faq.texi (Question 8.6): Update reference to the Gnus
	channel (#gnus@irc.freenode.net).
	Fix typos.  Update copyright notice.

	* cc-mode.texi (Getting Started, Indentation Commands, Config Basics)
	(Custom Filling and Breaking, Custom Braces, Syntactic Symbols)
	(Line-Up Functions, Custom Macros):
	* ediff.texi (Window and Frame Configuration)
	(Highlighting Difference Regions):
	* emacs-mime.texi (Display Customization):
	* erc.texi (History):
	* eshell.texi (Known problems):
	* eudc.texi (Overview, BBDB):
	* gnus.texi (NNTP, IMAP, Advanced Scoring Examples)
	(The problem of spam, SpamOracle, Extending the Spam package)
	(Conformity, Terminology):
	* idlwave.texi (Routine Info)
	(Class and Keyword Inheritance, Padding Operators)
	(Breakpoints and Stepping, Electric Debug Mode)
	(Examining Variables, Troubleshooting):
	* org.texi (Creating timestamps):
	* reftex.texi (Commands, Options, Changes):
	* tramp.texi (Inline methods, Password caching)
	(Auto-save and Backup, Issues):
	* vip.texi (Files, Commands in Insert Mode):
	* viper.texi (Emacs Preliminaries, States in Viper)
	(Packages that Change Keymaps, Viper Specials, Groundwork):
	Fix various typos.

2006-05-31  Michael Ernst  <mernst@alum.mit.edu>

	* ediff.texi: Fix typos.

2006-05-30  Carsten Dominik  <dominik@science.uva.nl>

	* org.texi: Small typo fixes.

2006-05-29  Stefan Monnier  <monnier@iro.umontreal.ca>

	* viper.texi (Viper Specials):
	* gnus.texi (Example Setup):
	* faq.texi (Backspace invokes help):
	* dired-x.texi (Optional Installation Dired Jump):
	* calc.texi (Defining Simple Commands): Use ;; instead of ;;; to better
	follow coding conventions.

2006-05-29  Michael Albinus  <michael.albinus@gmx.de>

	* tramp.texi (Frequently Asked Questions): Disable zsh zle.

2006-05-27  Thien-Thi Nguyen  <ttn@gnu.org>

	* pcl-cvs.texi: Fix typos.
	(Customization): Say "us".

2006-05-26  Eli Zaretskii  <eliz@gnu.org>

	* org.texi: Remove bogus @setfilename.

2006-05-26  Carsten Dominik  <dominik@science.uva.nl>

	* org.texi (ASCII export): Omit command name.
	(HTML export): Add prefix to all lines in Local Variable example.
	(Acknowledgments): Typeset names in italics.

2006-05-24  Carsten Dominik  <dominik@science.uva.nl>

	* org.texi (Plain lists): Add new item navigation commands.
	(External links): Document elisp and info links.
	(Custom searches): New section.
	(Publishing): New chapter.
	(HTML export): Include a list of supported CSS classes.
	(Setting tags): Describe the fast-tag-setting interface.

2006-05-20  Luc Teirlinck  <teirllm@auburn.edu>

	* dired-x.texi: ifinfo -> ifnottex.

2006-05-18  Reiner Steib  <Reiner.Steib@gmx.de>

	* gnus.texi (Saving Articles): Clarify gnus-summary-save-article-mail.

2006-05-12  Reiner Steib  <Reiner.Steib@gmx.de>

	* message.texi (Interface): Add tool bar customization.
	(MIME): Index and text additions for mml-attach.
	(MIME): Describe mml-dnd-protocol-alist and
	mml-dnd-attach-options.

	* gnus.texi (Oort Gnus): Reorder entries in sections.
	Fix some entries.
	(Starting Up): Add references to "Emacs for Heathens" and to
	"Finding the News".  Add user-full-name and user-mail-address.
	(Group Buffer Format): Add tool bar customization and update.
	(Summary Buffer): Add tool bar customization.
	(Posting Styles): Add message-alternative-emails.

2006-05-09  Michael Albinus  <michael.albinus@gmx.de>

	* tramp.texi (Filename completion): Improve wording.

2006-05-07  Romain Francoise  <romain@orebokech.com>

	* faq.texi (Using regular expressions): Fix typo.
	(Packages that do not come with Emacs): Fix capitalization.
	(Replacing text across multiple files): Expand node to explain how
	to use `dired-do-query-replace-regexp' in more detail, based on
	suggestion by Eric Hanchrow <offby1@blarg.net>.

2006-05-06  Michael Albinus  <michael.albinus@gmx.de>

	* tramp.texi (Filename completion): Completion of remote files'
	method, user name and host name is active only in partial
	completion mode.

2006-05-06  Bill Wohler  <wohler@newt.com>

	Release MH-E manual version 8.0.

	* mh-e.texi (VERSION, EDITION, UPDATED, UPDATE-MONTH): Update for
	release 8.0.

2006-05-06  Bill Wohler  <wohler@newt.com>

	* mh-e.texi (MH-BOOK-HOME): Change from
	http://www.ics.uci.edu/~mh/book/mh to
	http://rand-mh.sourceforge.net/book/mh.
	Replace .htm suffix with .html for MH book files.
	(Using This Manual): Update key binding for getting relevant
	chapter in Info from command key.
	(Ranges): Fix itemx.

2006-05-05  Karl Berry  <karl@gnu.org>

	* texinfo.tex (\definetextfonsizexi, \definetextfonsizex): New cmds.
	(\fonttextsize): New user-level command to change text font size.

2006-04-26  Reiner Steib  <Reiner.Steib@gmx.de>

	* pgg.texi (Caching passphrase): Fix markup and typos.  Simplify.

2006-04-26  Sascha Wilde  <wilde@sha-bang.de>  (tiny change)

	* pgg.texi (Caching passphrase): Add pgg-gpg-use-agent.

2006-04-24  Bill Wohler  <wohler@newt.com>

	* mh-e.texi (Getting Started): Make it more explicit that you need
	to install MH.  Add pointers to current MH implementations.

2006-04-21  Bill Wohler  <wohler@newt.com>

	Release MH-E manual version 7.94.

	* mh-e.texi (VERSION, EDITION, UPDATED, UPDATE-MONTH): Update for
	release 7.94.

2006-04-21  Carsten Dominik  <dominik@science.uva.nl>

	* org.texi: Many small fixes.
	(Handling links): Rename from "Managing links".

2006-04-20  Reiner Steib  <Reiner.Steib@gmx.de>

	* gnus.texi (Spam Statistics Package): Fix typo in @pxref.
	(Splitting mail using spam-stat): Fix @xref.

2006-04-20  Chong Yidong  <cyd@stupidchicken.com>

	* gnus.texi (Spam Package): Major revision of the text.
	Previously this node was "Filtering Spam Using The Spam ELisp Package".

2006-04-20  Carsten Dominik  <dominik@science.uva.nl>

	* org.texi (Time stamps): Better explanation of the purpose of
	different time stamps.
	(Structure editing, Plain lists): More details on how new items
	and headings are inserted.

2006-04-18  Carsten Dominik  <dominik@science.uva.nl>

	* org.texi (Formula syntax): Fix link to Calc Manual.

2006-04-17  Reiner Steib  <Reiner.Steib@gmx.de>

	* gnus.texi (Emacsen): Don't support Emacs 20.7 and XEmacs 21.1.

2006-04-17  Bill Wohler  <wohler@newt.com>

	* mh-e.texi (Folders): Update mh-before-quit-hook and
	mh-quit-hook example with code that removes the buffers rather
	than just bury them.

2006-04-17  Michael Albinus  <michael.albinus@gmx.de>

	Sync with Tramp 2.0.53.

2006-04-13  Carsten Dominik  <dominik@science.uva.nl>

	* org.texi (Updating settings): New section.
	(Visibility cycling): Better names for the startup folding
	options.
	(Exporting): Completely restructured.
	(The very busy C-c C-c key): New section.
	(Summary of in-buffer settings): New section.

2006-04-11  Reiner Steib  <Reiner.Steib@gmx.de>

	* gnus.texi, gnus-faq.texi, message.texi: Gnus v5.10.8 is released.

2006-04-10  Reiner Steib  <Reiner.Steib@gmx.de>

	* gnus.texi (Misc Group Stuff, Summary Buffer, Article Keymap)
	(Server Commands): Key `v' is reserved for users.

2006-04-11  Carsten Dominik  <dominik@science.uva.nl>

	* org.texi (Link format): New section, emphasis on bracket links.
	(External links): Document bracket links.
	(FAQ): Expand to cover shell links and the new link format.

2006-04-09  Kevin Ryde  <user42@zip.com.au>

	* org.texi (Formula syntax): Typo in node name of calc-eval xref.

2006-04-07  Reiner Steib  <Reiner.Steib@gmx.de>

	* gnus.texi (Summary Buffer Lines): Add `*'.

2006-04-07  Jochen Küpper  <jochen@fhi-berlin.mpg.de>

	* gnus.texi (Group Parameters):
	Mention gnus-permanently-visible-groups.

2006-04-06  Katsumi Yamaoka  <yamaoka@jpl.org>

	* gnus.texi (Face): Fix typo.

2006-04-05  Reiner Steib  <Reiner.Steib@gmx.de>

	* gnus.texi (X-Face): Clarify.
	(Face): Need Emacs with PNG support.

2006-04-06  Richard Stallman  <rms@gnu.org>

	* idlwave.texi: Delete the blocks "not suitable for inclusion with
	Emacs".

2006-04-06  J.D. Smith  <jdsmith@as.arizona.edu>

	* idlwave.texi: Updated for IDLWAVE version 6.0, factoring out
	blocks not suitable for inclusion with Emacs using variable
	PARTOFEMACS.

2006-04-04  Simon Josefsson  <jas@extundo.com>

	* gnus.texi (Security): Improve.

2006-04-02  Karl Berry  <karl@gnu.org>

	* texinfo.tex: Update to current version (2006-03-21.13).

2006-04-02  Bill Wohler  <wohler@newt.com>

	* mh-e.texi (Getting Started, Junk, Bug Reports)
	(MH FAQ and Support): Fix URLs.

2006-03-31  Romain Francoise  <romain@orebokech.com>

	* gnus.texi (Virtual Groups): `nnvirtual-always-rescan' defaults
	to t, not nil (and has for the past eight years).

2006-03-31  Reiner Steib  <Reiner.Steib@gmx.de>

	* message.texi, gnus.texi: Bump version to 5.11.

2006-03-29  Reiner Steib  <Reiner.Steib@gmx.de>

	* gnus.texi (Top): Add comment about version line.

	* message.texi (Top): Ditto.  Change to take named versions into
	account.

2006-03-28  Reiner Steib  <Reiner.Steib@gmx.de>

	* gnus.texi (Posting Styles): Add x-face-file to example.
	(X-Face): Refer to posting styles.

	* gnus-faq.texi ([5.8]): Add x-face-file.
	([8.4]): Add links to gmane.emacs.gnus.user and
	gmane.emacs.gnus.general.

2006-03-27  Reiner Steib  <Reiner.Steib@gmx.de>

	* gnus-faq.texi: Use .invalid.
	([5.4]): Fix gnus-posting-styles example.

2006-03-27  Romain Francoise  <romain@orebokech.com>

	* faq.texi (Emacs/W3): Rename from `w3-mode'.  Mention that
	Emacs/W3 needs a new maintainer.
	(Ispell): Update author and version info.
	(Mailcrypt): Mention PGG.
	(New in Emacs 22): Add PGG to the list of new packages.
	Include minor changes from "Ramprasad B" <ramprasad_i82@yahoo.com>
	updating dead URLs.

2006-03-25  Karl Berry  <karl@gnu.org>

	* ada-mode.texi, autotype.texi, calc.texi, cc-mode.texi, cl.texi,
	* dired-x.texi, ebrowse.texi, ediff.texi, emacs-mime.texi, erc.texi,
	* eshell.texi, eudc.texi, faq.texi, forms.texi, gnus.texi, idlwave.texi,
	* info.texi, message.texi, mh-e.texi, pcl-cvs.texi, pgg.texi,
	* rcirc.texi, reftex.texi, sc.texi, ses.texi, sieve.texi,
	* speedbar.texi, url.texi, vip.texi, viper.texi, widget.texi,
	* woman.texi: (1) use @copyright{} instead of (C) in typeset text;
	(2) do not indent copyright year list (or anything else).

2006-03-21  Bill Wohler  <wohler@newt.com>

	* mh-e.texi (Folders): Various edits.

2006-03-20  Romain Francoise  <romain@orebokech.com>

	* gnus.texi (Mail Folders): Grammar fix.

2006-03-19  Bill Wohler  <wohler@newt.com>

	* mh-e.texi (Replying): Document Mail-Followup-To.
	Change manually-formatted table to multitable.  Add debugging info.
	Move description of mh-reply-default-reply-to into paragraph
	that describes its values.

2006-03-17  Bill Wohler  <wohler@newt.com>

	* mh-e.texi: Use smallexample and smalllisp consistently.
	(Sending Mail Tour): Update method of entering
	addresses and subject.
	(Sending Mail Tour, Reading Mail Tour, Processing Mail Tour)
	(Adding Attachments, Searching): Update screenshots for Emacs 22.

2006-03-15  Carsten Dominik  <dominik@science.uva.nl>

	* org.texi: Version number change only.

2006-03-14  Bill Wohler  <wohler@newt.com>

	* mh-e.texi: Add index entries around each paragraph rather than
	depend on entries from beginning of node.  Doing so ensures that
	index entries are less likely to be forgotten if text is cut and
	pasted, and are necessary anyway if the references are on a
	separate page.  It seems that makeinfo is now (v. 4.8) only
	producing one index entry per node, so there is no longer any
	excuse not to.  Use subheading instead of heading.  The incorrect
	use of heading produced very large fonts in Info--as large as the
	main heading.
	(From Bill Wohler): MH-E never did appear in Emacs 21--MH-E
	versions 6 and 7 appeared *around* the time of these Emacs releases.

2006-03-13  Carsten Dominik  <dominik@science.uva.nl>

	* org.texi (Clean view): Document new startup options.

2006-03-11  Bill Wohler  <wohler@newt.com>

	* mh-e.texi (Preface, More About MH-E, Options, HTML, Folders)
	(Composing, Scan Line Formats): Fix @refs.
	(Getting Started): Define MH profile and MH profile components.
	(Incorporating Mail, Reading Mail, Viewing, Printing)
	(Sending Mail, Forwarding, Editing Drafts, Inserting Letter)
	(Signature, Aliases, Scan Line Formats): Use @code instead of @samp
	for string constants.
	(Tool Bar): Remove spurious quote.
	(Junk): Use ``...'' instead of "...".
	(Scan Line Formats): Replace @samp with @kbd.

2006-03-10  Katsumi Yamaoka  <yamaoka@jpl.org>

	* gnus.texi (NoCeM): Mention gnus-use-nocem can also be a number.

2006-03-10  Reiner Steib  <Reiner.Steib@gmx.de>

	* gnus.texi (Fancy Mail Splitting): Improve sentences so as to be
	easy to understand.

2006-03-09  Katsumi Yamaoka  <yamaoka@jpl.org>

	* gnus.texi: Markup fix.
	(Fancy Mail Splitting): Specify new feature.

2006-03-08  Katsumi Yamaoka  <yamaoka@jpl.org>

	* gnus.texi (Fancy Mail Splitting): Improve descriptions about
	partial-words matching.

2006-03-07  Reiner Steib  <Reiner.Steib@gmx.de>

	* emacs-mime.texi (Display Customization): Reword image/.* stuff.

	* gnus.texi (Oort Gnus): Add note about `gnus-load'.
	(MIME Commands): Fix mm-discouraged-alternatives.

2006-03-07  Carsten Dominik  <dominik@science.uva.nl>

	* org.texi: Version number change only.

2006-03-06  Bill Wohler  <wohler@newt.com>

	* mh-e.texi: Move from SourceForge repository to Savannah.
	This is version 7.93, which is a total rewrite from the previous
	edition 1.3 for MH-E version 5.0.2, and corresponds to MH-E
	version 7.93.

2006-03-03  Reiner Steib  <Reiner.Steib@gmx.de>

	* gnus.texi (Oort Gnus): Add `mm-fill-flowed'.

2006-03-01  Carsten Dominik  <dominik@science.uva.nl>

	* org.texi (Interaction): Add item about `org-mouse.el' by
	Piotr Zielinski.
	(Managing links): Document that also mouse-1 can be used to
	activate a link.
	(Headlines, FAQ): Add entry about hiding leading stars.
	(Miscellaneous): Resort the sections in this chapter to a more
	logical sequence.

2006-02-27  Simon Josefsson  <jas@extundo.com>

	* emacs-mime.texi (Flowed text): Add mm-fill-flowed.  (Sync
	2004-01-27 from the trunk).

2006-02-24  Alan Mackenzie  <bug-cc-mode@gnu.org>

	* cc-mode.texi: Rename c-hungry-backspace to
	c-hungry-delete-backwards, at the request of RMS.  Leave the old
	name as an alias.

2006-02-24  Alan Mackenzie  <bug-cc-mode@gnu.org>

	* cc-mode.texi: Correct the definition of c-beginning-of-defun, to
	include the function header within the defun.

2006-02-24  Alan Mackenzie  <bug-cc-mode@gnu.org>

	* cc-mode.texi: Correct two typos.

2006-02-24  Alan Mackenzie  <bug-cc-mode@gnu.org>

	* cc-mode.texi (Comment Commands): State that C-u M-; kills any
	existing comment.
	(Electric Keys): Add a justification for electric indentation.
	(Hungry WS Deletion): Clear up the names and complications of the
	BACKSPACE and DELETE keys.

2006-02-23  Juri Linkov  <juri@jurta.org>

	* faq.texi (Common requests): Move `Turning on auto-fill by
	default' after `Wrapping words automatically'.  Move `Working with
	unprintable characters' before `Searching for/replacing newlines'.
	Move `Replacing highlighted text' after `Highlighting a region'.
	Merge `Repeating commands' and `Repeating a command as many times
	as possible' into the former.
	(Packages that do not come with Emacs): Add refs to Gmane and
	etc/MORE.STUFF.

2006-02-23  Juri Linkov  <juri@jurta.org>

	* faq.texi (Newsgroup archives): Update URLs of GNU mail archives.
	(Reporting bugs): Suggest using `M-x report-emacs-bug'.
	Add xref to `(emacs)Reporting Bugs'.
	(Getting a printed manual): Add URL to other formats of the manual.
	(Common requests): Fix menu.
	(Highlighting a region): Remove ref to `Turning on syntax highlighting'.
	(Horizontal scrolling): Mention `truncate-partial-width-windows'.
	(Inserting text at the beginning of each line): Add pxref to
	`Changing the included text prefix'.
	(Forcing the cursor to remain in the same column): Mention `track-eol'
	and `set-goal-column'.  Add pxref to `(emacs)Moving Point'.
	(Replacing text across multiple files): Add keybinding `Q' for
	`dired-do-query-replace'.

2006-02-22  Carsten Dominik  <dominik@science.uva.nl>

	* reftex.texi: Version number and date change only.

	* org.texi (Internal Links): Rewrite to cover the modified
	linking system.

2006-02-17  Eli Zaretskii  <eliz@gnu.org>

	* faq.texi: Remove the coding cookie, it's not needed anymore.

2006-02-13  YAMAMOTO Mitsuharu  <mituharu@math.s.chiba-u.ac.jp>

	* faq.texi (Colors on a TTY): Mention Mac OS port.

2006-02-12  Karl Berry  <karl@gnu.org>

	* faq.texi (Emacs for Atari ST): Use Sch@"auble instead of the
	8-bit accented a.

2006-02-09  Reiner Steib  <Reiner.Steib@gmx.de>

	* gnus.texi (Gnus Versions): Add history beyond start of Oort.

2006-02-08  Romain Francoise  <romain@orebokech.com>

	* faq.texi (Top): Remove paragraph about the FAQ being a
	transitional document, etc.
	(Searching for/replacing newlines): New node.
	(Yanking text in isearch): New node.
	(Inserting text at the beginning of each line): Rename and make
	more general, mention `M-;' in Message mode.

2006-02-07  Luc Teirlinck  <teirllm@auburn.edu>

	* faq.texi (Meta key does not work in xterm)
	(Emacs does not display 8-bit characters)
	(Inputting eight-bit characters): Update xrefs.

2006-02-06  Romain Francoise  <romain@orebokech.com>

	* faq.texi (VM): VM now at version 7.19.
	Set myself as maintainer of this file.

2006-02-04  Michael Olson  <mwolson@gnu.org>

	* erc.texi (History): Note that ERC is now included with Emacs.

2006-01-31  Romain Francoise  <romain@orebokech.com>

	* message.texi (Message Headers): Explain what
	`message-alternative-emails' does in more detail.
	Update copyright year.

2006-01-30  Juanma Barranquero  <lekktu@gmail.com>

	* makefile.w32-in (clean): Add newsticker, sieve, pgg, erc and rcirc.

2006-01-29  Richard M. Stallman  <rms@gnu.org>

	* cc-mode.texi (Indentation Commands): Inserts newline, not "linefeed".

2006-01-29  Michael Olson  <mwolson@gnu.org>

	* makefile.w32-in ($(infodir)/erc, erc.dvi): New targets.

	* Makefile.in (INFO_TARGETS, DVI_TARGETS): Add ERC.

	* faq.texi (New in Emacs 22): Mention ERC.

2006-01-28  Luc Teirlinck  <teirllm@auburn.edu>

	* rcirc.texi: Capitalize dir entry for consistency with the entry
	in info/dir and other entries in the Emacs category.
	Fix typos.  Delete trailing whitespace.

2006-01-28  Björn Lindström  <bkhl@elektrubadur.se>

	* rcirc.texi: Some @cindex changes, some changes from @kbd to @key.

2006-01-27  Eli Zaretskii  <eliz@gnu.org>

	* makefile.w32-in ($(infodir)/rcirc, rcirc.dvi): New targets.
	(INFO_TARGETS, DVI_TARGETS): Add rcirc.

	* Makefile.in (../info/rcirc, rcirc.dvi): New targets.
	(INFO_TARGETS, DVI_TARGETS): Add rcirc.

2006-01-27  Alex Schroeder  <alex@gnu.org>

	* rcirc.texi: New file.

2006-01-23  Juri Linkov  <juri@jurta.org>

	* widget.texi (User Interface): Add S-TAB for widget-backward.

2006-01-22  Michael Albinus  <michael.albinus@gmx.de>

	Sync with Tramp 2.0.52.

	* tramp.texi (Frequently Asked Questions): Remove Ange-FTP item.
	Add Tramp disabling item.  New item for common connection problems.
	(various): Apply "ftp" as method for the download URL.
	(Bug Reports): Refer to FAQ for common problems.

2006-01-21  Eli Zaretskii  <eliz@gnu.org>

	* widget.texi (User Interface): Use @key for TAB.

	* ses.texi (Formulas, Printer functions): Use @key for TAB.

	* ebrowse.texi (Switching to Tree, Symbol Completion): Use @key
	for TAB.

	* cc-mode.texi (Indentation Calculation): Use @key for TAB.

2006-01-16  Katsumi Yamaoka  <yamaoka@jpl.org>

	* gnus.texi: Update copyright.

2006-01-13  Katsumi Yamaoka  <yamaoka@jpl.org>

	* gnus.texi (Article Washing): Additions.

2006-01-13  Carsten Dominik  <dominik@science.uva.nl>

	* org.texi (Agenda commands): Document tags command.

2006-01-10  Katsumi Yamaoka  <yamaoka@jpl.org>

	* gnus.texi (RSS): Document nnrss-wash-html-in-text-plain-parts.

2006-01-06  Katsumi Yamaoka  <yamaoka@jpl.org>

	* gnus.texi (RSS): Addition.

2005-12-22  Katsumi Yamaoka  <yamaoka@jpl.org>

	* gnus.texi (Summary Post Commands): Fix function bound to `S O p'.

2005-12-19  Katsumi Yamaoka  <yamaoka@jpl.org>

	* emacs-mime.texi (Display Customization): Add setting example to
	mm-discouraged-alternatives.

2006-01-09  Stefan Monnier  <monnier@iro.umontreal.ca>

	* flymake.texi (Obtaining Flymake): Remove chapter since Emacs's
	version is the canonical version.

2006-01-08  Alex Schroeder  <alex@gnu.org>

	* pgg.texi (Caching passphrase): Rewording.

2006-01-06  Eli Zaretskii  <eliz@gnu.org>

	* flymake.texi (Obtaining Flymake): Update Flymake's CVS
	repository URL.

2006-01-06  Carsten Dominik  <dominik@science.uva.nl>

	* org.texi: Removed the accidentally re-added empty line in the
	direntry.

2006-01-05  Carsten Dominik  <dominik@science.uva.nl>

	* org.texi (Agenda Views): Chapter reorganized.

2005-12-29  Romain Francoise  <romain@orebokech.com>

	* faq.texi (Using Customize): New node.

2005-12-28  Luc Teirlinck  <teirllm@auburn.edu>

	* org.texi: Remove blank line in @direntry.  It is non-standard
	and recursively produces blank lines all over the dir file (when
	using Texinfo 4.8).

2005-12-21  Luc Teirlinck  <teirllm@auburn.edu>

	* widget.texi (atoms): Delete obsolete remark about `file' widget.

2005-12-20  Carsten Dominik  <dominik@science.uva.nl>

	* org.texi (Tags): Boolean logic documented.
	(Agenda Views): Document custom commands.

2005-12-20  David Kastrup  <dak@gnu.org>

	* faq.texi (AUCTeX): Update version and mailing list info.

2005-12-17  Katsumi Yamaoka  <yamaoka@jpl.org>

	* gnus.texi (MIME Commands): Mention addition of
	multipart/alternative to gnus-buttonized-mime-types and add xref
	to mm-discouraged-alternatives.

	* emacs-mime.texi (Display Customization): Mention addition of
	"image/.*" and add xref to gnus-buttonized-mime-types in the
	mm-discouraged-alternatives section.

2005-12-16  Carsten Dominik  <dominik@science.uva.nl>

	* org.texi (Tags): New section.
	(Agenda Views): Chapter reorganized.

2005-12-16  Eli Zaretskii  <eliz@gnu.org>

	* org.texi (Internal Links): Add a missing comma after an @xref.

2005-12-14  Chong Yidong  <cyd@stupidchicken.com>

	* faq.texi (Filling paragraphs with a single space): No need to
	change sentence-end now.

2005-12-13  Romain Francoise  <romain@orebokech.com>

	* faq.texi (Scrolling only one line): Use `scroll-conservatively'.

2005-12-12  Jay Belanger  <belanger@truman.edu>

	* faq.texi (Calc): Update version number.

2005-12-12  Carsten Dominik  <dominik@science.uva.nl>

	* org.texi (Progress Logging): New section.

2005-12-10  Romain Francoise  <romain@orebokech.com>

	Update the Emacs FAQ for the 22.1 release.

	* faq.texi: Set VER to `22.1'.
	(Basic editing): Explain how to use localized versions of the
	Tutorial.  Mention that `C-h r' displays the manual.
	Delete obsolete WWW link to an Emacs 18 tutorial.
	(Getting a printed manual): Point to the new locations of the
	manuals on the GNU Web site.
	(Emacs Lisp documentation): Explain that the Emacs Lisp manual is
	available via Info (it was previously distributed separately).
	(Installing Texinfo documentation): The latest version of Texinfo
	is 4.8, not 4.0.
	(Informational files for Emacs): COPYING is the GNU General Public
	License, not the Emacs General Public License.
	(Informational files for Emacs): Delete obsolete link to the
	GNUinfo pages as they have been removed from the GNU Web site.
	(New in Emacs 22): New node.
	(Setting up a customization file): Say that most packages support
	Customize nowadays.
	(Colors on a TTY): Delete reference to instructions on how to
	enable syntax highlighting, it is now enabled by default.
	(Turning on abbrevs by default): Emacs now reads the abbrevs file
	at startup automatically.
	(Controlling case sensitivity): Mention `M-c' in isearch.
	(Using an already running Emacs process): Emacs now creates the
	socket in `/tmp/emacsUID'.  Fix typos.  Change default location of
	gnuserv.  As emacsclient can now run Lisp code as well, delete a
	sentence praising gnuserv for that.  Simplify description of how
	the client/server operation works.
	(Compiler error messages): Delete obsolete text (compile.el has
	been rewritten).
	(Indenting switch statements): Fix typo.
	(Matching parentheses): Simplify setup instructions, mention the
	menu bar item in the Options menu.
	(Repeating a command as many times as possible): Mention `C-x e'.
	(Going to a line by number): Mention new keymap and bindings
	`M-g M-g', `M-g M-p' and `M-g M-n'.
	(Turning on syntax highlighting): Now on by default.  Simplify.
	(Replacing highlighted text): Use `1', not `t'.
	(Problems with very large files): The maximum size is now 256MB on
	32-bit machines.
	(^M in the shell buffer): Mention `comint-process-echoes'.
	(Emacs for Apple computers): Emacs 22 has native support for Mac
	OS X.
	(Translating names to IP addresses): Delete node.
	(Binding keys to commands): Fix typo.
	(SPC no longer completes file names): New node.
	(MIME with Emacs mail packages): Delete section about the Emacs
	MIME FAQ (it's not reachable anymore).

2005-12-08  Alan Mackenzie  <bug-cc-mode@gnu.org>

	* cc-mode.texi: The manual has been extensively revised: the
	information about using CC Mode has been separated from the larger
	and more difficult chapters about configuration.  It has been
	updated for CC Mode 5.31.

2005-12-05  Katsumi Yamaoka  <yamaoka@jpl.org>

	* pgg.texi (User Commands): Fix description of pgg-verify-region.
	(Selecting an implementation): Fix descriptions.

2005-11-30  Katsumi Yamaoka  <yamaoka@jpl.org>

	* message.texi (Various Message Variables): Addition.

2005-11-29  Katsumi Yamaoka  <yamaoka@jpl.org>

	* message.texi: Fix default values.

2005-11-25  Katsumi Yamaoka  <yamaoka@jpl.org>

	* message.texi (Header Commands): Clarify descriptions of
	message-cross-post-followup-to, message-reduce-to-to-cc, and
	message-insert-wide-reply.
	(Various Commands): Fix kindex for message-kill-to-signature;
	clarify description of message-tab.

2005-11-22  Katsumi Yamaoka  <yamaoka@jpl.org>

	* message.texi (Mailing Lists): Fix description about MFT.

	* gnus.texi (Emacs Lisp): Use ~/.gnus.el instead of ~/.emacs.

2005-11-17  Katsumi Yamaoka  <yamaoka@jpl.org>

	* gnus.texi (Slow Terminal Connection): Replace old description
	with new one.

2005-11-16  Katsumi Yamaoka  <yamaoka@jpl.org>

	* gnus.texi (Oort Gnus): Use ~/.gnus.el instead of ~/.emacs;
	replace X-Draft-Headers with X-Draft-From.

2005-11-14  Katsumi Yamaoka  <yamaoka@jpl.org>

	* gnus.texi (Various Various): Fix the default value of
	nnheader-max-head-length.
	(Gnus Versions): Fix typo.

2005-12-08  Carsten Dominik  <dominik@science.uva.nl>

	* org.texi (Structure editing): Document new functionality of
	M-RET.

2005-12-06  Luc Teirlinck  <teirllm@auburn.edu>

	* org.texi (Internal Links): Fix Texinfo usage.

2005-12-06  Carsten Dominik  <dominik@science.uva.nl>

	* org.texi (TODO basics): Document the global todo list.
	(TODO items): Documents sparse tree for specific TODO
	keywords.

2005-11-30  Carsten Dominik  <dominik@science.uva.nl>

	* org.texi (Plain Lists): Typos fixed.

2005-11-28  Jay Belanger  <belanger@truman.edu>

	* calc.texi: Change references of `M-#' to `C-x *' prefix.

2005-11-24  Carsten Dominik  <dominik@science.uva.nl>

	* org.texi (Structure editing): New item moving commands added.
	(Plain Lists): New section.

2005-11-18  Carsten Dominik  <dominik@science.uva.nl>

	* org.texi (FAQ): Document `org-table-tab-jumps-over-hlines'.
	(Agenda): Document commands `org-cycle-agenda-files' and
	`org-agenda-file-to-front'.
	(Built-in table editor): Document `org-table-sort-lines'.
	(HTML formatting): Export of hand-formatted lists.

2005-11-10  Katsumi Yamaoka  <yamaoka@jpl.org>

	* gnus.texi (XVarious): Fix description of gnus-use-toolbar; add
	new variable gnus-toolbar-thickness.

2005-11-08  Katsumi Yamaoka  <yamaoka@jpl.org>

	* gnus.texi (XVarious): Revert description of gnus-use-toolbar.

2005-11-07  Katsumi Yamaoka  <yamaoka@jpl.org>

	* gnus.texi (X-Face): Fix description.
	(XVarious): Remove gnus-xmas-logo-color-alist and
	gnus-xmas-logo-color-style; fix description of gnus-use-toolbar.

2005-11-01  Katsumi Yamaoka  <yamaoka@jpl.org>

	* gnus.texi (Group Parameters): Mention new variable
	gnus-parameters-case-fold-search.
	(Home Score File): Addition.

2005-11-04  Ulf Jasper  <ulf.jasper@web.de>

	* newsticker.texi: VERSION changed to 1.9.  Updated UPDATED.
	(Overview): List supported feed types.
	(Installation): No installation necessary when using autoload.
	(Configuration): Rename "RSS" to "news".

2005-11-04  Ken Manheimer  <ken.manheimer@gmail.com>

	* pgg.texi (User Commands): Document additional passphrase
	argument for pgg-encrypt-*, pgg-decrypt-*, and pgg-sign-* functions.
	(Backend methods): Likewise for corresponding pgg-scheme-* functions.

2005-11-04  Carsten Dominik  <dominik@science.uva.nl>

	* org.texi: Version number changed to 3.19.

2005-10-29  Sascha Wilde  <wilde@sha-bang.de>

	* pgg.texi (How to use): Update the example to add autoload of
	pgg-encrypt-symmetric-region.
	(User Commands): Document pgg-encrypt-symmetric-region.
	(Backend methods): Document pgg-scheme-encrypt-symmetric-region.

2005-10-27  Jay Belanger  <belanger@truman.edu>

	* calc.texi (Predefined Units): Fix the symbol for a TeX points,
	mention other TeX-related units.

2005-10-23  Lars Hansen  <larsh@soem.dk>

	* dired-x.texi (Miscellaneous Commands):
	Replace dired-do-relative-symlink by dired-do-relsymlink and
	dired-do-relative-symlink-regexp by dired-do-relsymlink-regexp.

2005-10-23  Jay Belanger  <belanger@truman.edu>

	* calc.texi (Predefined Units): Use `alpha' for the fine structure
	constant.

2005-10-23  Michael Albinus  <michael.albinus@gmx.de>

	* faq.texi (Bugs and problems):
	Replace `dired-move-to-filename-regexp' by
	`directory-listing-before-filename-regexp'.

2005-10-22  Eli Zaretskii  <eliz@gnu.org>

	* newsticker.texi (UPDATED): Set value.

2005-10-17  Katsumi Yamaoka  <yamaoka@jpl.org>

	* gnus.texi (Document Groups): Remove duplicate item.

2005-10-21  Carsten Dominik  <dominik@science.uva.nl>

	* org.texi (Summary): Mention iCalendar support.
	(Exporting): Document iCalendar support.

2005-10-18  Romain Francoise  <romain@orebokech.com>

	* viper.texi (Viper Specials): Capitalize GNU.

2005-10-17  Juri Linkov  <juri@jurta.org>

	* info.texi (Getting Started, Search Index, Expert Info):
	Fix wording.
	(Search Text): Replace `echo area' with `mode line'.
	(Search Index): Both `i' and `,' find all index entries.
	Replace example `C-f' with `C-l' (which exists in index of Info
	manual) and delete spaces in its keyboard input sequence.
	Delete unnecessary explanations about literal characters.

2005-10-14  Katsumi Yamaoka  <yamaoka@jpl.org>

	* gnus.texi (Document Server Internals): Addition.

2005-10-13  Katsumi Yamaoka  <yamaoka@jpl.org>

	* gnus.texi (A note on namespaces): Fix RFC reference.

2005-10-12  Katsumi Yamaoka  <yamaoka@jpl.org>

	* gnus.texi (RSS): Fix key description.

2005-10-11  Katsumi Yamaoka  <yamaoka@jpl.org>

	* gnus.texi: Emacs/w3 -> Emacs/W3.
	(Browsing the Web): Fix description.
	(Web Searches): Ditto.
	(Customizing W3): Ditto.

2005-10-07  Katsumi Yamaoka  <yamaoka@jpl.org>

	* gnus.texi (Maildir): Clarify expire-age and expire-group.

2005-10-11  Jay Belanger  <belanger@truman.edu>

	* calc.texi (Integration): Mention using `a i' to compute definite
	integrals.

2005-10-11  Juri Linkov  <juri@jurta.org>

	* info.texi: Rearrange nodes.
	(Top): Update menu.  Change ref `Info for Experts' to
	`Advanced Info Commands'.
	(Getting Started): Fix description of manual's parts.
	(Help-Int): Change xref `Info Search' to `Search Index', and
	`Expert Info' to `Advanced'.
	(Advanced): Move node one level up.
	(Search Text, Search Index): New nodes split out from `Info Search'.
	(Go to node, Choose menu subtopic, Create Info buffer): New nodes
	split out from `Advanced'.
	(Advanced, Emacs Info Variables): De-document editing an Info file
	in Info.
	(Emacs Info Variables): Move node from `Expert Info' to `Advanced'.
	(Creating an Info File): Delete node and move its text to
	`Expert Info'.

2005-10-10  Carsten Dominik  <dominik@science.uva.nl>

	* org.texi (Workflow states): Documented that change in keywords
	becomes active only after restart of Emacs.

2005-10-08  Michael Albinus  <michael.albinus@gmx.de>

	Sync with Tramp 2.0.51.

2005-10-08  Nick Roberts  <nickrob@snap.net.nz>

	* speedbar.texi (Introduction): Describe new location of speedbar
	on menubar.
	(Basic Key Bindings): Remove descriptions of bindings that have
	been removed.

2005-10-05  Nick Roberts  <nickrob@snap.net.nz>

	* speedbar.texi (GDB): Describe use of watch expressions.

2005-09-28  Simon Josefsson  <jas@extundo.com>

	* message.texi (IDNA): Fix.

2005-09-28  Katsumi Yamaoka  <yamaoka@jpl.org>

	* gnus.texi (NNTP): Remove nntp-buggy-select, nntp-read-timeout,
	nntp-server-hook, and nntp-warn-about-losing-connection; fix
	description of nntp-open-connection-function.
	(Common Variables): Fix descriptions.

2005-09-26  Katsumi Yamaoka  <yamaoka@jpl.org>

	* gnus.texi (Server Buffer Format): Document the %a format spec.

2005-09-22  Katsumi Yamaoka  <yamaoka@jpl.org>

	* gnus.texi (Mail): Fix gnus-confirm-mail-reply-to-news entry.

2005-09-23  Carsten Dominik  <dominik@science.uva.nl>

	* org.texi Version 3.16.

2005-09-19  Miles Bader  <miles@gnu.org>

	* newsticker.texi: Get rid of CVS keywords.

2005-09-15  Katsumi Yamaoka  <yamaoka@jpl.org>

	* gnus.texi (Finding the Parent): Fix description of how Gnus
	finds article.

2005-09-14  Jari Aalto  <jari.aalto@cante.net>

	* gnus.texi (Advanced Scoring Examples): New examples to teach how
	to drop off non-answered articles.

2005-09-19  Juanma Barranquero  <lekktu@gmail.com>

	* makefile.w32-in (newsticker.dvi): Use parentheses instead of curly
	braces (which are unsupported by NMAKE) for macro `srcdir'.

2005-09-17  Eli Zaretskii  <eliz@gnu.org>

	* makefile.w32-in (INFO_TARGETS, DVI_TARGETS): Add newsticker targets.
	(../info/newsticker, newsticker.dvi): New targets.

2005-09-17  Ulf Jasper  <ulf.jasper@web.de>

	* newsticker.texi: Replace @command with @code.  Replace @example
	with @lisp.
	(Top): Add explanations to menu items.
	(GNU Free Documentation License): Remove.

2005-09-16  Romain Francoise  <romain@orebokech.com>

	Update all files to specify GFDL version 1.2.

	* doclicense.texi (GNU Free Documentation License): Update to
	version 1.2.

2005-09-15  Richard M. Stallman  <rms@gnu.org>

	* newsticker.texi: Fix @setfilename.

	* Makefile.in (INFO_TARGETS, DVI_TARGETS): Add newsticker targets.
	(../info/newsticker, newsticker.dvi): New targets.

2005-08-30  Carsten Dominik  <dominik@science.uva.nl>

	* org.texi: Version 3.15.

2005-08-29  Luc Teirlinck  <teirllm@auburn.edu>

	* ses.texi: Combine all three indices into one.
	Correct a few typos.

2005-08-19  Katsumi Yamaoka  <yamaoka@jpl.org>

	* emacs-mime.texi (time-date): Fix description of safe-date-to-time.

2005-08-18  Katsumi Yamaoka  <yamaoka@jpl.org>

	* emacs-mime.texi (Handles): Remove duplicate item.
	(Encoding Customization): Fix the default value for
	mm-coding-system-priorities.
	(Charset Translation): Emacs doesn't use mm-mime-mule-charset-alist.
	(Basic Functions): Fix reference.

2005-08-09  Katsumi Yamaoka  <yamaoka@jpl.org>

	* gnus.texi (Charsets): Fj hierarchy uses iso-2022-jp.

2005-08-18  Richard M. Stallman  <rms@gnu.org>

	* faq.texi (Obtaining the FAQ): Delete refs to Lerner's email
	and web site.

	* faq.texi (Swapping keys): Xref for normal-erase-is-backspace-mode,
	not keyboard-translate.

2005-08-11  Richard M. Stallman  <rms@gnu.org>

	* faq.texi (Using regular expressions): Fix xref.

2005-08-09  Juri Linkov  <juri@jurta.org>

	* info.texi (Help-P): Replace `Prev' with `Previous'.
	(Help-M, Help-Xref): Add S-TAB.
	(Help-FOO): Update `u' command.
	(Help-Xref): Move info about Mouse-2 from `Help-Int'.
	Update info about visibility of xref parts.
	(Help-Int): Fix `m' command.  Rename `Info-last' to
	`Info-history-back'.  Add `Info-history-forward'.
	(Advanced): Fix `g*' and `M-n' commands.
	(Info Search): Add `index-apropos' in stand-alone browser.
	Add isearch commands.
	(Emacs Info Variables): Remove `Info-fontify'.
	Add `Info-mode-hook'.  Update face names.
	Add `Info-fontify-maximum-menu-size',
	`Info-fontify-visited-nodes', `Info-isearch-search'.

2005-08-07  Michael Albinus  <michael.albinus@gmx.de>

	Sync with Tramp 2.0.50.

	* tramp.texi: Use @option{} consequently for method names.
	(Inline methods, External transfer methods): Remove references to
	Cygwin.
	(Issues with Cygwin ssh): Explain trouble with Cygwin's ssh
	implementation.

2005-07-27  Reiner Steib  <Reiner.Steib@gmx.de>

	* gnus.texi (Startup Files): Fix name of gnus-site-init-file.
	Mention that gnus-init-file is not read when Emacs is invoked with
	--no-init-file or -q.

2005-07-19  Carsten Dominik  <dominik@science.uva.nl>

	* org.texi: Version 3.14.

2005-07-04  Carsten Dominik  <dominik@science.uva.nl>

	* org.texi: Version 3.13.

2005-07-18  Juri Linkov  <juri@jurta.org>

	* calc.texi (Time Zones, Logical Operations):
	* cl.texi (Overview):
	* org.texi (TODO types):
	* sc.texi (Emacs 18 MUAs):
	* speedbar.texi (Top):
	* url.texi (History):
	Delete duplicate duplicate words.

2005-07-16  Johan Bockgård  <bojohan@users.sourceforge.net>  (tiny change)

	* cl.texi (Type Predicates): Document `atom' type.

2005-07-04  Lute Kamstra  <lute@gnu.org>

	Update FSF's address in GPL notices.

	* calc.texi (Copying):
	* doclicense.texi (GNU Free Documentation License):
	* faq.texi (Contacting the FSF):
	* mh-e.texi (Copying): Update FSF's address.

2005-07-03  Richard M. Stallman  <rms@gnu.org>

	* flymake.texi (Example -- Configuring a tool called directly):
	Update name of flymake-build-relative-filename.

2005-06-29  Katsumi Yamaoka  <yamaoka@jpl.org>

	* gnus.texi (NoCeM): gnus-nocem-verifyer defaults to pgg-verify.

2005-06-29  Carsten Dominik  <dominik@science.uva.nl>

	* org.texi: Version 3.12.

2005-06-24  Eli Zaretskii  <eliz@gnu.org>

	* makefile.w32-in (MAKEINFO): Use --force.
	(INFO_TARGETS, DVI_TARGETS): Make identical to the lists in
	Makefile.in.
	(gnus.dvi): Use "..." to quote Sed args, so that it works with
	more shells.

2005-06-23  Richard M. Stallman  <rms@gnu.org>

	* speedbar.texi (Creating a display): Texinfo usage fixes.

	* tramp.texi (Customizing Completion, Auto-save and Backup):
	Texinfo usage fixes.

2005-06-23  Juanma Barranquero  <lekktu@gmail.com>

	* dired-x.texi (Miscellaneous Commands):
	* ediff.texi (Miscellaneous):
	* gnus.texi (MIME Commands, Fancy Mail Splitting, Agent Visuals)
	(Agent Variables):
	* info.texi (Help-Xref):
	* message.texi (Message Headers):
	* org.texi (Remember):
	* reftex.texi (Options (Defining Label Environments))
	(Options (Index Support), Options (Viewing Cross-References))
	(Options (Misc), Changes):
	* speedbar.texi (Creating a display):
	* tramp.texi (Customizing Completion, Auto-save and Backup):
	Texinfo usage fix.

2005-06-13  Carsten Dominik  <dominik@science.uva.nl>

	* org.texi: Version 3.11.

2005-06-12  Jay Belanger  <belanger@truman.edu>

	* calc.texi (Getting Started): Remove extra menu item.

2005-05-31  Jay Belanger  <belanger@truman.edu>

	* calc.texi (Notations Used in This Manual): Use @kbd for key
	sequence.
	(Demonstration of Calc): Mention another way of starting Calc.
	(Starting Calc): Mention long name of M-#.
	(Embedded Mode Overview): Remove unnecessary instruction.
	(Other M-# commands): Rephrase `M-# 0' explanation.
	(Basic Embedded Mode): Rewrite discussion of prefix arguments to
	reflect current behavior.

2005-05-30  Jay Belanger  <belanger@truman.edu>

	* calc.texi (Hooks): Change description of calc-window-hook and
	calc-trail-window-hook to match usage.
	(Computational Functions): Add more constant-generating functions.
	(Customizable Variables): Use defvar.

2005-05-28  Jay Belanger  <belanger@truman.edu>

	* calc.texi (Assignments in Embedded Mode): Fix variable name.
	(Basic Embedded Mode): Explain behavior of arguments to
	calc-embedded-mode.

2005-05-27  Jay Belanger  <belanger@truman.edu>

	* calc.texi (Queries in Keyboard Macros): Rewrite to reflect
	current behavior.

2005-05-25  Jay Belanger  <belanger@truman.edu>

	* calc.texi: Change Calc version number throughout.
	(Keypad Mode): Change location in info output.
	(Keypad mode overview): Move picture of keypad.

2005-05-21  Jay Belanger  <belanger@truman.edu>

	* calc.texi (Storing variables): Mention that only most variables
	are void to begin with.

2005-05-21  Kevin Ryde  <user42@zip.com.au>

	* widget.texi (Basic Types): Update cross ref from "Enabling
	Mouse-1 to Follow Links" to "Links and Mouse-1" per recent
	lispref/text.texi change.

2005-05-20  Carsten Dominik  <dominik@science.uva.nl>

	* org.texi: Version 3.09.

2005-05-18  Carsten Dominik  <dominik@science.uva.nl>

	* reftex.texi: Version 4.28.

2005-05-16  Jay Belanger  <belanger@truman.edu>

	* calc.texi (Storing Variables): Mention `calc-copy-special-constant'.

2005-05-14  Jay Belanger  <belanger@truman.edu>

	* calc.texi (Default Simplifications): Insert missing ! (logical
	not operator).

2005-05-14  Michael Albinus  <michael.albinus@gmx.de>

	Sync with Tramp 2.0.49.

2005-05-10  Jay Belanger  <belanger@truman.edu>

	* calc.texi (Default Simplifications): Mention that 0^0 simplifies
	to 1.

2005-04-29  Carsten Dominik  <dominik@science.uva.nl>

	* org.texi: Version 3.08, structure reorganized.

2005-04-24  Richard M. Stallman  <rms@gnu.org>

	* faq.texi: Delete info about lazy-lock.el and fast-lock.el.

2005-04-15  Carsten Dominik  <dominik@science.uva.nl>

	* org.texi: Update to version 3.06.

2005-04-13  Lute Kamstra  <lute@gnu.org>

	* cc-mode.texi: Prevent creating an unnecessary empty cc-mode.ss file.

2005-04-10  Thien-Thi Nguyen  <ttn@gnu.org>

	* cl.texi (Porting Common Lisp): Fix typo.

2005-04-06  Katsumi Yamaoka  <yamaoka@jpl.org>

	* gnus.texi (RSS): Addition.

2005-04-04  Jay Belanger  <belanger@truman.edu>

	* calc.texi: Change Calc version number.
	(Customizable variables): Fix description of calc-language-alist.
	(Copying): Put in version 2 of GPL.

2005-04-01  Jay Belanger  <belanger@truman.edu>

	* calc.texi (Troubleshooting Commands): Remove comment about
	installation.
	(Installation): Remove section.
	(Customizable Variables): New section.
	(Basic Embedded Mode, Customizing Embedded Mode, Graphics)
	(Graphical Devices): Add references to Customizable Variables.

2005-03-25  Katsumi Yamaoka  <yamaoka@jpl.org>

	* emacs-mime.texi (Display Customization): Markup fixes.
	(rfc2047): Update.

2005-03-23  Reiner Steib  <Reiner.Steib@gmx.de>

	* gnus-faq.texi: Replaced with auto-generated version.

2005-03-26  Stephan Stahl  <stahl@eos.franken.de>  (tiny change)

	* dired-x.texi (Multiple Dired Directories): default-directory was
	renamed to dired-default-directory.

2005-03-26  Jay Belanger  <belanger@truman.edu>

	* calc.texi (Simplifying Formulas, Rewrite Rules):
	Change description of top and bottom of fraction.
	(Modulo Forms): Move description of how to create modulo forms to
	earlier in the section.
	(Fraction Mode): Suggest using : to get a fraction by dividing.
	(Basic Arithmetic): Adjust placement of command name.
	(Truncating the Stack): Emphasize that "hidden" entries are still
	visible.
	(Installation): Move discussion of printing manual to "About This
	Manual".
	(About This Manual): Mention how to print the manual.
	(Reporting Bugs): Remove first person.
	(Building Vectors): Add algebraic version of append.
	(Manipulating Vectors): Fix algebraic version of calc-reverse-vector.
	(Grouping Digits): Fix typo.

2005-03-25  Werner Lemberg  <wl@gnu.org>

	* calc.texi, cl.texi, gnus.texi, idlwave.texi, reftex.texi:
	Replace `legal' with `valid'.

2005-03-25  Werner Lemberg  <wl@gnu.org>

	* calc.texi, reftex.texi: Replace `illegal' with `invalid'.

2005-03-24  Jay Belanger  <belanger@truman.edu>

	* calc.texi (General Mode Commands)
	(Mode Settings in Embedded Mode): Add some explanation of
	recording mode settings.

2005-03-24  Richard M. Stallman  <rms@gnu.org>

	* calc.texi: Remove praise of non-free software.

	* idlwave.texi: Don't say where to get IDL or its non-free manual.
	(Installation): Node deleted.

2005-03-23  Richard M. Stallman  <rms@gnu.org>

	* url.texi (HTTP language/coding): Improve last change.

2005-03-22  Jay Belanger  <belanger@truman.edu>

	* calc.texi (Embedded Mode): Add new information on changing
	modes.

2005-03-20  Michael Albinus  <michael.albinus@gmx.de>

	Sync with Tramp 2.0.48.

	* trampver.texi.in: Replace "Emacs" by "GNU Emacs".

	* tramp.texi: Replace "Emacs" by "GNU Emacs".  Replace "Linux" by
	"GNU/Linux".  Change all addresses to .gnu.org.
	(Default Method): Offer shortened syntax for "su" and "sudo"
	methods.

2005-03-07  Richard M. Stallman  <rms@gnu.org>

	* url.texi: Fix usage of "e.g.".
	(HTTP language/coding): Explain the rules for these strings.

2005-03-06  Richard M. Stallman  <rms@gnu.org>

	* woman.texi (Introduction): Minor cleanups.

	* url.texi (HTTP language/coding): Get rid of "Emacs 21".

	* pcl-cvs.texi (About PCL-CVS): Get rid of "Emacs 21".
	(Installation): Node deleted.

	* mh-e.texi (Preface): Get rid of "Emacs 21".

	* eshell.texi (Installation): Delete node (for Emacs 20).

2005-03-05  Thien-Thi Nguyen  <ttn@gnu.org>

	* flymake.texi: Refill and tweak style in @lisp blocks.

2005-03-03  Reiner Steib  <Reiner.Steib@gmx.de>

	* gnus.texi (Slow/Expensive Connection): Don't abbreviate "very".

2005-03-01  Jay Belanger  <belanger@truman.edu>

	* calc.texi (Trigonometric and Hyperbolic Functions):
	Mention additional functions.
	(Algebraic Simplifications): Mention additional simplifications.

2005-02-18  Jonathan Yavner  <jyavner@member.fsf.org>

	* ses.texi: Add concept/function/variable indices (this work was
	donated by Brad Collins <brad@chenla.org>, copyright-assignment
	papers on file at FSF).

2005-02-10  Jay Belanger  <belanger@truman.edu>

	* calc.texi: Change @LaTeX to La@TeX throughout.
	Redefine @expr as @math for TeX output.
	Redefine @texline as a no-op for TeX output.
	Define @tfn, replace @t by @tfn throughout.

2005-02-09  Jay Belanger  <belanger@truman.edu>

	* calc.texi: Add macro for LaTeX for info output.

2005-02-08  Kim F. Storm  <storm@cua.dk>

	* texinfo.tex (LaTex): Add def.

2005-02-06  Jay Belanger  <belanger@truman.edu>

	* calc.texi (TeX Language Mode): Add mention of LaTeX mode, and
	change name to "TeX and LaTeX Language Modes."  Mention LaTeX mode
	throughout manual.

2005-01-28  Lars Magne Ingebrigtsen  <larsi@gnus.org>

	* gnus.texi: Some edits based on comments from David Abrahams.

2005-01-24  Katsumi Yamaoka  <yamaoka@jpl.org>

	* gnus.texi (RSS): Fix the keystroke.

2005-01-24  David Kastrup  <dak@gnu.org>

	* faq.texi: Update AUCTeX version info.

2005-01-16  Xavier Maillard  <zedek@gnu-rox.org>  (tiny change)

	* gnus-faq.texi ([4.1]): Typo.

2005-01-19  Jay Belanger  <belanger@truman.edu>

	* calc.texi (Keep Arguments): Mention that keeping arguments
	doesn't work with keyboard macros.

2005-01-16  Richard M. Stallman  <rms@gnu.org>

	* autotype.texi (Autoinserting): Fix small error.

2005-01-16  Michael Albinus  <michael.albinus@gmx.de>

	Sync with Tramp 2.0.47.

	* tramp.texi (Compilation): New section, describing compilation of
	remote files.

2005-01-11  Kim F. Storm  <storm@cua.dk>

	* widget.texi (Basic Types): Add :follow-link keyword.

2005-01-09  Jay Belanger  <belanger@truman.edu>

	* calc.texi (Basic Commands): Describe new behavior of calc-reset.

2005-01-08  Jay Belanger  <belanger@truman.edu>

	* calc.texi: Change throughout to reflect new default value of
	calc-settings-file.

2005-01-06  Katsumi Yamaoka  <yamaoka@jpl.org>

	* message.texi (Reply): `message-reply-to-function' should return
	a list.  Suggested by ARISAWA Akihiro <ari@mbf.ocn.co.jp>.

2005-01-06  Hiroshi Fujishima  <pooh@nature.tsukuba.ac.jp>  (tiny change)

	* faq.texi (Changing load-path): Fix typo.

2005-01-05  Jay Belanger  <belanger@truman.edu>

	* calc.texi (Programming Tutorial): Replace kbd command by
	appropriate characters for a keyboard macro.

2005-01-04  Jay Belanger  <belanger@truman.edu>

	* calc.texi (Basic Tutorial, Programming Tutorial): Remove caveats
	for Lucid Emacs.
	(Programming Tutorial): Mention that the user needs to be in the
	right mode to compute some functions.

2005-01-04  Jay Belanger  <belanger@truman.edu>

	* calc.texi (Rewrite rules): Remove an exercise (on 0^0) which is
	no longer applicable.

2005-01-01  Jay Belanger  <belanger@truman.edu>

	* calc.texi (Programming Tutorial): Change description of how to
	edit keyboard macros to match current behavior.

2004-12-31  Jay Belanger  <belanger@truman.edu>

	* calc.texi: Mention C-cC-c as the way to finish editing throughout.

2004-12-20  Jay Belanger  <belanger@truman.edu>

	* calc.texi (Types Tutorial): Emphasize that you can't divide by
	zero.

2004-12-17  Luc Teirlinck  <teirllm@auburn.edu>

	* cc-mode.texi (Text Filling and Line Breaking): Put period after
	@xref.
	(Font Locking): Avoid @strong{Note:}.

2004-12-17  Michael Albinus  <michael.albinus@gmx.de>

	Sync with Tramp 2.0.46.

	* tramp.texi (bottom): Add arch-tag.  It was lost, somehow.

2004-12-16  Luc Teirlinck  <teirllm@auburn.edu>

	* url.texi: Correct typos.
	(Retrieving URLs): @var{nil}->@code{nil}.
	(HTTP language/coding, mailto): Replace "GNU Emacs Manual" with
	the standard "The GNU Emacs Manual" in fifth argument of @xref's.
	(Dealing with HTTP documents): @inforef->@xref.

2004-12-15  Jay Belanger  <belanger@truman.edu>

	* calc.texi: Consistently capitalized all mode names.
	(Answers to Exercises): Mention that an answer can be a fraction
	when in Fraction mode.

2004-12-13  Jay Belanger  <belanger@truman.edu>

	* calc.texi: Fix some TeX definitions.

2004-12-09  Luc Teirlinck  <teirllm@auburn.edu>

	* reftex.texi (Imprint): Remove erroneous @value's.

2004-12-08  Luc Teirlinck  <teirllm@auburn.edu>

	* makefile.w32-in (INFO_TARGETS, DVI_TARGETS, $(infodir)/org)
	(org.dvi, $(infodir)/url, url.dvi, clean): Add org and url manuals.

2004-12-08  Jay Belanger  <belanger@truman.edu>

	* calc.texi (Starting Calc): Remove comment about installation.
	(Keypad Mode Overview): Remove comment about Emacs 19 support.

2004-12-08  Luc Teirlinck  <teirllm@auburn.edu>

	* url.texi: Update @setfilename.
	(Getting Started): No need to worry about Gnus versions.
	(Dealing with HTTP documents): Use @inforef.

	* org.texi: Fix @direntry file name.

2004-12-07  Stefan Monnier  <monnier@iro.umontreal.ca>

	* url.texi: New file.

	* Makefile.in (INFO_TARGETS, DVI_TARGETS, ../info/url, url.dvi): Add it.

2004-12-06  Jay Belanger  <belanger@truman.edu>

	* calc.texi (Using Calc): Remove paragraph about installation.

2004-12-06  Jay Belanger  <belanger@truman.edu>

	* calc.texi: Use more Texinfo macros and less TeX defs.
	Remove @refill's.

2004-12-06  Richard M. Stallman  <rms@gnu.org>

	* org.texi: New file.

2004-12-05  Richard M. Stallman  <rms@gnu.org>

	* Makefile.in (org.dvi, ../info/org): New targets.
	(INFO_TARGETS): Add ../info/org.
	(DVI_TARGETS): Add org.dvi.
	(maintainer-clean): Remove the info files in the info dir.

2004-11-26  Eli Zaretskii  <eliz@gnu.org>

	* idlwave.texi: Fix the setfilename directive to put the produced
	file in ../info.
	(Continued Statement Indentation): Resurrect Jan D.'s change from
	2004-11-03 that was lost when a newer version of idlwave.texi was
	imported.

2004-12-08  Reiner Steib  <Reiner.Steib@gmx.de>

	* gnus-faq.texi ([5.1]): Add missing bracket.

	* gnus.texi (Filtering Spam Using The Spam ELisp Package):
	Index `spam-initialize'.

2004-11-22  Reiner Steib  <Reiner.Steib@gmx.de>

	* message.texi (Various Message Variables): Mention that all mail
	file variables are derived from `message-directory'.

	* gnus.texi (Splitting Mail): Clarify bogus group.

2004-11-02  Katsumi Yamaoka  <yamaoka@jpl.org>

	* emacs-mime.texi (Encoding Customization):
	Fix mm-coding-system-priorities entry.

2004-11-03  Jan Djärv  <jan.h.d@swipnet.se>

	* idlwave.texi (Continued Statement Indentation):
	* reftex.texi (Options (Index Support))
	(Displaying and Editing the Index, Table of Contents):
	* speedbar.texi (Creating a display, Major Display Modes):
	Replace non-nil with non-@code{nil}.

2004-10-21  Jay Belanger  <belanger@truman.edu>

	* calc.texi (Algebraic-Style Calculations): Remove a comment.

2004-10-18  Luc Teirlinck  <teirllm@auburn.edu>

	* calc.texi (Reporting Bugs): Double up `@'.

2004-10-18  Jay Belanger  <belanger@truman.edu>

	* calc.texi (Reporting Bugs): Change the address that bugs
	should be sent to.

2004-10-15  Reiner Steib  <Reiner.Steib@gmx.de>

	* gnus.texi (New Features): Add 5.11.

	* message.texi (Resending): Remove wrong default value.

	* gnus.texi (Mail Source Specifiers): Describe possible problems
	of `pop3-leave-mail-on-server'.  Add `pop3-movemail' and
	`pop3-leave-mail-on-server' to the index.

2004-10-15  Katsumi Yamaoka  <yamaoka@jpl.org>

	* message.texi (Canceling News): Add how to set a password.

2004-10-12  Jay Belanger  <belanger@truman.edu>

	* calc.texi (Help Commands): Change the descriptions of
	calc-describe-function and calc-describe-variable to match their
	current behavior.

2004-10-12  Reiner Steib  <Reiner.Steib@gmx.de>

	* gnus-faq.texi ([5.9]): Improve code for reply-in-news.

2004-10-12  Michael Albinus  <michael.albinus@gmx.de>

	Sync with Tramp 2.0.45.

	* tramp.texi (Frequently Asked Questions): Comment paragraph about
	plink link.  The URL is outdated.  Originator contacted for
	clarification.

2004-10-10  Juri Linkov  <juri@jurta.org>

	* gnus.texi (Top, Marking Articles): Join two menus in one node
	because a node can have only one menu.

2004-10-09  Juri Linkov  <juri@jurta.org>

	* gnus.texi (Fancy Mail Splitting): Remove backslash in the
	example of nnmail-split-fancy.

2004-10-06  Karl Berry  <karl@gnu.org>

	* info.texi (@kbd{1}--@kbd{9}): No space around --, for
	consistency with other uses of dashes.

2004-10-05  Karl Berry  <karl@gnu.org>

	* info.texi: Consistently use --- throughout, periods at end of
	menu descriptions, and a couple typos.

2004-09-26  Jesper Harder  <harder@ifa.au.dk>

	* sieve.texi (Manage Sieve API): nil -> @code{nil}.
	* pgg.texi (User Commands, Backend methods): Do.
	* gnus.texi: Markup fixes.
	(Setting Process Marks): Fix `M P a' entry.
	* emacs-mime.texi: Fixes.

2004-09-23  Reiner Steib  <Reiner.Steib@gmx.de>

	* gnus-faq.texi ([5.12]): Fix code example for FQDN in Message-Ids
	again.
	Use 5.10 instead of 5.10.0.

2004-09-20  Lars Magne Ingebrigtsen  <larsi@gnus.org>

	* gnus.texi (Summary Mail Commands): S D e.

2004-09-20  Raymond Scholz  <ray-2004@zonix.de>  (tiny change)

	* gnus.texi (Misc Article): Refer to `Summary Buffer Mode Line' in
	the gnus-article-mode-line-format section.

2004-09-20  Helmut Waitzmann  <Helmut.Waitzmann@web.de>  (tiny change)

	* gnus.texi (Various Summary Stuff): Fix the documentation for
	gnus-newsgroup-variables.

2004-09-20  Reiner Steib  <Reiner.Steib@gmx.de>

	* gnus.texi (MIME Commands):
	Add gnus-mime-display-multipart-as-mixed,
	gnus-mime-display-multipart-alternative-as-mixed,
	gnus-mime-display-multipart-related-as-mixed.
	(Mail Source Customization): Clarify `mail-source-directory'.
	(Splitting Mail): Mention gnus-group-find-new-groups.
	(SpamOracle): Fix typo.

	* gnus-faq.texi: Untabify.
	([6.3]): nnir.el is in contrib directory.

	* message.texi (News Headers): Clarify how a unique ID is created.

	* gnus.texi (Batching Agents): Fix typo in example.
	Reported by Hiroshi Fujishima <pooh@nature.tsukuba.ac.jp>.

2004-09-20  Andre Srinivasan  <andre@e2open.com>  (tiny change)

	* gnus.texi (Group Parameters): Add more on hooks.

2004-09-20  Florian Weimer  <fw@deneb.enyo.de>

	* gnus.texi (Charsets): Point to relevant section in emacs-mime.

2004-09-22  Jay Belanger  <belanger@truman.edu>

	* calc.texi (Vectors as Lists): Add a warning that the tutorial
	might be hidden during part of the session.

2004-09-20  Jay Belanger  <belanger@truman.edu>

	* calc.texi (Notations Used in This Manual): Put in an earlier
	mention that DEL could be called Backspace.

2004-09-10  Simon Josefsson  <jas@extundo.com>

	* gnus.texi (IMAP): Add example.  Suggested and partially written
	by Steinar Bang <sb@dod.no>.

2004-09-10  Teodor Zlatanov  <tzz@lifelogs.com>

	* gnus.texi (IMAP): Add comments about imaps synonym to imap in
	netrc syntax.

2004-09-10  Teodor Zlatanov  <tzz@lifelogs.com>

	* gnus.texi (Spam ELisp Package Sequence of Events):
	Some clarifications.
	(Spam ELisp Package Global Variables): More clarifications.

2004-09-10  Teodor Zlatanov  <tzz@lifelogs.com>

	* gnus.texi (Spam ELisp Package Filtering of Incoming Mail):
	Mention spam-split does not modify incoming mail.

2004-09-10  Teodor Zlatanov  <tzz@lifelogs.com>

	* gnus.texi (Spam ELisp Package Sequence of Events): Fix typo.

2004-09-10  Eli Zaretskii  <eliz@gnu.org>

	* Makefile.in (../info/gnus, gnus.dvi): Depend on gnus-faq.texi.

2004-09-09  Reiner Steib  <Reiner.Steib@gmx.de>

	* makefile.w32-in (sieve, pgg): Use $(infodir).

2004-09-08  Dhruva Krishnamurthy  <dhruva.krishnamurthy@gmail.com>  (tiny change)

	* makefile.w32-in: Fix PGG and Sieve entries.

2004-08-28  Eli Zaretskii  <eliz@gnu.org>

	* faq.texi (Emacs for MS-DOS): Update URLs for the MS-DOS port of
	Emacs and related programs.

2004-08-27  Richard M. Stallman  <rms@gnu.org>

	* faq.texi: Fix texinfo usage, esp. doublequotes.
	(Difference between Emacs and XEmacs): Some clarification.

	* faq.texi (Difference between Emacs and XEmacs):
	Explain not to contrast XEmacs with GNU Emacs.

2004-08-26  Richard M. Stallman  <rms@gnu.org>

	* faq.texi (Difference between Emacs and XEmacs): Rewrite.

2004-08-22  David Kastrup  <dak@gnu.org>

	* reftex.texi (AUCTeX): Update links, section name.

	* faq.texi (Calc): Update availability (included in 22.1).
	(AUCTeX): Update availability, information, versions, description.

2004-08-14  Eli Zaretskii  <eliz@gnu.org>

	* Makefile.in (../info/tramp, tramp.dvi): Depend on trampver.texi.

2004-08-11  Martin Stjernholm  <bug-cc-mode@gnu.org>

	* cc-mode.texi: Various updates for CC Mode 5.30.9.

2004-08-10  Michael Albinus  <michael.albinus@gmx.de>

	Sync with Tramp 2.0.44.

2004-08-05  Lars Hansen  <larsh@math.ku.dk>

	* widget.texi (User Interface): Update how to separate the
	editable field of an editable-field widget from other widgets.
	(Programming Example): Add text after field.

2004-08-31  Katsumi Yamaoka  <yamaoka@jpl.org>

	* emacs-mime.texi (Encoding Customization): Add a note to the
	mm-content-transfer-encoding-defaults entry.
	(rfc2047): Update.

	* gnus.texi (Article Highlighting):
	Add gnus-cite-ignore-quoted-from.
	(POP before SMTP): New node.
	(Posting Styles): Addition.
	(Splitting Mail): Add nnmail-split-lowercase-expanded.
	(Fancy Mail Splitting): Ditto.
	(X-Face): Add gnus-x-face.

2004-08-30  Reiner Steib  <Reiner.Steib@gmx.de>

	* emacs-mime.texi, gnus-faq.texi, gnus.texi, message.texi,
	* pgg.texi, sieve.texi: Use @copying and @insertcopying.

2004-08-22  Reiner Steib  <Reiner.Steib@gmx.de>

	* gnus.texi (Mail Source Specifiers):
	Describe `pop3-leave-mail-on-server'.

2004-08-02  Reiner Steib  <Reiner.Steib@gmx.de>

	* Makefile.in, makefile.w32-in: Added PGG and Sieve files.

	* pgg.texi, sieve.texi: Import from the v5_10 branch of the Gnus
	repository.  Change setfilename.

	* emacs-mime.texi, gnus-faq.texi, gnus.texi, message.texi: Ditto.

2004-07-02  Juri Linkov  <juri@jurta.org>

	* pcl-cvs.texi (Viewing differences): Add `d r'.

2004-06-29  Jesper Harder  <harder@ifa.au.dk>

	* ses.texi, viper.texi, flymake.texi, faq.texi:
	* eshell.texi, ediff.texi: Markup fixes.

2004-06-21  Karl Berry  <karl@gnu.org>

	* info.texi (Top): Mention that only Emacs has mouse support.
	(Getting Started): Mention this in a few other places.

2004-06-13  Luc Teirlinck  <teirllm@auburn.edu>

	* autotype.texi (Copyrights, Timestamps):
	Recommend `before-save-hook' instead of `write-file-functions'.

2004-06-13  Lars Hansen  <larsh@math.ku.dk>

	* dired-x.texi (dired-mark-omitted): Update keybinding.

2004-06-10  Kim F. Storm  <storm@cua.dk>

	* pcl-cvs.texi (Viewing differences): Add 'd y'.

2004-06-05  Lars Hansen  <larsh@math.ku.dk>

	* dired-x.texi (variable dired-omit-mode): Rename from
	dired-omit-files-p.
	(function dired-omit-mode): Rename from dired-omit-toggle.
	Call dired-omit-mode rather than set dired-omit-files-p.
	(dired-mark-omitted): Describe command.

2004-05-29  Michael Albinus  <michael.albinus@gmx.de>

	Version 2.0.41 of Tramp released.

2004-05-29  Juanma Barranquero  <lektu@terra.es>

	* makefile.w32-in (../info/flymake, flymake.dvi): New targets.
	(INFO_TARGETS, DVI_TARGETS): Add Flymake.

2004-05-29  Richard M. Stallman  <rms@gnu.org>

	* cl.texi (Top): Call this chapter `Introduction'.
	(Overview): In TeX, no section heading here.

	* cc-mode.texi: Put commas after i.e. and e.g.  Minor cleanups.

2004-05-29  Eli Zaretskii  <eliz@gnu.org>

	* Makefile.in (../info/flymake, flymake.dvi): New targets.
	(INFO_TARGETS, DVI_TARGETS): Add Flymake.

2004-05-29  Pavel Kobiakov  <pk_at_work@yahoo.com>

	* flymake.texi: New file.

2004-05-28  Simon Josefsson  <jas@extundo.com>

	* smtpmail.texi (Authentication): Improve STARTTLS discussion.

2004-05-07  Kai Großjohann  <kai@emptydomain.de>

	Version 2.0.40 of Tramp released.

2004-04-25  Michael Albinus  <Michael.Albinus@alcatel.de>

	Complete rework, based on review by Karl Berry <karl@gnu.org>.

	* tramp.texi (Auto-save and Backup): Explain exploitation of new
	variables `tramp-backup-directory-alist' and
	`tramp-bkup-backup-directory-info'.
	(Overview, Connection types)
	(External transfer methods, Default Method)
	(Windows setup hints): Remove restriction of password entering
	with external methods.
	(Auto-save and Backup): Make file name example
	(X)Emacs neutral.  In case of XEmacs, `bkup-backup-directory-info'
	and `auto-save-directory' must be used.
	(Frequently Asked Questions): Use "MS Windows NT/2000/XP" (not
	only "NT").  Remove doubled entry "What kinds of systems does
	@tramp{} work on".
	(tramp): Macro removed.
	(Obtaining Tramp): Flag removed from title.
	(all): "tramp-" and "-" removed from flag names.  Flags `tramp'
	and `trampver' used properly.  Flag `tramp-inst' replaced by
	`installchapter'.  Installation related text adapted.

2004-04-28  Masatake YAMATO  <jet@gyve.org>

	* widget.texi (Programming Example): Remove overlays.

2004-04-27  Jesper Harder  <harder@ifa.au.dk>

	* faq.texi, viper.texi, dired-x.texi, autotype.texi: lisp -> Lisp.

2004-04-23  Juanma Barranquero  <lektu@terra.es>

	* makefile.w32-in: Add "-*- makefile -*-" mode tag.

2004-04-05  Jesper Harder  <harder@ifa.au.dk>

	* info.texi (Info Search): Add info-apropos.

2004-03-22  Juri Linkov  <juri@jurta.org>

	* faq.texi: Fix help key bindings.

2004-03-17  Luc Teirlinck  <teirllm@auburn.edu>

	* info.texi (Advanced): Replace @unnumberedsubsec by @subheading
	(as suggested by Karl Berry).  Update information about colored
	stars in menus.  Add new subheading describing M-n.

2004-03-12  Richard M. Stallman  <rms@gnu.org>

	* cl.texi (Top): Rename top node's title.

2004-03-08  Karl Berry  <karl@gnu.org>

	* info.texi: \input texinfo.tex instead of just texinfo, to avoid
	problems making the texinfo distribution.

2004-02-29  Simon Josefsson  <jas@extundo.com>

	* smtpmail.texi (Authentication): Change the list of supported
	authentication mechanisms from CRAM-MD5, PLAIN and LOGIN-MD5 to
	CRAM-MD5 and LOGIN, tiny patch from Andreas Voegele
	<voegelas@gmx.net>.

2004-02-29  Juanma Barranquero  <lektu@terra.es>

	* makefile.w32-in (mostlyclean, clean, maintainer-clean):
	Use $(DEL) instead of rm, and ignore exit code.

2004-02-29  Kai Großjohann  <kgrossjo@eu.uu.net>

	Tramp version 2.0.39 released.

2004-02-29  Michael Albinus  <Michael.Albinus@alcatel.de>

	* tramp.texi (Customizing Completion): Explain new functions
	`tramp-parse-shostkeys' and `tramp-parse-sknownhosts'.
	(all): Savannah URLs unified to "http://savannah.nongnu.org".
	(Top): Refer to Savannah mailing list as the major one.
	Mention older mailing lists in HTML mode only.
	(Auto-save and Backup): Add auto-save.  Based on wording of Kai.
	(Frequently Asked Questions): Remote hosts must not be Unix-like
	for "smb" method.
	(Password caching): New node.
	(External transfer methods): Refer to password caching for "smb"
	method.

2004-02-17  Karl Berry  <karl@gnu.org>

	* info.texi (Help-Int): Mention the new line number feature.

2004-02-14  Jonathan Yavner  <jyavner@member.fsf.org>

	* ses.texi (Advanced Features): New functionality for
	ses-set-header-row (defaults to current row unless C-u used).
	(Acknowledgements): Add Stefan Monnier.

2003-12-29  Kevin Ryde  <user42@zip.com.au>

	* viper.texi (Vi Macros): Fix reference to the Emacs manual.

2003-11-30  Kai Großjohann  <kai.grossjohann@gmx.net>

	Tramp version 2.0.38 released.

	* tramp.texi (Remote shell setup): Warn of environment variables
	FRUMPLE if user frumple exists.  Suggested by Sven Gabriel
	<sven.gabriel@imk.fzk.de>.
	(Configuration): Tramp now chooses base64/uuencode
	automatically.  Update wording accordingly.
	(Top): More description for the `Default Method' menu entry.
	(Default Method): Use @code, not @var, for Lisp variables.
	(Default Method): New subsection `Which method is the right one
	for me?'.  Suggested by Christian Kirsch.
	(Configuration): Pointer to new subsection added.
	(Default Method): Too many "use" in one sentence.
	Rephrase.  Reported by Christian Kirsch.
	(Filename Syntax): Old `su' example is probably a left-over from
	the sm/su method naming.  Replace with `ssh', instead.
	(External transfer methods, Auto-save and Backup):
	Typo fixes.

2003-11-02  Michael Albinus  <Michael.Albinus@alcatel.de>

	* tramp.texi (all): Harmonize all occurrences of @tramp{}.
	(Top): Mention japanese manual only if flag `jamanual' is set.
	Insert section `Japanese manual' in menu.

2003-11-26  Thien-Thi Nguyen  <ttn@gnu.org>

	* eshell.texi (Known Problems): Add doc item.

2003-11-22  Martin Stjernholm  <bug-cc-mode@gnu.org>

	* cc-mode.texi: Update for CC Mode 5.30.

	Note: Please refrain from doing purely cosmetic changes like
	removing trailing whitespace in this manual; it clobbers cvs
	merging for no good reason.

2003-11-02  Jesper Harder  <harder@ifa.au.dk>  (tiny change)

	* ediff.texi, tramp.texi, vip.texi, viper.texi:
	* widget.texi, woman.texi: Replace @sc{ascii} and ASCII with
	@acronym{ASCII}.

2003-10-26  Karl Berry  <karl@gnu.org>

	* info.texi (Info Search): Echo area, not echo are.  From Debian
	diff.

2003-10-26  Per Abrahamsen  <abraham@dina.kvl.dk>

	* widget.texi (Defining New Widgets): Document new behavior of
	:buttons and :children keywords.

2003-10-22  Miles Bader  <miles@gnu.org>

	* Makefile.in (info): Move before $(top_srcdir)/info.

2003-10-17  Thien-Thi Nguyen  <ttn@gnu.org>

	* tramp.texi (Inline methods): Small grammar fix.
	(External transfer methods): Likewise.

2003-10-08  Nick Roberts  <nick@nick.uklinux.net>

	* speedbar.texi: Remove paragraph for GUD that is no longer true.

2003-10-06  Luc Teirlinck  <teirllm@auburn.edu>

	* texinfo.tex: Replace `%' in arch tagline by @ignore.

2003-09-30  Richard M. Stallman  <rms@gnu.org>

	* dired-x.texi (Miscellaneous Commands): Delete M-g, w, T.

	* widget.texi (User Interface): Fix typos.

	* pcl-cvs.texi, cl.texi, woman.texi, ediff.texi: Fix @strong{Note:}.

2003-09-29  Thien-Thi Nguyen  <ttn@gnu.org>

	* pcl-cvs.texi (Selected Files): Fix typo.

2003-09-21  Karl Berry  <karl@gnu.org>

	* info.texi (] and [ commands): No period at end of section title.

2003-09-04  Miles Bader  <miles@gnu.org>

	* Makefile.in (top_srcdir): New variable.
	($(top_srcdir)/info): New rule.
	(info): Depend on it.

2003-09-03  Peter Runestig  <peter@runestig.com>

	* makefile.w32-in: New file.

2003-08-26  Per Abrahamsen  <abraham@dina.kvl.dk>

	* widget.texi (User Interface): Explain the need of static text
	around an editable field.

2003-08-19  Luc Teirlinck  <teirllm@mail.auburn.edu>

	* widget.texi (Basic Types): The argument to `:help-echo' can now
	be a form that evaluates to a string.

2003-08-18  Kim F. Storm  <storm@cua.dk>

	* calc.texi (Queries in Macros): Update xref to keyboard macro query.

2003-08-16  Richard M. Stallman  <rms@gnu.org>

	* dired-x.texi (Shell Command Guessing): Explain *.

2003-08-16  Chunyu Wang  <spr@db.cs.hit.edu.cn>  (tiny change)

	* pcl-cvs.texi (Log Edit Mode): Fix key binding for
	log-edit-insert-changelog.

2003-08-03  Karl Berry  <karl@gnu.org>

	* info.texi: Need @contents.

2003-07-20  Kai Großjohann  <kai.grossjohann@gmx.net>

	Tramp version 2.0.36 released.

	* tramp.texi (Remote shell setup): Explain about problems with
	non-Bourne commands in ~/.profile and ~/.shrc.

2003-07-07  Luc Teirlinck  <teirllm@mail.auburn.edu>

	* info.texi (Help-Inv, Help-M, Help-Xref): Update following
	renaming of `vis-mode' to `visible-mode'.

2003-07-04  Luc Teirlinck  <teirllm@mail.auburn.edu>

	* info.texi (Top, Help-Small-Screen): Remove accidentally added
	next, prev and up pointers.

2003-07-02  Luc Teirlinck  <teirllm@mail.auburn.edu>

	* info.texi (Help): Mention existence of Emacs and stand-alone
	Info at the very beginning of the tutorial.
	(Help-Inv): New node.
	(Help-]): New node.
	(Help-M): Systematically point out the differences between default
	Emacs and stand-alone versions.  Delete second menu.
	(Help-Xref): Systematically point out the differences between
	default Emacs and stand-alone versions.
	(Help-Int): Change `l' example.
	(Expert Info): Fix typos.
	(Emacs Info Variables): Mention `Info-hide-note-references' and
	new default for `Info-scroll-prefer-subnodes'.

2003-06-17  Kai Großjohann  <kai.grossjohann@gmx.net>

	Version 2.0.35 of Tramp released.

	* tramp.texi: From Michael Albinus <Michael.Albinus@alcatel.de>:
	(Inline methods): Add methods `remsh' and `plink1'.
	(External transfer methods): Add method `remcp'.
	(Multi-hop Methods): Add method `remsh'.
	Small patch from Adrian Aichner <adrian@xemacs.org>:
	Fix minor typos.
	(Concept Index): Add to make manual searchable via
	`Info-index'.
	(Version Control): Add cindex entry.

2003-05-24  Kai Großjohann  <kai.grossjohann@gmx.net>

	* trampver.texi: Version 2.0.34 released.

2003-05-03  Glenn Morris  <gmorris@ast.cam.ac.uk>

	* faq.texi: Improve previous changes.

2003-05-02  Glenn Morris  <gmorris@ast.cam.ac.uk>

	* faq.texi: Update copyright and maintenance details.
	Update some package URLs, versions, and maintainers.
	Remove many references to the Emacs Lisp Archive.

2003-04-23  Simon Josefsson  <jas@extundo.com>

	* smtpmail.texi: Fix license (the invariant sections mentioned has
	never been part of the smtp manual).  Align info dir entry with
	other emacs packages.

2003-04-08  Michael Albinus  <Michael.Albinus@alcatel.de>

	* tramp.texi: Version 2.0.33 released.
	Remove installation chapter.  Remove XEmacs specifics.

2003-03-29  Richard M. Stallman  <rms@gnu.org>

	* tramp.texi (Top): Undo the previous renaming.
	(emacs-other-name, emacs-other-dir, emacs-other-file-name): Delete.

2003-03-29  Kai Großjohann  <kai.grossjohann@gmx.net>

	* Makefile.in (../info/tramp): Compile Emacs, instead of XEmacs,
	version of manual.

	* tramp.texi (Auto-save and Backup): New node.

2003-03-29  Michael Albinus  <Michael.Albinus@alcatel.de>

	* tramp.texi (Top): Include trampver.texi.  Rename "Emacs" to "GNU
	Emacs" in order to have better differentiation to "XEmacs".
	`emacs-other-name', `emacs-other-dir' and `emacs-other-file-name'
	are new macros in order to point to the other Emacs flavor where
	appropriate.  In info case, point to node `Installation' in order
	to explain how to generate the other way.  In html case, make a
	link to the other html file.
	(Obtaining TRAMP): Add a paragraph saying to perform `autoconf'
	after CVS checkout/update.
	(Installation): Completely rewritten.
	(Installation parameters, Load paths): New sections under
	`Installation'.

2003-02-28  Kai Großjohann  <kai.grossjohann@uni-duisburg.de>

	* tramp.texi: Version 2.0.30 released.
	Replace word "path" with "localname" where used as a component of
	a Tramp file name.

2003-02-28  Michael Albinus  <Michael.Albinus@alcatel.de>

	* tramp.texi (Frequently Asked Questions): `tramp-chunksize'
	introduced.
	(Installation): Explain what to do if files from the tramp/contrib
	directory are needed.

2003-02-23  Alex Schroeder  <alex@emacswiki.org>

	* smtpmail.texi (How Mail Works): New.

2003-02-22  Alex Schroeder  <alex@emacswiki.org>

	* smtpmail.texi: New file.

	* Makefile.in: Build SMTP manual.

2003-02-05  Kai Großjohann  <kai.grossjohann@uni-duisburg.de>

	* tramp.texi: Version 2.0.29 released.
	(Installation): In Emacs, use M-x texinfo-format-buffer RET, not
	M-x makeinfo-buffer RET.  Reported by gebser@ameritech.net.

2003-02-01  Michael Albinus  <Michael.Albinus@alcatel.de>

	* tramp.texi (Frequently Asked Questions): Explain a workaround if
	another package loads accidentally Ange-FTP.

2003-01-24  Michael Albinus  <Michael.Albinus@alcatel.de>

	* tramp.texi (Customizing Completion): Add function
	`tramp-parse-sconfig'.  Change example of
	`tramp-set-completion-function', because parsing of ssh config
	files looks more natural.

2003-01-15  Kevin Ryde  <user42@zip.com.au>

	* gnus.texi (Using MIME): Mention auto-compression-mode with
	gnus-mime-copy-part.

2003-01-15  ShengHuo ZHU  <zsh@cs.rochester.edu>

	* gnus.texi: Do not use `path' in several locations.

2002-12-26  Kai Großjohann  <kai.grossjohann@uni-duisburg.de>

	* tramp.texi (External transfer methods): New method `smb'.
	From Michael Albinus.

2002-11-05  Karl Berry  <karl@gnu.org>

	* info.texi (Info-fontify): Reorder face list to avoid bad line
	breaks.

2002-10-06  Kai Großjohann  <Kai.Grossjohann@CS.Uni-Dortmund.DE>

	* tramp.texi: Move @copying to standard place.
	Use @insertcopying.

2002-10-02  Karl Berry  <karl@gnu.org>

	* ada-mode.texi, autotype.texi, calc.texi, cc-mode.texi, cl.texi:
	* dired-x.texi, ebrowse.texi, ediff.texi, emacs-mime.texi:
	* eshell.texi, eudc.texi, faq.texi, forms.texi, idlwave.texi:
	* info.texi, message.texi, mh-e.texi, pcl-cvs.texi, reftex.texi:
	* sc.texi, ses.texi, speedbar.texi, vip.texi, viper.texi:
	* widget.texi, woman.texi:
	Per rms, update all manuals to use @copying instead of @ifinfo.
	Also use @ifnottex instead of @ifinfo around the top node, where
	needed for the sake of the HTML output.
	(The Gnus manual is not fixed since it's not clear to me how it
	works; and the Tramp manual already uses @copying, although in an
	unusual way.  All others were changed.)

2002-09-10  Jonathan Yavner  <jyavner@engineer.com>

	* Makefile.in (INFO_TARGETS, DVI_TARGETS): Add SES.
	(../info/ses, ses.dvi): New targets.
	* ses.texi: New file.

2002-09-06  Pavel Janík  <Pavel@Janik.cz>

	* texinfo.tex: Update to texinfo 4.2.

2002-08-27  Carsten Dominik  <dominik@sand.science.uva.nl>

	* reftex.texi: Update to RefTeX 4.19.

2002-07-21  Jesper Harder  <harder@ifa.au.dk>

	* gnus.texi (Sorting Groups): Add key bindings for
	gnus-group-sort-groups-by-real-name and
	gnus-group-sort-selected-groups-by-real-name.

2002-06-17  Kai Großjohann  <Kai.Grossjohann@CS.Uni-Dortmund.DE>

	* Makefile.in (INFO_TARGETS, DVI_TARGETS): Add Tramp.
	(../info/tramp, tramp.dvi): New targets.

2002-01-04  Eli Zaretskii  <eliz@is.elta.co.il>

	* Makefile.in (DVI_TARGETS): Add calc.dvi.
	(calc.dvi): Uncomment.

2001-11-07  Eli Zaretskii  <eliz@is.elta.co.il>

	* Makefile.in (INFO_TARGETS): Add ../info/calc.
	(../info/calc): New target.

2001-10-20  Gerd Moellmann  <gerd@gnu.org>

	* (Version 21.1 released.)

2001-10-05  Gerd Moellmann  <gerd@gnu.org>

	* Branch for 21.1.

2001-04-14  Eli Zaretskii  <eliz@is.elta.co.il>

	* Makefile.in (../info/info): Use an explicit -o switch to
	makeinfo.

2001-03-05  Gerd Moellmann  <gerd@gnu.org>

	* Makefile.in (mostlyclean, maintainer-clean): Delete more files.

2001-02-12  Michael Kifer  <kifer@cs.sunysb.edu>

	* ediff.texi: Added ediff-coding-system-for-read.

	* viper.texi: Fix typos.

2000-12-20  Eli Zaretskii  <eliz@is.elta.co.il>

	* Makefile.in (../info/idlwave): Use --no-split.

2000-12-14  Dave Love  <fx@gnu.org>

	* Makefile.in (mostlyclean): Remove gnustmp.*.
	(gnus.dvi): Change rule to remove @latex stuff.

2000-10-19  Eric M. Ludlam  <zappo@ultranet.com>

	* Makefile.in (Speedbar): Add build targets for speedbar.texi.

2000-10-13  John Wiegley  <johnw@gnu.org>

	* Makefile.in: Add build targets for eshell.texi.

2000-09-25  Gerd Moellmann  <gerd@gnu.org>

	* Makefile.in: Remove/comment speedbar stuff.

2000-09-22  Dave Love  <fx@gnu.org>

	* Makefile.in: Add emacs-mime.

2000-08-08  Eli Zaretskii  <eliz@is.elta.co.il>

	* Makefile.in (INFO_TARGETS): Add ../info/woman.
	(DVI_TARGETS): Add woman.dvi.
	(../info/woman, woman.dvi): New targets.

2000-05-31  Stefan Monnier  <monnier@cs.yale.edu>

	* .cvsignore (*.tmp): New entry.  Seems to be used for @macro.

	* pcl-cvs.texi: New file.
	* Makefile.in (INFO_TARGETS, DVI_TARGETS: Add pcl-cvs.
	(../info/pcl-cvs, pcl-cvs.dvi): New targets.

2000-05-11  Gerd Moellmann  <gerd@gnu.org>

	* Makefile.in (INFO_TARGETS): Add info/ebrowse.
	(../info/ebrowse, ebrowse.dvi): New targets.

2000-01-13  Gerd Moellmann  <gerd@gnu.org>

	* Makefile.in (INFO_TARGETS): Add eudc.
	(DVI_TARGETS): Add eudc.dvi.
	(../info/eudc, eudc.dvi): New targets.

2000-01-05  Eli Zaretskii  <eliz@is.elta.co.il>

	* Makefile.in (INFO_TARGETS): Rename emacs-faq to efaq (for
	compatibility with 8+3 filesystems).
	(../info/efaq): Rename from emacs-faq.

2000-01-03  Eli Zaretskii  <eliz@is.elta.co.il>

	* Makefile.in (INFO_TARGETS, DVI_TARGETS): Add idlwave.
	(../info/idlwave, idlwave.dvi): New targets.

1999-10-23  Dave Love  <fx@gnu.org>

	* Makefile.in: Use autotype.texi.

1999-10-12  Stefan Monnier  <monnier@cs.yale.edu>

	* Makefile.in (faq): Use ../info/emacs-faq.info (as specified in the
	faq.texi file) rather than ../info/faq.

1999-10-07  Gerd Moellmann  <gerd@gnu.org>

	* Makefile.in (INFO_TARGETS, DVI_TARGETS): Add ada-mode.
	(../info/ada-mode, ada-mode.dvi): New targets.

1999-09-01  Dave Love  <fx@gnu.org>

	* Makefile.in: Add faq.

1999-07-12  Richard Stallman  <rms@gnu.org>

	* Version 20.4 released.

1998-08-19  Richard Stallman  <rms@psilocin.ai.mit.edu>

	* Version 20.3 released.

1998-04-06  Andreas Schwab  <schwab@gnu.org>

	* Makefile.in (ENVADD): Environment vars to pass to texi2dvi.
	Use it in dvi targets.
	(../etc/GNU): Change to $(srcdir) first.

1998-03-11  Carsten Dominik  <cd@delysid.gnu.org>

	* reftex.texi: Update for RefTeX version 3.22.

1998-03-01  Kim-Minh Kaplan  <KimMinh.Kaplan@utopia.eunet.fr>

	* gnus.texi (Easy Picons): Remove references to
	`gnus-group-display-picons'.
	(Hard Picons): Ditto.

1998-02-08  Richard Stallman  <rms@psilocin.gnu.org>

	* Makefile.in (reftex.dvi, ../info/reftex): New targets.
	(INFO_TARGETS, DVI_TARGETS): Add the new targets.

1997-09-23  Paul Eggert  <eggert@twinsun.com>

	* Makefile.in: Merge changes mistakenly made to `Makefile'.
	(../info/viper, viper.dvi): Remove dependency on viper-cmd.texi.

1997-09-19  Richard Stallman  <rms@psilocin.gnu.ai.mit.edu>

	* Version 20.2 released.

1997-09-15  Richard Stallman  <rms@psilocin.gnu.ai.mit.edu>

	* Version 20.1 released.

1997-07-10  Richard Stallman  <rms@psilocin.gnu.ai.mit.edu>

	* Makefile (../info/viper, viper.dvi): Delete viper-cmd.texi dep.

1997-04-12  Per Abrahamsen  <abraham@dina.kvl.dk>

	* widget.texi (push-button): Document it.

1996-08-11  Richard Stallman  <rms@psilocin.gnu.ai.mit.edu>

	* Version 19.33 released.

1996-07-31  Richard Stallman  <rms@psilocin.gnu.ai.mit.edu>

	* Version 19.32 released.

1996-06-27  Lars Magne Ingebrigtsen  <larsi@ifi.uio.no>

	* Makefile.in: Add rules for the Message manual.

1996-06-26  Lars Magne Ingebrigtsen  <larsi@ifi.uio.no>

	* gnus.texi: New version.

	* message.texi: New manual.

1996-06-20  Richard Stallman  <rms@psilocin.gnu.ai.mit.edu>

	* Makefile.in (All info targets): cd $(srcdir) to do the work.

1996-06-19  Richard Stallman  <rms@psilocin.gnu.ai.mit.edu>

	* Makefile.in (All info targets): Specify $(srcdir) in input files.
	Specify -I option.
	(All dvi targets): Set the TEXINPUTS variable.

1996-05-25  Karl Heuer  <kwzh@gnu.ai.mit.edu>

	* Version 19.31 released.

1996-01-07  Richard Stallman  <rms@whiz-bang.gnu.ai.mit.edu>

	* Makefile.in (../info/ccmode): Rename from ../info/cc-mode.
	(INFO_TARGETS): Use new name.  This avoids name conflict on MSDOS.

1995-11-29  Richard Stallman  <rms@mole.gnu.ai.mit.edu>

	* Makefile.in (../info/cc-mode, cc-mode.dvi): New targets.
	(INFO_TARGETS): Add ../info/cc-mode.
	(DVI_TARGETS): Add cc-mode.dvi.

1995-11-24  Richard Stallman  <rms@mole.gnu.ai.mit.edu>

	* Version 19.30 released.

1995-11-04  Lars Magne Ingebrigtsen  <larsi@ifi.uio.no>

	* gnus.texi: New file.

1995-11-04  Erik Naggum  <erik@naggum.no>

	* gnus.texi: File deleted.

1995-11-02  Stephen Gildea  <gildea@stop.mail-abuse.org>

	* mh-e.texi: "Function Index" -> "Command Index" to work with
	Emacs 19.30 C-h C-k support of separately-documented commands.

1995-06-26  Richard Stallman  <rms@mole.gnu.ai.mit.edu>

	* Makefile.in (../info/ediff, ediff.dvi): New targets.
	(INFO_TARGETS, DVI_TARGETS): Add those new targets.

1995-04-24  Richard Stallman  <rms@mole.gnu.ai.mit.edu>

	* Makefile.in (INFO_TARGETS, DVI_TARGETS): Add viper targets.
	(../info/viper, viper.dvi): New targets.

1995-04-20  Kevin Rodgers  <kevinr@ihs.com>

	* dired-x.texi (Installation): Change the example to set
	buffer-local variables like dired-omit-files-p in
	dired-mode-hook.

1995-04-17  Richard Stallman  <rms@mole.gnu.ai.mit.edu>

	* Makefile.in (INFO_TARGETS, DVI_TARGETS): Add mh-e targets.
	(../info/mh-e, mh-e.dvi): New targets.

1995-02-07  Richard Stallman  <rms@pogo.gnu.ai.mit.edu>

	* Makefile.in (maintainer-clean): Rename from realclean.

1994-11-23  Richard Stallman  <rms@mole.gnu.ai.mit.edu>

	* Makefile.in: New file.
	* Makefile: File deleted.

1994-11-19  Richard Stallman  <rms@mole.gnu.ai.mit.edu>

	* Makefile (TEXINDEX_OBJS): Variable deleted.
	(texindex, texindex.o, getopt.o): Rules deleted.
	All deps on texindex deleted.
	(distclean): Don't delete texindex.
	(mostlyclean): Don't delete *.o.
	* texindex.c, getopt.c: Files deleted.

1994-09-07  Richard Stallman  <rms@mole.gnu.ai.mit.edu>

	* Version 19.26 released.

1994-05-30  Richard Stallman  (rms@mole.gnu.ai.mit.edu)

	* Version 19.25 released.

1994-05-23  Richard Stallman  (rms@mole.gnu.ai.mit.edu)

	* Version 19.24 released.

1994-05-16  Richard Stallman  (rms@mole.gnu.ai.mit.edu)

	* Version 19.23 released.

1994-04-17  Richard Stallman  (rms@mole.gnu.ai.mit.edu)

	* Makefile: Delete spurious tab.

1994-02-16  Richard Stallman  (rms@mole.gnu.ai.mit.edu)

	* Makefile (.SUFFIXES): New rule.

1994-01-15  Richard Stallman  (rms@mole.gnu.ai.mit.edu)

	* Makefile (dired-x.dvi, ../info/dired-x): New targets.
	(INFO_TARGETS, DVI_TARGETS): Add the new targets.

1994-01-08  Richard Stallman  (rms@mole.gnu.ai.mit.edu)

	* Makefile (../info/sc): Rename from sc.info.
	(../info/cl): Likewise.
	(INFO_TARGETS): Use new names.

1993-12-04  Richard Stallman  (rms@srarc2)

	* getopt.c: New file.
	* Makefile (TEXINDEX_OBJS): Use getopt.o in this dir, not ../lib-src.
	(getopt.o): New rule.
	(dvi): Don't depend on texindex.
	(cl.dvi, forms.dvi, vip.dvi, gnus.dvi, sc.dvi):
	Depend on texindex.

1993-12-03  Richard Stallman  (rms@srarc2)

	* Makefile (../info/sc.info): Rename from ../info/sc.
	(TEXI2DVI): New variable.
	(cl.dvi forms.dvi, sc.dvi, vip.dvi, gnus.dvi, info.dvi):
	Add explicit commands.
	(TEXINDEX_OBJS): Delete duplicate getopt.o.

1993-11-27  Richard Stallman  (rms@mole.gnu.ai.mit.edu)

	* Version 19.22 released.

1993-11-18  Richard Stallman  (rms@mole.gnu.ai.mit.edu)

	* Makefile (TEXINDEX_OBJS): Delete spurious period.

1993-11-16  Richard Stallman  (rms@mole.gnu.ai.mit.edu)

	* Version 19.21 released.

1993-11-15  Paul Eggert  (eggert@twinsun.com)

	* Makefile (../info/cl.info): Rename from ../info/cl.

1993-11-15  Richard Stallman  (rms@mole.gnu.ai.mit.edu)

	* Makefile (../etc/GNU): New target.
	(EMACSSOURCES): Add gnu1.texi.

1993-11-14  Richard Stallman  (rms@mole.gnu.ai.mit.edu)

	* Makefile (realclean): Don't delete the Info files.

1993-10-25  Brian J. Fox  (bfox@albert.gnu.ai.mit.edu)

	* forms.texi: Fix forms.texi so that it will format correctly.
	Add missing `@end iftex', fix bad reference.

1993-10-20  Brian J. Fox  (bfox@ai.mit.edu)

	* Makefile: Fix targets for texindex, new info.texi files.
	* info-stnd.texi: New file implements info for standalone info
	reader.
	* info.texi: Update to include recent changes to "../info/info".
	New source file for ../info/info; includes info-stnd.texi.

	* texindex.c: Include "../src/config.h" if building in emacs.

	* Makefile: Change all files to FILENAME.texi, force all targets
	to be FILENAME, not FILENAME.info.  This changes sc.texinfo,
	vip.texinfo, forms.texinfo, cl.texinfo.
	Add target to build texindex.c, defining `emacs'.

	* forms.texi: Install new file to match version 2.3 of forms.el.

1993-08-14  Richard Stallman  (rms@mole.gnu.ai.mit.edu)

	* Version 19.19 released.

1993-08-10  Simon Leinen  (simon@lia.di.epfl.ch)

	* sc.texinfo: Fix info file name.

	* Makefile (info): Add gnus and sc.
	(dvi): Add gnus.dvi and sc.dvi.
	(../info/sc, sc.dvi): New targets.

1993-08-08  Richard Stallman  (rms@mole.gnu.ai.mit.edu)

	* Version 19.18 released.

1993-07-20  Richard Stallman  (rms@mole.gnu.ai.mit.edu)

	* Makefile: Fix source file names of the separate manuals.
	(gnus.dvi, ../info/gnus): New targets.

1993-07-18  Richard Stallman  (rms@mole.gnu.ai.mit.edu)

	* Version 19.17 released.

1993-07-10  Richard Stallman  (rms@mole.gnu.ai.mit.edu)

	* split-man: Fix typos in last change.

1993-07-06  Jim Blandy  (jimb@geech.gnu.ai.mit.edu)

	* Version 19.16 released.

1993-06-19  Jim Blandy  (jimb@wookumz.gnu.ai.mit.edu)

	* version 19.15 released.

1993-06-18  Jim Blandy  (jimb@geech.gnu.ai.mit.edu)

	* Makefile (distclean): It's rm, not rf.

1993-06-17  Jim Blandy  (jimb@wookumz.gnu.ai.mit.edu)

	* Version 19.14 released.

1993-06-16  Jim Blandy  (jimb@wookumz.gnu.ai.mit.edu)

	* Makefile: New file.

1993-06-08  Jim Blandy  (jimb@wookumz.gnu.ai.mit.edu)

	* Version 19.13 released.

1993-05-27  Jim Blandy  (jimb@geech.gnu.ai.mit.edu)

	* Version 19.9 released.

1993-05-25  Jim Blandy  (jimb@wookumz.gnu.ai.mit.edu)

	* Version 19.8 released.

1993-05-22  Jim Blandy  (jimb@geech.gnu.ai.mit.edu)

	* Version 19.7 released.

1990-08-30  David Lawrence  (tale@pogo.ai.mit.edu)

	* gnus.texinfo: New file.  Removed installation instructions.

1990-05-25  Richard Stallman  (rms@sugar-bombs.ai.mit.edu)

	* texindex.c: If USG, include sys/types.h and sys/fcntl.h.

1989-01-17  Robert J. Chassell  (bob@rice-chex.ai.mit.edu)

	* texinfo.tex: Change spelling of `\sc' font to `\smallcaps' and
	then define `\sc' as the command for smallcaps in Texinfo.
	This means that the @sc command will produce small caps.  bfox has
	made the corresponding change to makeinfo and texinfm.el.

1988-08-16  Robert J. Chassell  (bob@frosted-flakes.ai.mit.edu)

	* vip.texinfo: Remove menu entry Adding Lisp Code in node
	Customization since the menu entry did not point to anything.
	Also add an @finalout command to remove overfull hboxes from the
	printed output.

	* cl.texinfo: Add @bye, \input line and @settitle to file.
	This file is clearly intended to be a chapter of some other work,
	but the other work does not yet exist.

1988-07-25  Robert J. Chassell  (bob@frosted-flakes.ai.mit.edu)

	* texinfo.texinfo: Three typos corrected.

;; Local Variables:
;; coding: utf-8
;; End:

  Copyright (C) 1993-1999, 2001-2014 Free Software Foundation, Inc.

  This file is part of GNU Emacs.

  GNU Emacs is free software: you can redistribute it and/or modify
  it under the terms of the GNU General Public License as published by
  the Free Software Foundation, either version 3 of the License, or
  (at your option) any later version.

  GNU Emacs is distributed in the hope that it will be useful,
  but WITHOUT ANY WARRANTY; without even the implied warranty of
  MERCHANTABILITY or FITNESS FOR A PARTICULAR PURPOSE.  See the
  GNU General Public License for more details.

  You should have received a copy of the GNU General Public License
  along with GNU Emacs.  If not, see <http://www.gnu.org/licenses/>.<|MERGE_RESOLUTION|>--- conflicted
+++ resolved
@@ -1,11 +1,11 @@
+2014-06-11  Glenn Morris  <rgm@gnu.org>
+
+	* Makefile.in (INFO_INSTALL): Update for 2013-08-28 DOCMISC_W32 change.
+
 2014-06-10  Glenn Morris  <rgm@gnu.org>
 
-<<<<<<< HEAD
 	* Makefile.in (INFO_EXT): Remove and replace by ".info" throughout.
 	(INFO_OPTS): Set directly rather than with configure.
-=======
-	* Makefile.in (INFO_INSTALL): Update for 2013-08-28 DOCMISC_W32 change.
->>>>>>> df907af0
 
 2014-06-08  Karl Berry  <karl@gnu.org>
 
