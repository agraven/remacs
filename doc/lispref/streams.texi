@c -*-texinfo-*-
@c This is part of the GNU Emacs Lisp Reference Manual.
@c Copyright (C) 1990-1994, 1998-1999, 2001-2018 Free Software
@c Foundation, Inc.
@c See the file elisp.texi for copying conditions.
@node Read and Print
@chapter Reading and Printing Lisp Objects

  @dfn{Printing} and @dfn{reading} are the operations of converting Lisp
objects to textual form and vice versa.  They use the printed
representations and read syntax described in @ref{Lisp Data Types}.

  This chapter describes the Lisp functions for reading and printing.
It also describes @dfn{streams}, which specify where to get the text (if
reading) or where to put it (if printing).

@menu
* Streams Intro::     Overview of streams, reading and printing.
* Input Streams::     Various data types that can be used as input streams.
* Input Functions::   Functions to read Lisp objects from text.
* Output Streams::    Various data types that can be used as output streams.
* Output Functions::  Functions to print Lisp objects as text.
* Output Variables::  Variables that control what the printing functions do.
@end menu

@node Streams Intro
@section Introduction to Reading and Printing
@cindex Lisp reader
@cindex printing
@cindex reading

  @dfn{Reading} a Lisp object means parsing a Lisp expression in textual
form and producing a corresponding Lisp object.  This is how Lisp
programs get into Lisp from files of Lisp code.  We call the text the
@dfn{read syntax} of the object.  For example, the text @samp{(a .@: 5)}
is the read syntax for a cons cell whose @sc{car} is @code{a} and whose
@sc{cdr} is the number 5.

  @dfn{Printing} a Lisp object means producing text that represents that
object---converting the object to its @dfn{printed representation}
(@pxref{Printed Representation}).  Printing the cons cell described
above produces the text @samp{(a .@: 5)}.

  Reading and printing are more or less inverse operations: printing the
object that results from reading a given piece of text often produces
the same text, and reading the text that results from printing an object
usually produces a similar-looking object.  For example, printing the
symbol @code{foo} produces the text @samp{foo}, and reading that text
returns the symbol @code{foo}.  Printing a list whose elements are
@code{a} and @code{b} produces the text @samp{(a b)}, and reading that
text produces a list (but not the same list) with elements @code{a}
and @code{b}.

  However, these two operations are not precisely inverse to each other.
There are three kinds of exceptions:

@itemize @bullet
@item
Printing can produce text that cannot be read.  For example, buffers,
windows, frames, subprocesses and markers print as text that starts
with @samp{#}; if you try to read this text, you get an error.  There is
no way to read those data types.

@item
One object can have multiple textual representations.  For example,
@samp{1} and @samp{01} represent the same integer, and @samp{(a b)} and
@samp{(a .@: (b))} represent the same list.  Reading will accept any of
the alternatives, but printing must choose one of them.

@item
Comments can appear at certain points in the middle of an object's
read sequence without affecting the result of reading it.
@end itemize

@node Input Streams
@section Input Streams
@cindex stream (for reading)
@cindex input stream

  Most of the Lisp functions for reading text take an @dfn{input stream}
as an argument.  The input stream specifies where or how to get the
characters of the text to be read.  Here are the possible types of input
stream:

@table @asis
@item @var{buffer}
@cindex buffer input stream
The input characters are read from @var{buffer}, starting with the
character directly after point.  Point advances as characters are read.

@item @var{marker}
@cindex marker input stream
The input characters are read from the buffer that @var{marker} is in,
starting with the character directly after the marker.  The marker
position advances as characters are read.  The value of point in the
buffer has no effect when the stream is a marker.

@item @var{string}
@cindex string input stream
The input characters are taken from @var{string}, starting at the first
character in the string and using as many characters as required.

@item @var{function}
@cindex function input stream
The input characters are generated by @var{function}, which must support
two kinds of calls:

@itemize @bullet
@item
When it is called with no arguments, it should return the next character.

@item
When it is called with one argument (always a character), @var{function}
should save the argument and arrange to return it on the next call.
This is called @dfn{unreading} the character; it happens when the Lisp
reader reads one character too many and wants to put it back where it
came from.  In this case, it makes no difference what value
@var{function} returns.
@end itemize

@item @code{t}
@cindex @code{t} input stream
@code{t} used as a stream means that the input is read from the
minibuffer.  In fact, the minibuffer is invoked once and the text
given by the user is made into a string that is then used as the
input stream.  If Emacs is running in batch mode, standard input is used
instead of the minibuffer.  For example,
@example
(message "%s" (read t))
@end example
will read a Lisp expression from standard input and print the result
to standard output.

@item @code{nil}
@cindex @code{nil} input stream
@code{nil} supplied as an input stream means to use the value of
@code{standard-input} instead; that value is the @dfn{default input
stream}, and must be a non-@code{nil} input stream.

@item @var{symbol}
A symbol as input stream is equivalent to the symbol's function
definition (if any).
@end table

  Here is an example of reading from a stream that is a buffer, showing
where point is located before and after:

@example
@group
---------- Buffer: foo ----------
This@point{} is the contents of foo.
---------- Buffer: foo ----------
@end group

@group
(read (get-buffer "foo"))
     @result{} is
@end group
@group
(read (get-buffer "foo"))
     @result{} the
@end group

@group
---------- Buffer: foo ----------
This is the@point{} contents of foo.
---------- Buffer: foo ----------
@end group
@end example

@noindent
Note that the first read skips a space.  Reading skips any amount of
whitespace preceding the significant text.

  Here is an example of reading from a stream that is a marker,
initially positioned at the beginning of the buffer shown.  The value
read is the symbol @code{This}.

@example
@group

---------- Buffer: foo ----------
This is the contents of foo.
---------- Buffer: foo ----------
@end group

@group
(setq m (set-marker (make-marker) 1 (get-buffer "foo")))
     @result{} #<marker at 1 in foo>
@end group
@group
(read m)
     @result{} This
@end group
@group
m
     @result{} #<marker at 5 in foo>   ;; @r{Before the first space.}
@end group
@end example

  Here we read from the contents of a string:

@example
@group
(read "(When in) the course")
     @result{} (When in)
@end group
@end example

  The following example reads from the minibuffer.  The
prompt is: @w{@samp{Lisp expression: }}.  (That is always the prompt
used when you read from the stream @code{t}.)  The user's input is shown
following the prompt.

@example
@group
(read t)
     @result{} 23
---------- Buffer: Minibuffer ----------
Lisp expression: @kbd{23 @key{RET}}
---------- Buffer: Minibuffer ----------
@end group
@end example

  Finally, here is an example of a stream that is a function, named
@code{useless-stream}.  Before we use the stream, we initialize the
variable @code{useless-list} to a list of characters.  Then each call to
the function @code{useless-stream} obtains the next character in the list
or unreads a character by adding it to the front of the list.

@example
@group
(setq useless-list (append "XY()" nil))
     @result{} (88 89 40 41)
@end group

@group
(defun useless-stream (&optional unread)
  (if unread
      (setq useless-list (cons unread useless-list))
    (prog1 (car useless-list)
           (setq useless-list (cdr useless-list)))))
     @result{} useless-stream
@end group
@end example

@noindent
Now we read using the stream thus constructed:

@example
@group
(read 'useless-stream)
     @result{} XY
@end group

@group
useless-list
     @result{} (40 41)
@end group
@end example

@noindent
Note that the open and close parentheses remain in the list.  The Lisp
reader encountered the open parenthesis, decided that it ended the
input, and unread it.  Another attempt to read from the stream at this
point would read @samp{()} and return @code{nil}.

@node Input Functions
@section Input Functions

  This section describes the Lisp functions and variables that pertain
to reading.

  In the functions below, @var{stream} stands for an input stream (see
the previous section).  If @var{stream} is @code{nil} or omitted, it
defaults to the value of @code{standard-input}.

@kindex end-of-file
  An @code{end-of-file} error is signaled if reading encounters an
unterminated list, vector, or string.

@defun read &optional stream
This function reads one textual Lisp expression from @var{stream},
returning it as a Lisp object.  This is the basic Lisp input function.
@end defun

@defun read-from-string string &optional start end
@cindex string to object
This function reads the first textual Lisp expression from the text in
@var{string}.  It returns a cons cell whose @sc{car} is that expression,
and whose @sc{cdr} is an integer giving the position of the next
remaining character in the string (i.e., the first one not read).

If @var{start} is supplied, then reading begins at index @var{start} in
the string (where the first character is at index 0).  If you specify
@var{end}, then reading is forced to stop just before that index, as if
the rest of the string were not there.

For example:

@example
@group
(read-from-string "(setq x 55) (setq y 5)")
     @result{} ((setq x 55) . 11)
@end group
@group
(read-from-string "\"A short string\"")
     @result{} ("A short string" . 16)
@end group

@group
;; @r{Read starting at the first character.}
(read-from-string "(list 112)" 0)
     @result{} ((list 112) . 10)
@end group
@group
;; @r{Read starting at the second character.}
(read-from-string "(list 112)" 1)
     @result{} (list . 5)
@end group
@group
;; @r{Read starting at the seventh character,}
;;   @r{and stopping at the ninth.}
(read-from-string "(list 112)" 6 8)
     @result{} (11 . 8)
@end group
@end example
@end defun

@defvar standard-input
This variable holds the default input stream---the stream that
@code{read} uses when the @var{stream} argument is @code{nil}.
The default is @code{t}, meaning use the minibuffer.
@end defvar

@defvar read-circle
If non-@code{nil}, this variable enables the reading of circular and
shared structures.  @xref{Circular Objects}.  Its default value is
@code{t}.
@end defvar

@cindex binary I/O in batch mode
When reading or writing from the standard input/output streams of the
Emacs process in batch mode, it is sometimes required to make sure any
arbitrary binary data will be read/written verbatim, and/or that no
translation of newlines to or from CR-LF pairs is performed.  This
<<<<<<< HEAD
issue does not exist on Posix hosts, only on MS-Windows.
=======
issue does not exist on POSIX hosts, only on MS-Windows and MS-DOS@.
>>>>>>> b2127c63
The following function allows you to control the I/O mode of any
standard stream of the Emacs process.

@defun set-binary-mode stream mode
Switch @var{stream} into binary or text I/O mode.  If @var{mode} is
non-@code{nil}, switch to binary mode, otherwise switch to text mode.
The value of @var{stream} can be one of @code{stdin}, @code{stdout},
or @code{stderr}.  This function flushes any pending output data of
@var{stream} as a side effect, and returns the previous value of I/O
mode for @var{stream}.  On POSIX hosts, it always returns a
non-@code{nil} value and does nothing except flushing pending output.
@end defun

@node Output Streams
@section Output Streams
@cindex stream (for printing)
@cindex output stream

  An output stream specifies what to do with the characters produced
by printing.  Most print functions accept an output stream as an
optional argument.  Here are the possible types of output stream:

@table @asis
@item @var{buffer}
@cindex buffer output stream
The output characters are inserted into @var{buffer} at point.
Point advances as characters are inserted.

@item @var{marker}
@cindex marker output stream
The output characters are inserted into the buffer that @var{marker}
points into, at the marker position.  The marker position advances as
characters are inserted.  The value of point in the buffer has no effect
on printing when the stream is a marker, and this kind of printing
does not move point (except that if the marker points at or before the
position of point, point advances with the surrounding text, as
usual).

@item @var{function}
@cindex function output stream
The output characters are passed to @var{function}, which is responsible
for storing them away.  It is called with a single character as
argument, as many times as there are characters to be output, and
is responsible for storing the characters wherever you want to put them.

@item @code{t}
@cindex @code{t} output stream
The output characters are displayed in the echo area.

@item @code{nil}
@cindex @code{nil} output stream
@code{nil} specified as an output stream means to use the value of
@code{standard-output} instead; that value is the @dfn{default output
stream}, and must not be @code{nil}.

@item @var{symbol}
A symbol as output stream is equivalent to the symbol's function
definition (if any).
@end table

  Many of the valid output streams are also valid as input streams.  The
difference between input and output streams is therefore more a matter
of how you use a Lisp object, than of different types of object.

  Here is an example of a buffer used as an output stream.  Point is
initially located as shown immediately before the @samp{h} in
@samp{the}.  At the end, point is located directly before that same
@samp{h}.

@cindex print example
@example
@group
---------- Buffer: foo ----------
This is t@point{}he contents of foo.
---------- Buffer: foo ----------
@end group

(print "This is the output" (get-buffer "foo"))
     @result{} "This is the output"

@group
---------- Buffer: foo ----------
This is t
"This is the output"
@point{}he contents of foo.
---------- Buffer: foo ----------
@end group
@end example

  Now we show a use of a marker as an output stream.  Initially, the
marker is in buffer @code{foo}, between the @samp{t} and the @samp{h} in
the word @samp{the}.  At the end, the marker has advanced over the
inserted text so that it remains positioned before the same @samp{h}.
Note that the location of point, shown in the usual fashion, has no
effect.

@example
@group
---------- Buffer: foo ----------
This is the @point{}output
---------- Buffer: foo ----------
@end group

@group
(setq m (copy-marker 10))
     @result{} #<marker at 10 in foo>
@end group

@group
(print "More output for foo." m)
     @result{} "More output for foo."
@end group

@group
---------- Buffer: foo ----------
This is t
"More output for foo."
he @point{}output
---------- Buffer: foo ----------
@end group

@group
m
     @result{} #<marker at 34 in foo>
@end group
@end example

  The following example shows output to the echo area:

@example
@group
(print "Echo Area output" t)
     @result{} "Echo Area output"
---------- Echo Area ----------
"Echo Area output"
---------- Echo Area ----------
@end group
@end example

  Finally, we show the use of a function as an output stream.  The
function @code{eat-output} takes each character that it is given and
conses it onto the front of the list @code{last-output} (@pxref{Building
Lists}).  At the end, the list contains all the characters output, but
in reverse order.

@example
@group
(setq last-output nil)
     @result{} nil
@end group

@group
(defun eat-output (c)
  (setq last-output (cons c last-output)))
     @result{} eat-output
@end group

@group
(print "This is the output" #'eat-output)
     @result{} "This is the output"
@end group

@group
last-output
     @result{} (10 34 116 117 112 116 117 111 32 101 104
    116 32 115 105 32 115 105 104 84 34 10)
@end group
@end example

@noindent
Now we can put the output in the proper order by reversing the list:

@example
@group
(concat (nreverse last-output))
     @result{} "
\"This is the output\"
"
@end group
@end example

@noindent
Calling @code{concat} converts the list to a string so you can see its
contents more clearly.

@cindex @code{stderr} stream, use for debugging
@anchor{external-debugging-output}
@defun external-debugging-output character
This function can be useful as an output stream when debugging.  It
writes @var{character} to the standard error stream.

For example
@example
@group
(print "This is the output" #'external-debugging-output)
@print{} This is the output
@result{} "This is the output"
@end group
@end example
@end defun

@node Output Functions
@section Output Functions

  This section describes the Lisp functions for printing Lisp
objects---converting objects into their printed representation.

@cindex @samp{"} in printing
@cindex @samp{\} in printing
@cindex quoting characters in printing
@cindex escape characters in printing
  Some of the Emacs printing functions add quoting characters to the
output when necessary so that it can be read properly.  The quoting
characters used are @samp{"} and @samp{\}; they distinguish strings from
symbols, and prevent punctuation characters in strings and symbols from
being taken as delimiters when reading.  @xref{Printed Representation},
for full details.  You specify quoting or no quoting by the choice of
printing function.

  If the text is to be read back into Lisp, then you should print with
quoting characters to avoid ambiguity.  Likewise, if the purpose is to
describe a Lisp object clearly for a Lisp programmer.  However, if the
purpose of the output is to look nice for humans, then it is usually
better to print without quoting.

  Lisp objects can refer to themselves.  Printing a self-referential
object in the normal way would require an infinite amount of text, and
the attempt could cause infinite recursion.  Emacs detects such
recursion and prints @samp{#@var{level}} instead of recursively printing
an object already being printed.  For example, here @samp{#0} indicates
a recursive reference to the object at level 0 of the current print
operation:

@example
(setq foo (list nil))
     @result{} (nil)
(setcar foo foo)
     @result{} (#0)
@end example

  In the functions below, @var{stream} stands for an output stream.
(See the previous section for a description of output streams.  Also
@xref{external-debugging-output}, a useful stream value for debugging.)
If @var{stream} is @code{nil} or omitted, it defaults to the value of
@code{standard-output}.

@defun print object &optional stream
@cindex Lisp printer
The @code{print} function is a convenient way of printing.  It outputs
the printed representation of @var{object} to @var{stream}, printing in
addition one newline before @var{object} and another after it.  Quoting
characters are used.  @code{print} returns @var{object}.  For example:

@example
@group
(progn (print 'The\ cat\ in)
       (print "the hat")
       (print " came back"))
     @print{}
     @print{} The\ cat\ in
     @print{}
     @print{} "the hat"
     @print{}
     @print{} " came back"
     @result{} " came back"
@end group
@end example
@end defun

@defun prin1 object &optional stream
This function outputs the printed representation of @var{object} to
@var{stream}.  It does not print newlines to separate output as
@code{print} does, but it does use quoting characters just like
@code{print}.  It returns @var{object}.

@example
@group
(progn (prin1 'The\ cat\ in)
       (prin1 "the hat")
       (prin1 " came back"))
     @print{} The\ cat\ in"the hat"" came back"
     @result{} " came back"
@end group
@end example
@end defun

@defun princ object &optional stream
This function outputs the printed representation of @var{object} to
@var{stream}.  It returns @var{object}.

This function is intended to produce output that is readable by people,
not by @code{read}, so it doesn't insert quoting characters and doesn't
put double-quotes around the contents of strings.  It does not add any
spacing between calls.

@example
@group
(progn
  (princ 'The\ cat)
  (princ " in the \"hat\""))
     @print{} The cat in the "hat"
     @result{} " in the \"hat\""
@end group
@end example
@end defun

@defun terpri &optional stream ensure
@cindex newline in print
This function outputs a newline to @var{stream}.  The name stands for
``terminate print''.  If @var{ensure} is non-@code{nil} no newline is printed
if @var{stream} is already at the beginning of a line.  Note in this
case @var{stream} can not be a function and an error is signaled if
it is.  This function returns @code{t} if a newline is printed.
@end defun

@defun write-char character &optional stream
This function outputs @var{character} to @var{stream}.  It returns
@var{character}.
@end defun

@defun prin1-to-string object &optional noescape
@cindex object to string
This function returns a string containing the text that @code{prin1}
would have printed for the same argument.

@example
@group
(prin1-to-string 'foo)
     @result{} "foo"
@end group
@group
(prin1-to-string (mark-marker))
     @result{} "#<marker at 2773 in strings.texi>"
@end group
@end example

If @var{noescape} is non-@code{nil}, that inhibits use of quoting
characters in the output.  (This argument is supported in Emacs versions
19 and later.)

@example
@group
(prin1-to-string "foo")
     @result{} "\"foo\""
@end group
@group
(prin1-to-string "foo" t)
     @result{} "foo"
@end group
@end example

See @code{format}, in @ref{Formatting Strings}, for other ways to obtain
the printed representation of a Lisp object as a string.
@end defun

@defmac with-output-to-string body@dots{}
This macro executes the @var{body} forms with @code{standard-output} set
up to feed output into a string.  Then it returns that string.

For example, if the current buffer name is @samp{foo},

@example
(with-output-to-string
  (princ "The buffer is ")
  (princ (buffer-name)))
@end example

@noindent
returns @code{"The buffer is foo"}.
@end defmac

@defun pp object &optional stream
This function outputs @var{object} to @var{stream}, just like
@code{prin1}, but does it in a prettier way.  That is, it'll
indent and fill the object to make it more readable for humans.
@end defun

If you need to use binary I/O in batch mode, e.g., use the functions
described in this section to write out arbitrary binary data or avoid
conversion of newlines on non-POSIX hosts, see @ref{Input Functions,
set-binary-mode}.

@node Output Variables
@section Variables Affecting Output
@cindex output-controlling variables

@defvar standard-output
The value of this variable is the default output stream---the stream
that print functions use when the @var{stream} argument is @code{nil}.
The default is @code{t}, meaning display in the echo area.
@end defvar

@defvar print-quoted
If this is non-@code{nil}, that means to print quoted forms using
abbreviated reader syntax, e.g., @code{(quote foo)} prints as
@code{'foo}, and @code{(function foo)} as @code{#'foo}.
@end defvar

@defvar print-escape-newlines
@cindex @samp{\n} in print
@cindex escape characters
If this variable is non-@code{nil}, then newline characters in strings
are printed as @samp{\n} and formfeeds are printed as @samp{\f}.
Normally these characters are printed as actual newlines and formfeeds.

This variable affects the print functions @code{prin1} and @code{print}
that print with quoting.  It does not affect @code{princ}.  Here is an
example using @code{prin1}:

@example
@group
(prin1 "a\nb")
     @print{} "a
     @print{} b"
     @result{} "a
b"
@end group

@group
(let ((print-escape-newlines t))
  (prin1 "a\nb"))
     @print{} "a\nb"
     @result{} "a
b"
@end group
@end example

@noindent
In the second expression, the local binding of
@code{print-escape-newlines} is in effect during the call to
@code{prin1}, but not during the printing of the result.
@end defvar

@defvar print-escape-nonascii
If this variable is non-@code{nil}, then unibyte non-@acronym{ASCII}
characters in strings are unconditionally printed as backslash sequences
by the print functions @code{prin1} and @code{print} that print with
quoting.

Those functions also use backslash sequences for unibyte non-@acronym{ASCII}
characters, regardless of the value of this variable, when the output
stream is a multibyte buffer or a marker pointing into one.
@end defvar

@defvar print-escape-multibyte
If this variable is non-@code{nil}, then multibyte non-@acronym{ASCII}
characters in strings are unconditionally printed as backslash sequences
by the print functions @code{prin1} and @code{print} that print with
quoting.

Those functions also use backslash sequences for multibyte
non-@acronym{ASCII} characters, regardless of the value of this variable,
when the output stream is a unibyte buffer or a marker pointing into
one.
@end defvar

@defvar print-length
@cindex printing limits
The value of this variable is the maximum number of elements to print in
any list, vector or bool-vector.  If an object being printed has more
than this many elements, it is abbreviated with an ellipsis.

If the value is @code{nil} (the default), then there is no limit.

@example
@group
(setq print-length 2)
     @result{} 2
@end group
@group
(print '(1 2 3 4 5))
     @print{} (1 2 ...)
     @result{} (1 2 ...)
@end group
@end example
@end defvar

@defvar print-level
The value of this variable is the maximum depth of nesting of
parentheses and brackets when printed.  Any list or vector at a depth
exceeding this limit is abbreviated with an ellipsis.  A value of
@code{nil} (which is the default) means no limit.
@end defvar

@defopt eval-expression-print-length
@defoptx eval-expression-print-level
These are the values for @code{print-length} and @code{print-level}
used by @code{eval-expression}, and thus, indirectly, by many
interactive evaluation commands (@pxref{Lisp Eval,, Evaluating
Emacs-Lisp Expressions, emacs, The GNU Emacs Manual}).
@end defopt

  These variables are used for detecting and reporting circular
and shared structure:

@defvar print-circle
If non-@code{nil}, this variable enables detection of circular and
shared structure in printing.  @xref{Circular Objects}.
@end defvar

@defvar print-gensym
If non-@code{nil}, this variable enables detection of uninterned symbols
(@pxref{Creating Symbols}) in printing.  When this is enabled,
uninterned symbols print with the prefix @samp{#:}, which tells the Lisp
reader to produce an uninterned symbol.
@end defvar

@defvar print-continuous-numbering
If non-@code{nil}, that means number continuously across print calls.
This affects the numbers printed for @samp{#@var{n}=} labels and
@samp{#@var{m}#} references.
Don't set this variable with @code{setq}; you should only bind it
temporarily to @code{t} with @code{let}.  When you do that, you should
also bind @code{print-number-table} to @code{nil}.
@end defvar

@defvar print-number-table
This variable holds a vector used internally by printing to implement
the @code{print-circle} feature.  You should not use it except
to bind it to @code{nil} when you bind @code{print-continuous-numbering}.
@end defvar

@defvar float-output-format
This variable specifies how to print floating-point numbers.  The
default is @code{nil}, meaning use the shortest output
that represents the number without losing information.

To control output format more precisely, you can put a string in this
variable.  The string should hold a @samp{%}-specification to be used
in the C function @code{sprintf}.  For further restrictions on what
you can use, see the variable's documentation string.
@end defvar<|MERGE_RESOLUTION|>--- conflicted
+++ resolved
@@ -344,11 +344,7 @@
 Emacs process in batch mode, it is sometimes required to make sure any
 arbitrary binary data will be read/written verbatim, and/or that no
 translation of newlines to or from CR-LF pairs is performed.  This
-<<<<<<< HEAD
-issue does not exist on Posix hosts, only on MS-Windows.
-=======
-issue does not exist on POSIX hosts, only on MS-Windows and MS-DOS@.
->>>>>>> b2127c63
+issue does not exist on POSIX hosts, only on MS-Windows.
 The following function allows you to control the I/O mode of any
 standard stream of the Emacs process.
 
