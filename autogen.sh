#!/bin/sh
### autogen.sh - tool to help build Remacs from a repository checkout

## Copyright (C) 2011-2017 Free Software Foundation, Inc.

## Author: Glenn Morris <rgm@gnu.org>
## Maintainer: emacs-devel@gnu.org

## This file is part of Remacs.

## Remacs is free software: you can redistribute it and/or modify
## it under the terms of the GNU General Public License as published by
## the Free Software Foundation, either version 3 of the License, or
## (at your option) any later version.

## Remacs is distributed in the hope that it will be useful,
## but WITHOUT ANY WARRANTY; without even the implied warranty of
## MERCHANTABILITY or FITNESS FOR A PARTICULAR PURPOSE.  See the
## GNU General Public License for more details.

## You should have received a copy of the GNU General Public License
<<<<<<< HEAD
## along with Remacs.  If not, see <http://www.gnu.org/licenses/>.
=======
## along with GNU Emacs.  If not, see <https://www.gnu.org/licenses/>.
>>>>>>> c0af83b6

### Commentary:

## The Remacs repository does not include the configure script (and
## associated helpers).  The first time you fetch Remacs from the repo,
## run this script to generate the necessary files.
## For more details, see the file INSTALL.REPO.

### Code:

## Used when remacs is dependent on nightly
## Will print an error message telling people they need nightly rust
require_nightly=true

## Tools we need:
## Note that we respect the values of AUTOCONF etc, like autoreconf does.
progs="autoconf"

## Minimum versions we need:
autoconf_min=`sed -n 's/^ *AC_PREREQ(\([0-9\.]*\)).*/\1/p' configure.ac`


## $1 = program, eg "autoconf".
## Echo the version string, eg "2.59".
## FIXME does not handle things like "1.4a", but AFAIK those are
## all old versions, so it is OK to fail there.
## Also note that we do not handle micro versions.
get_version ()
{
    vers=`($1 --version) 2> /dev/null` && expr "$vers" : '[^
]* \([0-9][0-9.]*\).*'
}

## $1 = version string, eg "2.59"
## Echo the major version, eg "2".
major_version ()
{
    echo $1 | sed -e 's/\([0-9][0-9]*\)\..*/\1/'
}

## $1 = version string, eg "2.59"
## Echo the minor version, eg "59".
minor_version ()
{
    echo $1 | sed -e 's/[0-9][0-9]*\.\([0-9][0-9]*\).*/\1/'
}

## $1 = program
## $2 = minimum version.
## Return 0 if program is present with version >= minimum version.
## Return 1 if program is missing.
## Return 2 if program is present but too old.
## Return 3 for unexpected error (eg failed to parse version).
check_version ()
{
    ## Respect, e.g., $AUTOCONF if it is set, like autoreconf does.
    uprog0=`echo $1 | sed -e 's/-/_/g' -e 'y/abcdefghijklmnopqrstuvwxyz/ABCDEFGHIJKLMNOPQRSTUVWXYZ/'`

    eval uprog=\$${uprog0}

    if [ x"$uprog" = x ]; then
        uprog=$1
    else
        printf '%s' "(using $uprog0=$uprog) "
    fi

    command -v $uprog > /dev/null || return 1
    have_version=`get_version $uprog` || return 4

    have_maj=`major_version $have_version`
    need_maj=`major_version $2`

    [ x"$have_maj" != x ] && [ x"$need_maj" != x ] || return 3

    [ $have_maj -gt $need_maj ] && return 0
    [ $have_maj -lt $need_maj ] && return 2

    have_min=`minor_version $have_version`
    need_min=`minor_version $2`

    [ x"$have_min" != x ] && [ x"$need_min" != x ] || return 3

    [ $have_min -ge $need_min ] && return 0
    return 2
}

do_check=true
do_autoconf=false
do_git=false

for arg; do
    case $arg in
      --help)
	exec echo "$0: usage: $0 [--no-check] [target...]
  Targets are: all autoconf git";;
      --no-check)
        do_check=false;;
      all)
	do_autoconf=true
	test -r .git && do_git=true;;
      autoconf)
	do_autoconf=true;;
      git)
	do_git=true;;
      *)
	echo >&2 "$0: $arg: unknown argument"; exit 1;;
    esac
done

case $do_autoconf,$do_git in
  false,false)
    do_autoconf=true
    test -r .git && do_git=true;;
esac

echo "Validating Rust install ..."
command -v rustc >/dev/null 2>&1 || { echo >&2 "Remacs requires rust to be installed in order to build. Please install it via rustup: https://www.rustup.rs/; Aborting."; exit 1; }
command -v cargo >/dev/null 2>&1 || { echo >&2 "Remacs requires cargo to be installed in order to build. Please install it via rustup: https://www.rustup.rs/; Aborting."; exit 1; }

if $require_nightly; then
    rustc --version | grep nightly || { echo >&2 "Remacs currently requires nightly Rust. If you do not have nightly Rust, you should install rustup at https://www.rustup.rs/, and run 'rustup install nightly && rustup override set nightly' in the remacs directory."; exit 1; }
    echo "Your system has the required rust installation for building remacs."
fi

# Generate Autoconf-related files, if requested.

if $do_autoconf; then

  if $do_check; then

    echo 'Checking whether you have the necessary tools...
(Read INSTALL.REPO for more details on building Remacs)'

    missing=

    for prog in $progs; do

      sprog=`echo "$prog" | sed 's/-/_/g'`

      eval min=\$${sprog}_min

      printf '%s' "Checking for $prog (need at least version $min) ... "

      check_version $prog $min

      retval=$?

      case $retval in
          0) stat="ok" ;;
          1) stat="missing" ;;
          2) stat="too old" ;;
          4) stat="broken?" ;;
          *) stat="unable to check" ;;
      esac

      echo $stat

      if [ $retval -ne 0 ]; then
          missing="$missing $prog"
          eval ${sprog}_why=\""$stat"\"
      fi

    done


    if [ x"$missing" != x ]; then

      echo '
Building Remacs from the repository requires the following specialized programs:'

      for prog in $progs; do
          sprog=`echo "$prog" | sed 's/-/_/g'`

          eval min=\$${sprog}_min

          echo "$prog (minimum version $min)"
      done


      echo '
Your system seems to be missing the following tool(s):'

      for prog in $missing; do
          sprog=`echo "$prog" | sed 's/-/_/g'`

          eval why=\$${sprog}_why

          echo "$prog ($why)"
      done

      echo '
If you think you have the required tools, please add them to your PATH
and re-run this script.

Otherwise, please try installing them.
On systems using rpm and yum, try: "yum install PACKAGE"
On systems using dpkg and apt, try: "apt-get install PACKAGE"
Then re-run this script.

If you do not have permission to do this, or if the version provided
by your system is too old, it is normally straightforward to build
these packages from source.  You can find the sources at:

https://ftp.gnu.org/gnu/PACKAGE/

Download the package (make sure you get at least the minimum version
listed above), extract it using tar, then run configure, make,
make install.  Add the installation directory to your PATH and re-run
this script.

If you know that the required versions are in your PATH, but this
script has made an error, then you can simply re-run this script with
the --no-check option.

Please report any problems with this script to bug-gnu-emacs@gnu.org .'

      exit 1
    fi

    echo 'Your system has the required tools.'

  fi                            # do_check

  # Build aclocal.m4 here so that autoreconf need not use aclocal.
  # aclocal is part of Automake and might not be installed, and
  # autoreconf skips aclocal if aclocal.m4 is already supplied.
  ls m4/*.m4 | LC_ALL=C sort | sed 's,.*\.m4$,m4_include([&]),' \
    > aclocal.m4.tmp || exit
  if cmp -s aclocal.m4.tmp aclocal.m4; then
    rm -f aclocal.m4.tmp
  else
    echo "Building aclocal.m4 ..."
    mv aclocal.m4.tmp aclocal.m4
  fi || exit

  echo "Running 'autoreconf -fi -I m4' ..."

  ## Let autoreconf figure out what, if anything, needs doing.
  ## Use autoreconf's -f option in case autoreconf itself has changed.
  autoreconf -fi -I m4 || exit
fi


# True if the Git setup was OK before autogen.sh was run.

git_was_ok=true

if $do_git; then
    case `cp --help 2>/dev/null` in
      *--backup*--verbose*)
	cp_options='--backup=numbered --verbose';;
      *)
	cp_options='-f';;
    esac
fi


# Like 'git config NAME VALUE' but verbose on change and exiting on failure.
# Also, do not configure unless requested.

git_config ()
{
    $do_git || return

    name=$1
    value=$2

    ovalue=`git config --get "$name"` && test "$ovalue" = "$value" || {
       if $git_was_ok; then
	   echo 'Configuring local git repository...'
	   case $cp_options in
	       --backup=*)
		   config=$git_common_dir/config
		   cp $cp_options --force -- "$config" "$config" || exit;;
	   esac
       fi
       echo "git config $name '$value'"
       git config "$name" "$value" || exit
       git_was_ok=false
    }
}

## Configure Git, if requested.

# Get location of Git's common configuration directory.  For older Git
# versions this is just '.git'.  Newer Git versions support worktrees.

{ test -r .git &&
  git_common_dir=`git rev-parse --no-flags --git-common-dir 2>/dev/null` &&
  test -n "$git_common_dir"
} || git_common_dir=.git
hooks=$git_common_dir/hooks

# Check hashes when transferring objects among repositories.

<<<<<<< HEAD
echo "You can now run './configure'."
=======
git_config transfer.fsckObjects true


# Configure 'git diff' hunk header format.

git_config diff.elisp.xfuncname \
	   '^\(def[^[:space:]]+[[:space:]]+([^()[:space:]]+)'
git_config 'diff.m4.xfuncname' '^((m4_)?define|A._DEFUN(_ONCE)?)\([^),]*'
git_config 'diff.make.xfuncname' \
	   '^([$.[:alnum:]_].*:|[[:alnum:]_]+[[:space:]]*([*:+]?[:?]?|!?)=|define .*)'
git_config 'diff.shell.xfuncname' \
	   '^([[:space:]]*[[:alpha:]_][[:alnum:]_]*[[:space:]]*\(\)|[[:alpha:]_][[:alnum:]_]*=)'
git_config diff.texinfo.xfuncname \
	   '^@node[[:space:]]+([^,[:space:]][^,]+)'


# Install Git hooks.

tailored_hooks=
sample_hooks=

for hook in commit-msg pre-commit; do
    cmp -- build-aux/git-hooks/$hook "$hooks/$hook" >/dev/null 2>&1 ||
	tailored_hooks="$tailored_hooks $hook"
done

git_sample_hook_src ()
{
    hook=$1
    src=$hooks/$hook.sample
    if test ! -r "$src"; then
	case $hook in
	    applypatch-msg) src=build-aux/git-hooks/commit-msg;;
	    pre-applypatch) src=build-aux/git-hooks/pre-commit;;
	esac
    fi
}
for hook in applypatch-msg pre-applypatch; do
    git_sample_hook_src $hook
    cmp -- "$src" "$hooks/$hook" >/dev/null 2>&1 ||
	sample_hooks="$sample_hooks $hook"
done

if test -n "$tailored_hooks$sample_hooks"; then
    if $do_git; then
	echo "Installing git hooks..."

	if test ! -d "$hooks"; then
	    printf "mkdir -p -- '%s'\\n" "$hooks"
	    mkdir -p -- "$hooks" || exit
	fi

	if test -n "$tailored_hooks"; then
	    for hook in $tailored_hooks; do
		dst=$hooks/$hook
		cp $cp_options -- build-aux/git-hooks/$hook "$dst" || exit
		chmod -- a-w "$dst" || exit
	    done
	fi

	if test -n "$sample_hooks"; then
	    for hook in $sample_hooks; do
		git_sample_hook_src $hook
		dst=$hooks/$hook
		cp $cp_options -- "$src" "$dst" || exit
		chmod -- a-w "$dst" || exit
	    done
	fi
    else
	git_was_ok=false
    fi
fi

if test ! -f configure; then
    echo "You can now run '$0 autoconf'."
elif test -r .git && test $git_was_ok = false && test $do_git = false; then
    echo "You can now run '$0 git'."
elif test ! -f config.status ||
	test -n "`find configure src/config.in -newer config.status`"; then
    echo "You can now run './configure'."
fi
>>>>>>> c0af83b6

exit 0

### autogen.sh ends here<|MERGE_RESOLUTION|>--- conflicted
+++ resolved
@@ -19,11 +19,7 @@
 ## GNU General Public License for more details.
 
 ## You should have received a copy of the GNU General Public License
-<<<<<<< HEAD
-## along with Remacs.  If not, see <http://www.gnu.org/licenses/>.
-=======
-## along with GNU Emacs.  If not, see <https://www.gnu.org/licenses/>.
->>>>>>> c0af83b6
+## along with Remacs.  If not, see <https://www.gnu.org/licenses/>.
 
 ### Commentary:
 
@@ -306,104 +302,7 @@
     }
 }
 
-## Configure Git, if requested.
-
-# Get location of Git's common configuration directory.  For older Git
-# versions this is just '.git'.  Newer Git versions support worktrees.
-
-{ test -r .git &&
-  git_common_dir=`git rev-parse --no-flags --git-common-dir 2>/dev/null` &&
-  test -n "$git_common_dir"
-} || git_common_dir=.git
-hooks=$git_common_dir/hooks
-
-# Check hashes when transferring objects among repositories.
-
-<<<<<<< HEAD
 echo "You can now run './configure'."
-=======
-git_config transfer.fsckObjects true
-
-
-# Configure 'git diff' hunk header format.
-
-git_config diff.elisp.xfuncname \
-	   '^\(def[^[:space:]]+[[:space:]]+([^()[:space:]]+)'
-git_config 'diff.m4.xfuncname' '^((m4_)?define|A._DEFUN(_ONCE)?)\([^),]*'
-git_config 'diff.make.xfuncname' \
-	   '^([$.[:alnum:]_].*:|[[:alnum:]_]+[[:space:]]*([*:+]?[:?]?|!?)=|define .*)'
-git_config 'diff.shell.xfuncname' \
-	   '^([[:space:]]*[[:alpha:]_][[:alnum:]_]*[[:space:]]*\(\)|[[:alpha:]_][[:alnum:]_]*=)'
-git_config diff.texinfo.xfuncname \
-	   '^@node[[:space:]]+([^,[:space:]][^,]+)'
-
-
-# Install Git hooks.
-
-tailored_hooks=
-sample_hooks=
-
-for hook in commit-msg pre-commit; do
-    cmp -- build-aux/git-hooks/$hook "$hooks/$hook" >/dev/null 2>&1 ||
-	tailored_hooks="$tailored_hooks $hook"
-done
-
-git_sample_hook_src ()
-{
-    hook=$1
-    src=$hooks/$hook.sample
-    if test ! -r "$src"; then
-	case $hook in
-	    applypatch-msg) src=build-aux/git-hooks/commit-msg;;
-	    pre-applypatch) src=build-aux/git-hooks/pre-commit;;
-	esac
-    fi
-}
-for hook in applypatch-msg pre-applypatch; do
-    git_sample_hook_src $hook
-    cmp -- "$src" "$hooks/$hook" >/dev/null 2>&1 ||
-	sample_hooks="$sample_hooks $hook"
-done
-
-if test -n "$tailored_hooks$sample_hooks"; then
-    if $do_git; then
-	echo "Installing git hooks..."
-
-	if test ! -d "$hooks"; then
-	    printf "mkdir -p -- '%s'\\n" "$hooks"
-	    mkdir -p -- "$hooks" || exit
-	fi
-
-	if test -n "$tailored_hooks"; then
-	    for hook in $tailored_hooks; do
-		dst=$hooks/$hook
-		cp $cp_options -- build-aux/git-hooks/$hook "$dst" || exit
-		chmod -- a-w "$dst" || exit
-	    done
-	fi
-
-	if test -n "$sample_hooks"; then
-	    for hook in $sample_hooks; do
-		git_sample_hook_src $hook
-		dst=$hooks/$hook
-		cp $cp_options -- "$src" "$dst" || exit
-		chmod -- a-w "$dst" || exit
-	    done
-	fi
-    else
-	git_was_ok=false
-    fi
-fi
-
-if test ! -f configure; then
-    echo "You can now run '$0 autoconf'."
-elif test -r .git && test $git_was_ok = false && test $do_git = false; then
-    echo "You can now run '$0 git'."
-elif test ! -f config.status ||
-	test -n "`find configure src/config.in -newer config.status`"; then
-    echo "You can now run './configure'."
-fi
->>>>>>> c0af83b6
 
 exit 0
 
