--- conflicted
+++ resolved
@@ -174,11 +174,7 @@
 #### Dockerized development environment
 
 If you don't want to bother with the above setup you can use the
-<<<<<<< HEAD
-provided docker environment. Make sure you have
-=======
 provided Docker environment. Make sure you have
->>>>>>> bcf1ac6a
 [docker](https://www.docker.com/) 1.12+ and
 [docker-compose](https://github.com/docker/compose) 1.8+ available.
 
@@ -188,14 +184,10 @@
 docker-compose up -d
 ```
 
-<<<<<<< HEAD
-First time you run this command docker will build the image. After
+The first time you run this command, Docker will build the image. After
 that any subsequent startups will happen in less than a second. If
 this command fails because of needing absolute paths, make sure to set
-the PWD environment variable before calling the command like so
-=======
-First time you run this command Docker will build the image.  After that any subsequent startups will happen in less than a second.
->>>>>>> bcf1ac6a
+the PWD environment variable before calling the command like so:
 
 ```shell
 PWD=$(pwd) docker-compose up -d
