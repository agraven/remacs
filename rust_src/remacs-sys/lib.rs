#![allow(non_camel_case_types, non_snake_case, non_upper_case_globals)]

//! This module contains all FFI declarations.
//!
//! These types and constants are generated at build time to mimic how they are
//! in C:
//!
//! - `EmacsInt`
//! - `EmacsUint`
//! - `EmacsDouble`
//! - `EMACS_INT_MAX`
//! - `EMACS_INT_SIZE`
//! - `EMACS_FLOAT_SIZE`
//! - `GCTYPEBITS`
//! - `USE_LSB_TAG`

extern crate libc;

pub mod libm;

use libc::{c_char, c_uchar, c_short, c_int, c_double, c_float, c_void, ptrdiff_t, size_t, off_t,
           time_t, timespec, intmax_t};


include!(concat!(env!("OUT_DIR"), "/definitions.rs"));
include!(concat!(env!("OUT_DIR"), "/globals.rs"));

pub type Lisp_Object = EmacsInt;

pub const Qnil: Lisp_Object = 0;

pub type char_bits = u32;
pub const CHAR_ALT: char_bits = 0x0400000;
pub const CHAR_SUPER: char_bits = 0x0800000;
pub const CHAR_HYPER: char_bits = 0x1000000;
pub const CHAR_SHIFT: char_bits = 0x2000000;
pub const CHAR_CTL: char_bits = 0x4000000;
pub const CHAR_META: char_bits = 0x8000000;
pub const CHAR_MODIFIER_MASK: char_bits = CHAR_ALT | CHAR_SUPER | CHAR_HYPER | CHAR_SHIFT |
    CHAR_CTL | CHAR_META;
pub const CHARACTERBITS: char_bits = 22;

pub const PSEUDOVECTOR_FLAG: ptrdiff_t = std::isize::MAX - std::isize::MAX / 2;
pub const PSEUDOVECTOR_SIZE_BITS: ptrdiff_t = 12;
pub const PSEUDOVECTOR_SIZE_MASK: ptrdiff_t = (1 << PSEUDOVECTOR_SIZE_BITS) - 1;
pub const PSEUDOVECTOR_REST_BITS: ptrdiff_t = 12;
pub const PSEUDOVECTOR_REST_MASK: ptrdiff_t = (((1 << PSEUDOVECTOR_REST_BITS) - 1) <<
                                                   PSEUDOVECTOR_SIZE_BITS);
pub const PSEUDOVECTOR_AREA_BITS: ptrdiff_t = PSEUDOVECTOR_SIZE_BITS + PSEUDOVECTOR_REST_BITS;
pub const PVEC_TYPE_MASK: ptrdiff_t = 0x3f << PSEUDOVECTOR_AREA_BITS;

// Number of bits in a Lisp_Object tag.
pub const VALBITS: EmacsInt = EMACS_INT_SIZE * 8 - GCTYPEBITS;
pub const INTTYPEBITS: EmacsInt = GCTYPEBITS - 1;
pub const FIXNUM_BITS: EmacsInt = VALBITS + 1;
pub const VAL_MAX: EmacsInt = EMACS_INT_MAX >> (GCTYPEBITS - 1);
pub const VALMASK: EmacsInt = [VAL_MAX, -(1 << GCTYPEBITS)][USE_LSB_TAG as usize];
pub const INTMASK: EmacsInt = (EMACS_INT_MAX >> (INTTYPEBITS - 1));

// Largest and smallest numbers that can be represented as fixnums in
// Emacs lisp.
pub const MOST_POSITIVE_FIXNUM: EmacsInt = EMACS_INT_MAX >> INTTYPEBITS;
pub const MOST_NEGATIVE_FIXNUM: EmacsInt = (-1 - MOST_POSITIVE_FIXNUM);

// Max value for the first argument of wait_reading_process_output.
pub const WAIT_READING_MAX: i64 = std::i64::MAX;

/// Bit pattern used in the least significant bits of a lisp object,
/// to denote its type.
#[repr(u8)]
#[derive(PartialEq, Eq)]
#[derive(Copy, Clone, Debug)]
pub enum Lisp_Type {
    // Symbol.  XSYMBOL (object) points to a struct Lisp_Symbol.
    Lisp_Symbol = 0,

    // Miscellaneous.  XMISC (object) points to a union Lisp_Misc,
    // whose first member indicates the subtype.
    Lisp_Misc = 1,

    // Integer.  XINT (obj) is the integer value.
    Lisp_Int0 = 2,
    Lisp_Int1 = 3 + (USE_LSB_TAG as usize as u8) * 3, // 3 | 6

    // String.  XSTRING (object) points to a struct Lisp_String.
    // The length of the string, and its contents, are stored therein.
    Lisp_String = 4,

    // Vector of Lisp objects, or something resembling it.
    // XVECTOR (object) points to a struct Lisp_Vector, which contains
    // the size and contents.  The size field also contains the type
    // information, if it's not a real vector object.
    Lisp_Vectorlike = 5,

    // Cons.  XCONS (object) points to a struct Lisp_Cons.
    Lisp_Cons = 6 - (USE_LSB_TAG as usize as u8) * 3, // 6 | 3

    Lisp_Float = 7,
}

#[repr(C)]
#[derive(PartialEq, Eq, Copy, Clone, Debug)]
pub enum PseudovecType {
    PVEC_NORMAL_VECTOR = 0,
    PVEC_FREE,
    PVEC_PROCESS,
    PVEC_FRAME,
    PVEC_WINDOW,
    PVEC_BOOL_VECTOR,
    PVEC_BUFFER,
    PVEC_HASH_TABLE,
    PVEC_TERMINAL,
    PVEC_WINDOW_CONFIGURATION,
    PVEC_SUBR,
    PVEC_OTHER,
    PVEC_XWIDGET,
    PVEC_XWIDGET_VIEW,
    PVEC_THREAD,
    PVEC_MUTEX,
    PVEC_CONDVAR,
    PVEC_MODULE_FUNCTION,

    /* These should be last, check internal_equal to see why.  */
    PVEC_COMPILED,
    PVEC_CHAR_TABLE,
    PVEC_SUB_CHAR_TABLE,
    PVEC_RECORD,
    PVEC_FONT, /* Should be last because it's used for range checking.  */
}

#[repr(C)]
#[derive(PartialEq, Eq, Copy, Clone, Debug)]
pub enum TextCursorKinds {
    DEFAULT_CURSOR = -2,
    NO_CURSOR = -1,
    FILLED_BOX_CURSOR,
    HOLLOW_BOX_CURSOR,
    BAR_CURSOR,
    HBAR_CURSOR,
}

pub type bits_word = size_t;

/// Representation of an Emacs Lisp function symbol.
#[repr(C)]
pub struct Lisp_Subr {
    pub header: Lisp_Vectorlike_Header,

    /// This is the function pointer that will be called when the user invokes
    /// the Emacs Lisp function. Also, this field is actually an union in C.
    pub function: *const c_void,

    /// The minimum number of arguments that can be passed to the Emacs Lisp
    /// function.
    pub min_args: c_short,

    /// The maximum number of arguments that can be passed to te Emacs Lisp
    /// function.
    pub max_args: c_short,

    /// The name of the function in Emacs Lisp.
    pub symbol_name: *const c_char,

    /// The interactive specification. This may be a normal prompt
    /// string, such as `"bBuffer: "` or an elisp form as a string.
    /// If the function is not interactive, this should be a null
    /// pointer.
    pub intspec: *const c_char,

    // TODO: Change this to EMACS_INT
    //
    // If you wan't to give it a try and solve this you should see this commit:
    // https://github.com/Wilfred/remacs/commit/c5461d03a411ff5c6f43885a0a9030e8a94bbc2e
    /// The docstring of the Emacs Lisp function.
    pub doc: *const c_char,
}

// In order to use `lazy_static!` with LispSubr, it must be Sync. Raw
// pointers are not Sync, but it isn't a problem to define Sync if we
// never mutate LispSubr values. If we do, we will need to create
// these objects at runtime, perhaps using forget().
//
// Based on http://stackoverflow.com/a/28116557/509706
unsafe impl Sync for Lisp_Subr {}

/// Represents a string value in elisp
#[repr(C)]
pub struct Lisp_String {
    pub size: ptrdiff_t,
    pub size_byte: ptrdiff_t,
    // TODO: Use correct definition for this.
    //
    // Maybe use rust nightly unions?
    pub intervals: *mut c_void, // @TODO implement
    pub data: *mut c_char,
}

#[repr(C)]
pub union SymbolUnion {
    pub value: Lisp_Object,
    pub alias: *mut Lisp_Symbol,
pub blv: *mut c_void, // @TODO implement Lisp_Buffer_Local_Value
pub fwd: *mut c_void, // @TODO implement Lisp_Fwd
}

/// Interned state of a symbol.
#[repr(C)]
pub enum Symbol_Interned {
    Uninterned = 0,
    Interned = 1,
    InternedInInitialObarray = 2,
}

#[repr(C)]
pub enum Symbol_Redirect {
    PlainVal = 4,
    VarAlias = 1,
    Localized = 2,
    Forwarded = 3,
}

/// This struct has 4 bytes of padding, representing the bitfield that
/// lives at the top of a Lisp_Symbol. The first 10 bits of this field are
/// used.
#[repr(C)]
pub struct Lisp_Symbol {
    pub symbol_bitfield: u32,
    pub name: Lisp_Object,
    pub val: SymbolUnion,
    pub function: Lisp_Object,
    pub plist: Lisp_Object,
    pub next: *mut Lisp_Symbol,
}

/* The only field contains various pieces of information:
- The MSB (ARRAY_MARK_FLAG) holds the gcmarkbit.
- The next bit (PSEUDOVECTOR_FLAG) indicates whether this is a plain
  vector (0) or a pseudovector (1).
- If PSEUDOVECTOR_FLAG is 0, the rest holds the size (number
  of slots) of the vector.
- If PSEUDOVECTOR_FLAG is 1, the rest is subdivided into three fields:
  - a) pseudovector subtype held in PVEC_TYPE_MASK field;
  - b) number of Lisp_Objects slots at the beginning of the object
    held in PSEUDOVECTOR_SIZE_MASK field.  These objects are always
    traced by the GC;
  - c) size of the rest fields held in PSEUDOVECTOR_REST_MASK and
    measured in word_size units.  Rest fields may also include
    Lisp_Objects, but these objects usually needs some special treatment
    during GC.
  There are some exceptions.  For PVEC_FREE, b) is always zero.  For
  PVEC_BOOL_VECTOR and PVEC_SUBR, both b) and c) are always zero.
  Current layout limits the pseudovectors to 63 PVEC_xxx subtypes,
  4095 Lisp_Objects in GC-ed area and 4095 word-sized other slots.  */

#[repr(C)]
pub struct Lisp_Vectorlike_Header {
    pub size: ptrdiff_t,
}

#[repr(C)]
pub struct Lisp_Vectorlike {
    pub header: Lisp_Vectorlike_Header,
    // shouldn't look at the contents without knowing the structure...
}

#[repr(C)]
pub struct Lisp_Vector {
    pub header: Lisp_Vectorlike_Header,
    // actually any number of items... not sure how to express this
    pub contents: [Lisp_Object; 1],
}

#[repr(C)]
pub struct Lisp_Bool_Vector {
    pub _header: Lisp_Vectorlike_Header,
    pub size: EmacsInt,
    // actually any number of items again
    pub _data: [bits_word; 1],
}

// This is the set of data types that share a common structure.
// The first member of the structure is a type code from this set.
// The enum values are arbitrary, but we'll use large numbers to make it
// more likely that we'll spot the error if a random word in memory is
// mistakenly interpreted as a Lisp_Misc.
#[repr(u16)]
#[derive(PartialEq, Eq, Copy, Clone, Debug)]
pub enum Lisp_Misc_Type {
    Free = 0x5eab,
    Marker,
    Overlay,
    SaveValue,
    Finalizer,
}

// Supertype of all Misc types.
#[repr(C)]
pub struct Lisp_Misc_Any {
    pub ty: Lisp_Misc_Type,
    // This is actually a GC marker bit plus 15 bits of padding, but
    // we don't care right now.
    padding: u16,
}

// TODO: write a docstring based on the docs in lisp.h.
#[repr(C)]
pub struct Lisp_Marker {
    pub ty: Lisp_Misc_Type,
    // GC mark bit, 13 bits spacer, needs_adjustment flag,
    // insertion_type flag.
    padding: u16,
    // TODO: define a proper buffer struct.
    pub buffer: *const Lisp_Buffer,
    pub next: *const Lisp_Marker,
    pub charpos: ptrdiff_t,
    pub bytepos: ptrdiff_t,
}

// TODO: write a docstring based on the docs in lisp.h.
#[repr(C)]
pub struct Lisp_Overlay {
    pub ty: Lisp_Misc_Type,
    // GC mark bit, 16 bits spacer
    padding: u16,
    pub next: *const Lisp_Overlay,
    pub start: Lisp_Object,
    pub end: Lisp_Object,
    pub plist: Lisp_Object,
}

/// Represents the cursor position within an Emacs window. For
/// documentation see stuct cursor_pos in window.h.
#[repr(C)]
pub struct CursorPos {
    // Pixel position.  These are always window relative.
    x: c_int,
    y: c_int,
    // Glyph matrix position.
    hpos: c_int,
    vpos: c_int,
}

/// Represents an Emacs window. For documentation see struct window in
/// window.h.
#[repr(C)]
pub struct Lisp_Window {
    pub header: Lisp_Vectorlike_Header,
    pub frame: Lisp_Object,
    pub next: Lisp_Object,
    pub prev: Lisp_Object,
    pub parent: Lisp_Object,
    pub normal_lines: Lisp_Object,
    pub normal_cols: Lisp_Object,
    pub new_total: Lisp_Object,
    pub new_normal: Lisp_Object,
    pub new_pixel: Lisp_Object,
    pub contents: Lisp_Object,
    pub start: Lisp_Object,
    pub pointm: Lisp_Object,
    pub old_pointm: Lisp_Object,
    pub temslot: Lisp_Object,
    pub vertical_scroll_bar: Lisp_Object,
    pub vertical_scroll_bar_type: Lisp_Object,
    pub horizontal_scroll_bar: Lisp_Object,
    pub horizontal_scroll_bar_type: Lisp_Object,
    pub display_table: Lisp_Object,
    pub dedicated: Lisp_Object,
    pub redisplay_end_trigger: Lisp_Object,
    pub combination_limit: Lisp_Object,
    pub window_parameters: Lisp_Object,
    pub current_matrix: *mut c_void,
    pub desired_matrix: *mut c_void,
    pub prev_buffers: Lisp_Object,
    pub next_buffers: Lisp_Object,
    pub use_time: EmacsInt,
    pub sequence_number: EmacsInt,
    pub pixel_left: c_int,
    pub pixel_top: c_int,
    pub left_col: c_int,
    pub top_line: c_int,
    pub pixel_width: c_int,
    pub pixel_height: c_int,
    pub pixel_width_before_size_change: c_int,
    pub pixel_height_before_size_change: c_int,
    pub total_cols: c_int,
    pub total_lines: c_int,
    pub hscroll: ptrdiff_t,
    pub min_hscroll: ptrdiff_t,
    pub hscroll_whole: ptrdiff_t,
    pub last_modified: EmacsInt,
    pub last_overlay_modified: EmacsInt,
    pub last_point: ptrdiff_t,
    pub base_line_number: ptrdiff_t,
    pub base_line_pos: ptrdiff_t,
    pub column_number_displayed: ptrdiff_t,
    pub nrows_scale_factor: c_int,
    pub ncols_scale_factor: c_int,
    pub cursor: CursorPos,
    pub phys_cursor: CursorPos,
    pub output_cursor: CursorPos,
    pub last_cursor_vpos: c_int,
    pub phys_cursor_type: TextCursorKinds,
    pub phys_cursor_width: c_int,
    pub phys_cursor_ascent: c_int,
    pub phys_cursor_height: c_int,
    pub left_fringe_width: c_int,
    pub right_fringe_width: c_int,
    pub left_margin_cols: c_int,
    pub right_margin_cols: c_int,
    pub scroll_bar_width: c_int,
    pub scroll_bar_height: c_int,
    pub mode_line_height: c_int,
    pub header_line_height: c_int,
    pub window_end_pos: ptrdiff_t,
    pub window_end_vpos: c_int,
    // XXX: in Emacs, a bitfield of 16 booleans
    pub flags: u16,
    pub vscroll: c_int,
    pub window_end_bytepos: ptrdiff_t,
}

/// Represents an Emacs buffer. For documentation see struct buffer in
/// buffer.h.
#[repr(C)]
pub struct Lisp_Buffer {
    pub header: Lisp_Vectorlike_Header,
    pub name: Lisp_Object,
    pub filename: Lisp_Object,
    pub directory: Lisp_Object,
    pub backed_up: Lisp_Object,
    pub save_length: Lisp_Object,
    pub auto_save_file_name: Lisp_Object,
    pub read_only: Lisp_Object,
    pub mark: Lisp_Object,
    pub local_var_alist: Lisp_Object,
    pub major_mode: Lisp_Object,
    pub mode_name: Lisp_Object,
    pub mode_line_format: Lisp_Object,
    pub header_line_format: Lisp_Object,
    pub keymap: Lisp_Object,
    pub abbrev_table: Lisp_Object,
    pub syntax_table: Lisp_Object,
    pub category_table: Lisp_Object,
    pub case_fold_search: Lisp_Object,
    pub tab_width: Lisp_Object,
    pub fill_column: Lisp_Object,
    pub left_margin: Lisp_Object,
    pub auto_fill_function: Lisp_Object,
    pub downcase_table: Lisp_Object,
    pub upcase_table: Lisp_Object,
    pub case_canon_table: Lisp_Object,
    pub case_eqv_table: Lisp_Object,
    pub truncate_lines: Lisp_Object,
    pub word_wrap: Lisp_Object,
    pub ctl_arrow: Lisp_Object,
    pub bidi_display_reordering: Lisp_Object,
    pub bidi_paragraph_direction: Lisp_Object,
    pub bidi_paragraph_separate_re: Lisp_Object,
    pub bidi_paragraph_start_re: Lisp_Object,
    pub selective_display: Lisp_Object,
    pub selective_display_ellipses: Lisp_Object,
    pub minor_modes: Lisp_Object,
    pub overwrite_mode: Lisp_Object,
    pub abbrev_mode: Lisp_Object,
    pub display_table: Lisp_Object,
    pub mark_active: Lisp_Object,
    pub enable_multibyte_characters: Lisp_Object,
    pub buffer_file_coding_system: Lisp_Object,
    pub file_format: Lisp_Object,
    pub auto_save_file_format: Lisp_Object,
    pub cache_long_scans: Lisp_Object,
    pub width_table: Lisp_Object,
    pub pt_marker: Lisp_Object,
    pub begv_marker: Lisp_Object,
    pub zv_marker: Lisp_Object,
    pub point_before_scroll: Lisp_Object,
    pub file_truename: Lisp_Object,
    pub invisibility_spec: Lisp_Object,
    pub last_selected_window: Lisp_Object,
    pub display_count: Lisp_Object,
    pub left_margin_cols: Lisp_Object,
    pub right_margin_cols: Lisp_Object,
    pub left_fringe_width: Lisp_Object,
    pub right_fringe_width: Lisp_Object,
    pub fringes_outside_margins: Lisp_Object,
    pub scroll_bar_width: Lisp_Object,
    pub scroll_bar_height: Lisp_Object,
    pub vertical_scroll_bar_type: Lisp_Object,
    pub horizontal_scroll_bar_type: Lisp_Object,
    pub indicate_empty_lines: Lisp_Object,
    pub indicate_buffer_boundaries: Lisp_Object,
    pub fringe_indicator_alist: Lisp_Object,
    pub fringe_cursor_alist: Lisp_Object,
    pub display_time: Lisp_Object,
    pub scroll_up_aggressively: Lisp_Object,
    pub scroll_down_aggressively: Lisp_Object,
    pub cursor_type: Lisp_Object,
    pub extra_line_spacing: Lisp_Object,
    pub cursor_in_non_selected_windows: Lisp_Object,

    pub own_text: Lisp_Buffer_Text,
    pub text: *mut Lisp_Buffer_Text,
    pub next: *mut Lisp_Buffer,

    pub pt: ptrdiff_t,
    pub pt_byte: ptrdiff_t,
    pub begv: ptrdiff_t,
    pub begv_byte: ptrdiff_t,
    pub zv: ptrdiff_t,
    pub zv_byte: ptrdiff_t,

    pub base_buffer: *mut Lisp_Buffer,
    pub indirections: c_int,
    pub window_count: c_int,
    pub local_flags: [c_uchar; 50],

    pub modtime: timespec,
    pub modtime_size: off_t,
    pub auto_save_modified: EmacsInt,
    pub display_error_modiff: EmacsInt,
    pub auto_save_failure_time: time_t,

    pub last_window_start: ptrdiff_t,
    pub newline_cache: *mut c_void,
    pub width_run_cache: *mut c_void,
    pub bidi_paragraph_cache: *mut c_void,

    // XXX in C, bitfield with two bools
    pub flags: u8,

    pub overlays_before: *mut c_void,
    pub overlays_after: *mut c_void,
    pub overlay_center: ptrdiff_t,

    pub undo_list: Lisp_Object,
}

/// Represents text contents of an Emacs buffer. For documentation see
/// struct buffer_text in buffer.h.
#[repr(C)]
pub struct Lisp_Buffer_Text {
    pub beg: *mut c_uchar,

    pub gpt: ptrdiff_t,
    pub z: ptrdiff_t,
    pub gpt_byte: ptrdiff_t,
    pub z_byte: ptrdiff_t,
    pub gap_size: ptrdiff_t,

    pub modiff: EmacsInt,
    pub chars_modiff: EmacsInt,
    pub save_modiff: EmacsInt,
    pub overlay_modiff: EmacsInt,
    pub compact: EmacsInt,

    pub beg_unchanged: ptrdiff_t,
    pub end_unchanged: ptrdiff_t,

    pub unchanged_modified: EmacsInt,
    pub overlay_unchanged_modified: EmacsInt,
    // until we define struct interval
    pub intervals: *mut c_void,
    pub markers: *mut Lisp_Marker,

    // XXX: in Emacs, a bitfield of 2 booleans
    pub flags: u8,
}

/// Represents a floating point value in elisp, or GC bookkeeping for
/// floats.
///
/// # Porting from C
///
/// `Lisp_Float` in C uses a union between a `double` and a
/// pointer. We assume a double, as that's the common case, and
/// require callers to transmute to a `LispFloatChain` if they need
/// the pointer.
#[repr(C)]
pub struct Lisp_Float {
    pub data: [u8; EMACS_FLOAT_SIZE as usize],
}

/// Represents a cons cell, or GC bookkeeping for cons cells.
///
/// A cons cell is pair of two pointers, used to build linked lists in
/// lisp.
///
/// # C Porting Notes
///
/// The equivalent C struct is `Lisp_Cons`. Note that the second field
/// may be used as the cdr or GC bookkeeping.
// TODO: this should be aligned to 8 bytes.
#[repr(C)]
pub struct Lisp_Cons {
    /// Car of this cons cell.
    pub car: Lisp_Object,
    /// Cdr of this cons cell, or the chain used for the free list.
    pub cdr: Lisp_Object,
}

/// Type of comparison for `internal_equal()`.
#[repr(C)]
pub enum EqualKind {
    NoQuit,
    Plain,
    IncludingProperties,
}

#[repr(C)]
pub struct re_registers {
    pub num_regs: libc::c_uint,
    pub start: *mut c_void, // TODO
    pub end: *mut c_void, // TODO
}

#[repr(C)]
pub struct thread_state {
    pub header: Lisp_Vectorlike_Header,
    /// The buffer in which the last search was performed, or
    /// Qt if the last search was done in a string;
    /// Qnil if no searching has been done yet.
    pub m_last_thing_searched: Lisp_Object,

    pub m_saved_last_thing_searched: Lisp_Object,
    /// The thread's name.
    pub name: Lisp_Object,

    /// The thread's function.
    pub function: Lisp_Object,

    /// If non-nil, this thread has been signaled.
    pub error_symbol: Lisp_Object,
    pub error_data: Lisp_Object,

    /// If we are waiting for some event, this holds the object we are
    /// waiting on.
    pub event_object: Lisp_Object,

    /// m_stack_bottom must be the first non-Lisp field.
    /// An address near the bottom of the stack.
    /// Tells GC how to save a copy of the stack.
    pub m_stack_bottom: *mut c_char,
    /// An address near the top of the stack.
    pub stack_top: *mut c_char,

    pub m_catchlist: *mut c_void, // TODO
    /// Chain of condition handlers currently in effect.
    /// The elements of this chain are contained in the stack frames
    /// of Fcondition_case and internal_condition_case.
    /// When an error is signaled (by calling Fsignal),
    /// this chain is searched for an element that applies.
    pub m_handlerlist: *mut c_void, // TODO
    pub m_handlerlist_list: *mut c_void, // TODO

    /// Current number of specbindings allocated in specpdl.
    pub m_specpdl_size: ptrdiff_t,

    /// Pointer to beginning of specpdl.
    pub m_specpdl: *mut c_void, // TODO
    /// Pointer to first unused element in specpdl.
    pub m_specpdl_ptr: *mut c_void, // TODO
    /// Depth in Lisp evaluations and function calls.
    pub m_lisp_eval_depth: EmacsInt,

    /// This points to the current buffer.
    pub m_current_buffer: *mut c_void,
    /// Every call to re_match, etc., must pass &search_regs as the regs
    /// argument unless you can show it is unnecessary (i.e., if re_match
    /// is certainly going to be called again before region-around-match
    /// can be called).

    /// Since the registers are now dynamically allocated, we need to make
    /// sure not to refer to the Nth register before checking that it has
    /// been allocated by checking search_regs.num_regs.

    /// The regex code keeps track of whether it has allocated the search
    /// buffer using bits in the re_pattern_buffer.  This means that whenever
    /// you compile a new pattern, it completely forgets whether it has
    /// allocated any registers, and will allocate new registers the next
    /// time you call a searching or matching function.  Therefore, we need
    /// to call re_set_registers after compiling a new pattern or after
    /// setting the match registers, so that the regex functions will be
    /// able to free or re-allocate it properly.
    pub m_search_regs: re_registers,
    /// If non-zero the match data have been saved in saved_search_regs
    /// during the execution of a sentinel or filter.
    pub m_search_regs_saved: bool,
    pub m_saved_search_regs: re_registers,
    /// This is the string or buffer in which we
    /// are matching.  It is used for looking up syntax properties.

    /// If the value is a Lisp string object, we are matching text in that
    /// string; if it's nil, we are matching text in the current buffer; if
    /// it's t, we are matching text in a C string.
    pub m_re_match_object: Lisp_Object,
    /// This member is different from waiting_for_input.
    /// It is used to communicate to a lisp process-filter/sentinel (via the
    /// function Fwaiting_for_user_input_p) whether Emacs was waiting
    /// for user-input when that process-filter was called.
    /// waiting_for_input cannot be used as that is by definition 0 when
    /// lisp code is being evalled.
    /// This is also used in record_asynch_buffer_change.
    /// For that purpose, this must be 0
    /// when not inside wait_reading_process_output.
    pub m_waiting_for_user_input_p: c_int,
    /// True while doing kbd input.
    pub m_waiting_for_input: bool,

    // TODO: this struct is incomplete. We're missing thread_id,
    // thread_condvar, wait_condvar, not_holding_lock, and
    // next_thread.
}

/// Lisp_Char_Table
#[repr(C)]
#[allow(dead_code)]
enum ChartabSize {
    Bits0 = 6,
    Bits1 = 4,
    Bits2 = 5,
    Bits3 = 7,
}

#[repr(C)]
pub struct Lisp_Char_Table {
    /// HEADER.SIZE is the vector's size field, which also holds the
    /// pseudovector type information.  It holds the size, too.
    /// The size counts the defalt, parent, purpose, ascii,
    /// contents, and extras slots.
    pub header: Lisp_Vectorlike_Header,

    /// This holds a default value,
    /// which is used whenever the value for a specific character is nil.
    pub default: Lisp_Object,

    /// This points to another char table, which we inherit from when the
    /// value for a specific character is nil.  The `defalt' slot takes
    /// precedence over this.
    pub parent: Lisp_Object,

    /// This is a symbol which says what kind of use this char-table is
    /// meant for.
    pub purpose: Lisp_Object,

    /// The bottom sub char-table for characters of the range 0..127.  It
    /// is nil if none of ASCII character has a specific value.
    pub ascii: Lisp_Object,

    pub contents: [Lisp_Object; 1 << ChartabSize::Bits0 as u8],

    /// These hold additional data.  It is a vector.
    // actually any number of items
    pub extras: [Lisp_Object; 1],
}

#[repr(C)]
pub struct Lisp_Process {
    pub header: Lisp_Vectorlike_Header,

    /// Name of subprocess terminal.
    pub tty_name: Lisp_Object,

    /// Name of this process.
    pub name: Lisp_Object,

    /// List of command arguments that this process was run with.
    /// Is set to t for a stopped network process; nil otherwise.
    pub command: Lisp_Object,

    /// (funcall FILTER PROC STRING)  (if FILTER is non-nil)
    /// to dispose of a bunch of chars from the process all at once.
    pub filter: Lisp_Object,

    /// (funcall SENTINEL PROCESS) when process state changes.
    pub sentinel: Lisp_Object,

    /// (funcall LOG SERVER CLIENT MESSAGE) when a server process
    /// accepts a connection from a client.
    pub log: Lisp_Object,

    /// Buffer that output is going to.
    pub buffer: Lisp_Object,

    /// t if this is a real child process.  For a network or serial
    /// connection, it is a plist based on the arguments to
    /// make-network-process or make-serial-process.
    pub childp: Lisp_Object,

    /// Plist for programs to keep per-process state information, parameters, etc.
    pub plist: Lisp_Object,

    /// Marker set to end of last buffer-inserted output from this process.
    pub mark: Lisp_Object,

    /// Symbol indicating status of process.
    /// This may be a symbol: run, open, closed, listen, or failed.
    /// Or it may be a pair (connect . ADDRINFOS) where ADDRINFOS is
    /// a list of remaining (PROTOCOL . ADDRINFO) pairs to try.
    /// Or it may be (failed ERR) where ERR is an integer, string or symbol.
    /// Or it may be a list, whose car is stop, exit or signal
    /// and whose cdr is a pair (EXIT_CODE . COREDUMP_FLAG)
    /// or (SIGNAL_NUMBER . COREDUMP_FLAG).
    pub status: Lisp_Object,

    /// Coding-system for decoding the input from this process.
    pub decode_coding_system: Lisp_Object,

    /// Working buffer for decoding.
    pub decoding_buf: Lisp_Object,

    /// Coding-system for encoding the output to this process.
    pub encode_coding_system: Lisp_Object,

    /// Working buffer for encoding.
    pub encoding_buf: Lisp_Object,

    /// Queue for storing waiting writes.
    pub write_queue: Lisp_Object,

    // TODO: this struct is incomplete.
}

#[repr(C)]
pub struct Lisp_Frame {
    pub header: Lisp_Vectorlike_Header,

    /// All Lisp_Object components must come first.
    /// That ensures they are all aligned normally.

    /// Name of this frame: a Lisp string.  It is used for looking up resources,
    /// as well as for the title in some cases.
    pub name: Lisp_Object,

    /// The name to use for the icon, the last time
    /// it was refreshed.  nil means not explicitly specified.
    pub icon_name: Lisp_Object,

    /// This is the frame title specified explicitly, if any.
    /// Usually it is nil.
    pub title: Lisp_Object,

    ///  The frame which should receive keystrokes that occur in this
    /// frame, or nil if they should go to the frame itself.  This is
    /// usually nil, but if the frame is minibufferless, we can use this
    /// to redirect keystrokes to a surrogate minibuffer frame when
    /// needed.
    ///
    /// Note that a value of nil is different than having the field point
    /// to the frame itself.  Whenever the Fselect_frame function is used
    /// to shift from one frame to the other, any redirections to the
    /// original frame are shifted to the newly selected frame; if
    /// focus_frame is nil, Fselect_frame will leave it alone.
    pub focus_frame: Lisp_Object,

    /// This frame's root window.  Every frame has one.
    /// If the frame has only a minibuffer window, this is it.
    /// Otherwise, if the frame has a minibuffer window, this is its sibling.
    pub root_window: Lisp_Object,

    /// This frame's selected window.
    /// Each frame has its own window hierarchy
    /// and one of the windows in it is selected within the frame.
    /// The selected window of the selected frame is Emacs's selected window.
    pub selected_window: Lisp_Object,

    /// This frame's minibuffer window.
    /// Most frames have their own minibuffer windows,
    /// but only the selected frame's minibuffer window
    /// can actually appear to exist.
    pub minibuffer_window: Lisp_Object,

    /// Parameter alist of this frame.
    /// These are the parameters specified when creating the frame
    /// or modified with modify-frame-parameters.
    pub param_alist: Lisp_Object,

    /// List of scroll bars on this frame.
    /// Actually, we don't specify exactly what is stored here at all; the
    /// scroll bar implementation code can use it to store anything it likes.
    /// This field is marked by the garbage collector.  It is here
    /// instead of in the `device' structure so that the garbage
    /// collector doesn't need to look inside the window-system-dependent
    /// structure.
    pub scroll_bars: Lisp_Object,
    pub condemned_scroll_bars: Lisp_Object,

    /// Vector describing the items to display in the menu bar.
    /// Each item has four elements in this vector.
    /// They are KEY, STRING, SUBMAP, and HPOS.
    /// (HPOS is not used in when the X toolkit is in use.)
    /// There are four additional elements of nil at the end, to terminate.
    pub menu_bar_items: Lisp_Object,

    /// Alist of elements (FACE-NAME . FACE-VECTOR-DATA).
    pub face_alist: Lisp_Object,

    /// A vector that records the entire structure of this frame's menu bar.
    /// For the format of the data, see extensive comments in xmenu.c.
    /// Only the X toolkit version uses this.
    pub menu_bar_vector: Lisp_Object,

    /// Predicate for selecting buffers for other-buffer.
    pub buffer_predicate: Lisp_Object,

    /// List of buffers viewed in this frame, for other-buffer.
    pub buffer_list: Lisp_Object,

    /// List of buffers that were viewed, then buried in this frame.  The
    /// most recently buried buffer is first.  For last-buffer.
    pub buried_buffer_list: Lisp_Object,

    // TODO: this struct is incomplete.
}

#[repr(C)]
pub struct hash_table_test {
    pub name: Lisp_Object,
    pub user_hash_function: Lisp_Object,
    pub user_cmp_function: Lisp_Object,
    pub cmpfn: extern "C" fn(t: *mut hash_table_test, a: Lisp_Object, b: Lisp_Object) -> bool,
    pub hashfn: extern "C" fn(t: *mut hash_table_test, a: Lisp_Object) -> EmacsUint,
}

#[repr(C)]
pub struct Lisp_Hash_Table {
    pub header: Lisp_Vectorlike_Header,
    pub weak: Lisp_Object,
    pub hash: Lisp_Object,
    pub next: Lisp_Object,
    pub index: Lisp_Object,
    pub count: ptrdiff_t,
    pub next_free: ptrdiff_t,
    pub pure_: bool, // pure is a reserved keyword in Rust
    pub rehash_threshold: c_float,
    pub rehash_size: c_float,
    pub key_and_value: Lisp_Object,
    pub test: hash_table_test,
    pub next_weak: *mut Lisp_Hash_Table,
}

extern "C" {
    pub static mut globals: emacs_globals;
    pub static current_thread: *mut thread_state;
    pub static Qt: Lisp_Object;
    pub static Qerror: Lisp_Object;
    pub static Qarith_error: Lisp_Object;
    pub static Qrange_error: Lisp_Object;
    pub static Qwrong_type_argument: Lisp_Object;
    pub static Qargs_out_of_range: Lisp_Object;
    pub static Qnumber_or_marker_p: Lisp_Object;
    pub static Qinteger_or_marker_p: Lisp_Object;
    pub static Qconsp: Lisp_Object;
    pub static Qnumberp: Lisp_Object;
    pub static Qintegerp: Lisp_Object;
    pub static Qfloatp: Lisp_Object;
    pub static Qstringp: Lisp_Object;
    pub static Qsymbolp: Lisp_Object;
    pub static Qlistp: Lisp_Object;
    pub static Qplistp: Lisp_Object;
    pub static Qmarkerp: Lisp_Object;
    pub static Qwholenump: Lisp_Object;
    pub static Qvectorp: Lisp_Object;
    pub static Qsequencep: Lisp_Object;
    pub static Qcharacterp: Lisp_Object;
    pub static Qchar_table_p: Lisp_Object;
    pub static Qbufferp: Lisp_Object;
    pub static Qwindowp: Lisp_Object;
    pub static Qwindow_live_p: Lisp_Object;
    pub static Qframep: Lisp_Object;
    pub static Qframe_live_p: Lisp_Object;
    pub static Qprocessp: Lisp_Object;
    pub static Qthreadp: Lisp_Object;
    pub static Qoverlayp: Lisp_Object;
    pub static Qminus: Lisp_Object;
    pub static Qmark_inactive: Lisp_Object;

    pub static Qinteger: Lisp_Object;
    pub static Qsymbol: Lisp_Object;
    pub static Qstring: Lisp_Object;
    pub static Qcons: Lisp_Object;
    pub static Qmarker: Lisp_Object;
    pub static Qoverlay: Lisp_Object;
    pub static Qfinalizer: Lisp_Object;
    pub static Quser_ptr: Lisp_Object;
    pub static Qfloat: Lisp_Object;
    pub static Qwindow_configuration: Lisp_Object;
    pub static Qprocess: Lisp_Object;
    pub static Qwindow: Lisp_Object;
    pub static Qcompiled_function: Lisp_Object;
    pub static Qbuffer: Lisp_Object;
    pub static Qframe: Lisp_Object;
    pub static Qvector: Lisp_Object;
    pub static Qchar_table: Lisp_Object;
    pub static Qcategory_table: Lisp_Object;
    pub static Qbool_vector: Lisp_Object;
    pub static Qhash_table: Lisp_Object;
    pub static Qthread: Lisp_Object;
    pub static Qmutex: Lisp_Object;
    pub static Qcondition_variable: Lisp_Object;
    pub static Qsubr: Lisp_Object;
    pub static Qfont_spec: Lisp_Object;
    pub static Qfont_entity: Lisp_Object;
    pub static Qfont_object: Lisp_Object;
    pub static Qhash_table_p: Lisp_Object;
    pub static Qwrite_region: Lisp_Object;
    pub static Qbuffer_file_coding_system: Lisp_Object;
    pub static Qfont_extra_type: Lisp_Object;
    pub static Qsetting_constant: Lisp_Object;
    pub static Qcyclic_function_indirection: Lisp_Object;
    pub static Qcyclic_variable_indirection: Lisp_Object;
    pub static Qsubfeatures: Lisp_Object;

    pub static Qmd5: Lisp_Object;
    pub static Qsha1: Lisp_Object;
    pub static Qsha224: Lisp_Object;
    pub static Qsha256: Lisp_Object;
    pub static Qsha384: Lisp_Object;
    pub static Qsha512: Lisp_Object;

    pub static Qraw_text: Lisp_Object;
    pub static Qcoding_system_error: Lisp_Object;

    pub static lispsym: Lisp_Symbol;
    pub static Vbuffer_alist: Lisp_Object;
    pub static Vprocess_alist: Lisp_Object;
    pub static Vminibuffer_list: Lisp_Object;
    pub static Vfeatures: Lisp_Object;
    pub static minibuf_level: EmacsInt;
    pub static minibuf_window: Lisp_Object;
    pub static selected_window: Lisp_Object;
    pub static minibuf_selected_window: Lisp_Object;
    pub static selected_frame: Lisp_Object;

    pub fn Faref(array: Lisp_Object, idx: Lisp_Object) -> Lisp_Object;
    pub fn Fcons(car: Lisp_Object, cdr: Lisp_Object) -> Lisp_Object;
    pub fn Fcurrent_buffer() -> Lisp_Object;
    pub fn Fsignal(error_symbol: Lisp_Object, data: Lisp_Object) -> !;
    pub fn Fcopy_sequence(seq: Lisp_Object) -> Lisp_Object;
    pub fn Ffind_operation_coding_system(nargs: ptrdiff_t, args: *mut Lisp_Object) -> Lisp_Object;
    pub fn Flocal_variable_p(variable: Lisp_Object, buffer: Lisp_Object) -> Lisp_Object;
    pub fn Ffuncall(nargs: ptrdiff_t, args: *mut Lisp_Object) -> Lisp_Object;
    pub fn Fpurecopy(string: Lisp_Object) -> Lisp_Object;

    pub fn make_float(float_value: c_double) -> Lisp_Object;
    pub fn make_string(s: *const c_char, length: ptrdiff_t) -> Lisp_Object;
    pub fn make_lisp_ptr(ptr: *const c_void, ty: Lisp_Type) -> Lisp_Object;
    pub fn make_lisp_symbol(ptr: *mut Lisp_Symbol) -> Lisp_Object;
    pub fn build_string(s: *const c_char) -> Lisp_Object;
    pub fn make_unibyte_string(s: *const c_char, length: ptrdiff_t) -> Lisp_Object;
    pub fn make_uninit_string(length: EmacsInt) -> Lisp_Object;
    pub fn make_uninit_multibyte_string(nchars: EmacsInt, nbytes: EmacsInt) -> Lisp_Object;
    pub fn make_specified_string(
        contents: *const c_char,
        nchars: ptrdiff_t,
        nbytes: ptrdiff_t,
        multibyte: bool,
    ) -> Lisp_Object;
    pub fn string_to_multibyte(string: Lisp_Object) -> Lisp_Object;

    pub fn preferred_coding_system() -> Lisp_Object;
    pub fn Fcoding_system_p(o: Lisp_Object) -> Lisp_Object;
    pub fn code_convert_string(
        string: Lisp_Object,
        coding_system: Lisp_Object,
        dst_object: Lisp_Object,
        encodep: bool,
        nocopy: bool,
        norecord: bool,
    ) -> Lisp_Object;
    pub fn validate_subarray(
        array: Lisp_Object,
        from: Lisp_Object,
        to: Lisp_Object,
        size: libc::ptrdiff_t,
        ifrom: &mut libc::ptrdiff_t,
        ito: &mut libc::ptrdiff_t,
    );
    pub fn string_char_to_byte(string: Lisp_Object, char_index: libc::ptrdiff_t)
        -> libc::ptrdiff_t;

    pub fn record_unwind_current_buffer();
    pub fn set_buffer_internal(buffer: *mut Lisp_Buffer);
    pub fn make_buffer_string(
        start: libc::ptrdiff_t,
        end: libc::ptrdiff_t,
        props: bool,
    ) -> Lisp_Object;

    pub fn check_obarray(obarray: Lisp_Object) -> Lisp_Object;
    pub fn check_vobarray() -> Lisp_Object;
    pub fn intern_driver(
        string: Lisp_Object,
        obarray: Lisp_Object,
        index: Lisp_Object,
    ) -> Lisp_Object;
    pub fn oblookup(
        obarray: Lisp_Object,
        s: *const c_char,
        size: ptrdiff_t,
        size_bytes: ptrdiff_t,
    ) -> Lisp_Object;

    pub fn SYMBOL_NAME(s: Lisp_Object) -> Lisp_Object;
    pub fn CHECK_IMPURE(obj: Lisp_Object, ptr: *const c_void);
    pub fn internal_equal(
        o1: Lisp_Object,
        o2: Lisp_Object,
        kind: EqualKind,
        depth: c_int,
        ht: Lisp_Object,
    ) -> bool;

    // These signal an error, therefore are marked as non-returning.
    pub fn circular_list(tail: Lisp_Object) -> !;
    pub fn nsberror(spec: Lisp_Object) -> !;

    pub fn emacs_abort() -> !;

    pub fn base64_encode_1(
        from: *const c_char,
        to: *mut c_char,
        length: ptrdiff_t,
        line_break: bool,
        multibyte: bool,
    ) -> ptrdiff_t;
    pub fn base64_decode_1(
        from: *const c_char,
        to: *mut c_char,
        length: ptrdiff_t,
        multibyte: bool,
        nchars_return: *mut ptrdiff_t,
    ) -> ptrdiff_t;

    pub fn allocate_pseudovector(
        vecsize: c_int,
        offset1: c_int,
        offset2: c_int,
        pvec_type: PseudovecType,
    ) -> *mut Lisp_Vector;

    pub fn extract_data_from_object(
        spec: Lisp_Object,
        start_byte: *mut ptrdiff_t,
        end_byte: *mut ptrdiff_t,
    ) -> *mut c_char;

    pub fn hash_lookup(
        h: *mut Lisp_Hash_Table,
        key: Lisp_Object,
        hash: *mut EmacsUint,
    ) -> ptrdiff_t;

    pub fn hash_put(
        h: *mut Lisp_Hash_Table,
        key: Lisp_Object,
        value: Lisp_Object,
        hash: EmacsUint,
    ) -> ptrdiff_t;

    pub fn gc_aset(array: Lisp_Object, idx: ptrdiff_t, val: Lisp_Object);

    pub fn hash_remove_from_table(h: *mut Lisp_Hash_Table, key: Lisp_Object);
    pub fn set_point_both(charpos: ptrdiff_t, bytepos: ptrdiff_t);
    pub fn buf_charpos_to_bytepos(buffer: *const Lisp_Buffer, charpos: ptrdiff_t) -> ptrdiff_t;

    pub fn Finsert_char(
        character: Lisp_Object,
        count: Lisp_Object,
        inherit: Lisp_Object,
    ) -> Lisp_Object;

    pub fn wait_reading_process_output(
        time_limit: intmax_t,
        nsecs: c_int,
        read_kbd: c_int,
        do_display: bool,
        wait_for_cell: Lisp_Object,
        wait_proc: *const Lisp_Process,
        just_wait_proc: c_int,
    ) -> c_int;

    pub fn dtotimespec(sec: c_double) -> timespec;
    pub fn current_timespec() -> timespec;
    pub fn timespec_sub(a: timespec, b: timespec) -> timespec;
    pub fn timespec_add(a: timespec, b: timespec) -> timespec;

<<<<<<< HEAD
    pub fn Fadd_text_properties(
        start: Lisp_Object,
        end: Lisp_Object,
        properties: Lisp_Object,
        object: Lisp_Object,
    ) -> Lisp_Object;
=======
>>>>>>> 51cf72cd
}

/// Contains C definitions from the font.h header.
pub mod font {
    use libc::c_int;

    /// Represents the indices of font properties in the contents of a font
    /// vector.
    ///
    /// # C Porting Notes
    ///
    /// The equivalent C enum is `font_property_index`. Since it is meant to
    /// represent indices for three different length vectors, the C definition
    /// contains duplicate variants, e.g `FONT_OBJLIST_INDEX = FONT_SPEC_MAX`,
    /// to represent sizes. These have been moved out of this enum and are
    /// available as constant `c_int` values on this module.
    #[allow(non_camel_case_types, dead_code)]
    #[repr(C)]
    pub enum FontPropertyIndex {
        FONT_TYPE_INDEX,
        FONT_FOUNDRY_INDEX,
        FONT_FAMILY_INDEX,
        FONT_ADSTYLE_INDEX,
        FONT_REGISTRY_INDEX,
        FONT_WEIGHT_INDEX,
        FONT_SLANT_INDEX,
        FONT_WIDTH_INDEX,
        FONT_SIZE_INDEX,
        FONT_DPI_INDEX,
        FONT_SPACING_INDEX,
        FONT_AVGWIDTH_INDEX,
        FONT_EXTRA_INDEX,
        // In C, we have FONT_SPEC_MAX, FONT_OBJLIST_INDEX = FONT_SPEC_MAX here.
        FONT_OBJLIST_INDEX,
        // In C, we have FONT_ENTITY_MAX, FONT_NAME_INDEX = FONT_ENTITY_MAX here.
        FONT_NAME_INDEX,
        FONT_FULLNAME_INDEX,
        FONT_FILE_INDEX,
        // In C, we have FONT_OBJECT_MAX here.
    }

    pub const FONT_SPEC_MAX: c_int = FontPropertyIndex::FONT_OBJLIST_INDEX as c_int;
    pub const FONT_ENTITY_MAX: c_int = FontPropertyIndex::FONT_NAME_INDEX as c_int;
    pub const FONT_OBJECT_MAX: c_int = (FontPropertyIndex::FONT_FILE_INDEX as c_int) + 1;
}<|MERGE_RESOLUTION|>--- conflicted
+++ resolved
@@ -1184,15 +1184,12 @@
     pub fn timespec_sub(a: timespec, b: timespec) -> timespec;
     pub fn timespec_add(a: timespec, b: timespec) -> timespec;
 
-<<<<<<< HEAD
     pub fn Fadd_text_properties(
         start: Lisp_Object,
         end: Lisp_Object,
         properties: Lisp_Object,
         object: Lisp_Object,
     ) -> Lisp_Object;
-=======
->>>>>>> 51cf72cd
 }
 
 /// Contains C definitions from the font.h header.
