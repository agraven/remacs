--- conflicted
+++ resolved
@@ -13,11 +13,7 @@
     lists::{assq, car, get, mapcar1, member, memq, put},
     lists::{LispCons, LispConsCircularChecks, LispConsEndChecks},
     minibuf::read_from_minibuffer,
-<<<<<<< HEAD
-    multibyte::{string_char_and_length, write_codepoint, Codepoint, LispStringRef},
-=======
-    multibyte::{string_char_and_length, LispStringRef},
->>>>>>> 872ca47c
+    multibyte::{string_char_and_length, Codepoint, LispStringRef},
     numbers::LispNumber,
     obarray::loadhist_attach,
     objects::equal,
@@ -37,48 +33,6 @@
     threads::c_specpdl_index,
     vectors::length,
 };
-
-#[no_mangle]
-pub unsafe extern "C" fn validate_subarray(
-    array: LispObject,
-    from: LispObject,
-    to: LispObject,
-    size: isize,
-    ifrom: *mut isize,
-    ito: *mut isize,
-) {
-    let (f, t) = validate_subarray_rust(array, from.into(), to.into(), size);
-
-    *ifrom = f;
-    *ito = t;
-}
-
-/// Check that ARRAY can have a valid subarray [FROM..TO) given that its size is SIZE.
-/// If FROM is None, use 0, if TO is None, use SIZE.
-/// Count negative values backwards from the ends.
-/// Returns the two indices used.
-pub fn validate_subarray_rust(
-    array: LispObject,
-    from: Option<EmacsInt>,
-    to: Option<EmacsInt>,
-    size: isize,
-) -> (isize, isize) {
-    let f = match from {
-        None => 0,
-        Some(f) if f < 0 => f as isize + size,
-        Some(f) => f as isize,
-    };
-    let t = match to {
-        None => size,
-        Some(t) if t < 0 => t as isize + size,
-        Some(t) => t as isize,
-    };
-
-    if !(0 <= f && f <= t && t <= size) {
-        args_out_of_range!(array, LispObject::from(from), LispObject::from(to))
-    }
-    (f, t)
-}
 
 /// Return t if FEATURE is present in this Emacs.
 ///
@@ -534,7 +488,9 @@
     };
 
     let (from1, to1) = validate_subarray_rust(str1.into(), start1, end1, len1);
+    let (from1, to1) = (from1 as isize, to1 as isize);
     let (from2, to2) = validate_subarray_rust(str2.into(), start2, end2, len2);
+    let (from2, to2) = (from2 as isize, to2 as isize);
 
     let iter1 = str1
         .char_indices_multibyte()
@@ -553,7 +509,7 @@
 
         let to_uppercase = |c: Codepoint| -> LispStringRef {
             let mut bytes = [0u8; 5];
-            let len = write_codepoint(&mut bytes, c) as isize;
+            let len = c.write_to(&mut bytes) as isize;
             let string = unsafe { make_multibyte_string(&bytes as *const u8 as *const i8, 1, len) };
             upcase(string).force_string()
         };
