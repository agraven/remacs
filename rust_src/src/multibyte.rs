--- conflicted
+++ resolved
@@ -47,16 +47,11 @@
         buffer_display_table, char_width, compare_string_intervals, empty_unibyte_string,
         find_composition as c_find_composition, get_composition_id, string_char_to_byte,
     },
-<<<<<<< HEAD
     remacs_sys::{
         char_bits, composition_table, equal_kind, EmacsDouble, EmacsInt, Lisp_Interval,
         Lisp_String, Lisp_Type,
     },
-    remacs_sys::{Qnil, Qstringp},
-=======
-    remacs_sys::{compare_string_intervals, empty_unibyte_string, lisp_string_width},
-    remacs_sys::{Qcharacterp, Qstringp},
->>>>>>> 8d939e72
+    remacs_sys::{Qcharacterp, Qnil, Qstringp},
     symbols::LispSymbolRef,
 };
 
@@ -418,7 +413,7 @@
                 } else {
                     (self.as_slice()[b].into(), 1)
                 };
-                let chars = unsafe { char_width(ch as i32, distab) } as usize;
+                let chars = unsafe { char_width(ch.val() as i32, distab) } as usize;
                 (1, bytes, chars)
             };
 
@@ -1172,23 +1167,6 @@
         };
     }
     chars
-<<<<<<< HEAD
-}
-
-pub const fn char_byte8_p(c: Codepoint) -> bool {
-    c > MAX_5_BYTE_CHAR
-}
-
-pub fn char_to_byte8(c: Codepoint) -> u8 {
-    if char_byte8_p(c) {
-        (c - 0x003F_FF00) as u8
-    } else {
-        (c & 0xFF) as u8
-    }
-}
-
-pub const fn single_byte_charp(c: Codepoint) -> bool {
-    c < 0x100
 }
 
 /// Wrapper function for find_composition in src/composite.c
@@ -1229,6 +1207,4 @@
         }
     };
     width as isize
-=======
->>>>>>> 8d939e72
 }