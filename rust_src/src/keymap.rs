--- conflicted
+++ resolved
@@ -571,13 +571,8 @@
 #[lisp_fn(min = "0")]
 pub fn make_sparse_keymap(string: LispObject) -> LispObject {
     if string.is_not_nil() {
-<<<<<<< HEAD
-        let s = if LispObject::from_raw(unsafe { globals.Vpurify_flag }).is_not_nil() {
-            unsafe { LispObject::from_raw(Fpurecopy(string.to_raw())) }
-=======
-        let s = if unsafe { globals.f_Vpurify_flag }.is_not_nil() {
+        let s = if unsafe { globals.Vpurify_flag }.is_not_nil() {
             unsafe { Fpurecopy(string.to_raw()) }
->>>>>>> 0f752cb2
         } else {
             string
         };
