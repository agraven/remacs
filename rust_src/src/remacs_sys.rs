--- conflicted
+++ resolved
@@ -3383,7 +3383,7 @@
     pub fn Fget(symbol: LispObject, propname: LispObject) -> LispObject;
     pub fn Fmove_to_column(column: LispObject, force: LispObject) -> LispObject;
     pub fn Fmake_string(length: LispObject, init: LispObject) -> LispObject;
-<<<<<<< HEAD
+    pub fn casify_object(case_action: CaseAction, object: LispObject) -> LispObject;
 }
 
 extern "C" {
@@ -3409,7 +3409,4 @@
 extern "C" {
     pub static mut buffer_local_flags: Lisp_Buffer;
     pub static mut buffer_local_symbols: Lisp_Buffer;
-=======
-    pub fn casify_object(case_action: CaseAction, object: LispObject) -> LispObject;
->>>>>>> 0f752cb2
 }