--- conflicted
+++ resolved
@@ -44,10 +44,6 @@
         buffer_defaults, equal_kind, pvec_type, EmacsInt, Lisp_Buffer, Lisp_Buffer_Local_Value,
         Lisp_Misc_Type, Lisp_Overlay, Lisp_Type, Vbuffer_alist, Vrun_hooks,
     },
-<<<<<<< HEAD
-    remacs_sys::{Fcopy_sequence, Fget_text_property, Fnconc},
-=======
->>>>>>> e30dd3c4
     remacs_sys::{
         buffer_permanent_local_flags, Qafter_string, Qbefore_string, Qbuffer_list_update_hook,
         Qbuffer_read_only, Qbufferp, Qfundamental_mode, Qget_file_buffer, Qinhibit_quit,
